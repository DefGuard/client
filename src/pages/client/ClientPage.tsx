--- conflicted
+++ resolved
@@ -1,7 +1,7 @@
 import './style.scss';
 
 import { useQuery, useQueryClient } from '@tanstack/react-query';
-import { listen, UnlistenFn } from '@tauri-apps/api/event';
+import { UnlistenFn, listen } from '@tauri-apps/api/event';
 import { useEffect } from 'react';
 import { Outlet, useLocation, useNavigate } from 'react-router-dom';
 
@@ -17,17 +17,13 @@
 
 export const ClientPage = () => {
   const queryClient = useQueryClient();
-<<<<<<< HEAD
-  const setInstances = useClientStore((state) => state.setInstances);
-  const navigate = useNavigate();
-  const firstLaunch = useClientFlags((state) => state.firstStart);
-  const location = useLocation();
-=======
   const [setInstances, setTunnels] = useClientStore((state) => [
     state.setInstances,
     state.setTunnels,
   ]);
->>>>>>> cff80330
+  const navigate = useNavigate();
+  const firstLaunch = useClientFlags((state) => state.firstStart);
+  const location = useLocation();
 
   const { data: instances } = useQuery({
     queryFn: getInstances,
