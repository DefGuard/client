--- conflicted
+++ resolved
@@ -122,10 +122,6 @@
   | 'parse_tunnel_config'
   | 'save_tunnel'
   | 'all_tunnels'
-<<<<<<< HEAD
+  | 'tunnel_details'
   | 'location_interface_details'
-  | 'open_link';
-=======
-  | 'tunnel_details'
-  | 'location_interface_details';
->>>>>>> cff80330
+  | 'open_link';