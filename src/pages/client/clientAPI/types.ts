--- conflicted
+++ resolved
@@ -123,10 +123,6 @@
   | 'save_tunnel'
   | 'all_tunnels'
   | 'tunnel_details'
-<<<<<<< HEAD
   | 'delete_tunnel'
   | 'location_interface_details';
-=======
-  | 'location_interface_details'
   | 'open_link';
->>>>>>> 3ea3dc61
