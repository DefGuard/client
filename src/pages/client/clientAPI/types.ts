import { ThemeKey } from '../../../shared/defguard-ui/hooks/theme/types';
import { CreateDeviceResponse } from '../../../shared/hooks/api/types';
import { DefguardInstance, DefguardLocation } from '../types';

export type GetLocationsRequest = {
  instanceId: number;
};

export type ConnectionRequest = {
  locationId: number;
};

export type RoutingRequest = {
  locationId: number;
  routeAllTraffic?: boolean;
};

export type StatsRequest = {
  locationId: number;
  from?: string;
};

export type SaveConfigRequest = {
  privateKey: string;
  response: CreateDeviceResponse;
};

export type UpdateInstnaceRequest = {
  instanceId: number;
  response: CreateDeviceResponse;
};

export type SaveDeviceConfigResponse = {
  instance: DefguardInstance;
  locations: DefguardLocation[];
};
export type SaveTunnelRequest = {
  privateKey: string;
  response: CreateDeviceResponse;
};

export type TrayIconTheme = 'color' | 'white' | 'black' | 'gray';

export type LogLevel = 'error' | 'info' | 'debug' | 'trace';

export type LogItemField = {
  message: string;
  interface_name?: string;
};

export type LogItem = {
  // datetime UTC
  timestamp: string;
  level: LogLevel;
  target: string;
  fields: LogItemField;
};

export type InterfaceLogsRequest = {
  locationId: DefguardLocation['id'];
};

export type Settings = {
  theme: ThemeKey;
  log_level: LogLevel;
  tray_icon_theme: TrayIconTheme;
};

export type LocationDetails = {
  location_id: number;
  name: string;
  pubkey: string;
  address: string;
  dns?: string[];
  listen_port: number;
  peer_pubkey: string;
  peer_endpoint: string;
  allowed_ips: string;
  persistent_keepalive_interval?: number;
  last_handshake: number;
};

export type LocationDetailsRequest = {
  locationId: number;
};

export type TauriCommandKey =
  | 'all_instances'
  | 'all_locations'
  | 'connect'
  | 'disconnect'
  | 'location_stats'
  | 'get_interface_logs'
  | 'stop_interface_logs'
  | 'last_connection'
  | 'all_connections'
  | 'active_connection'
  | 'save_device_config'
  | 'update_location_routing'
  | 'get_settings'
  | 'update_settings'
  | 'delete_instance'
  | 'update_instance'
<<<<<<< HEAD
  | 'parse_config'
  | 'save_tunnel';
=======
  | 'location_interface_details';
>>>>>>> bda6809a
<|MERGE_RESOLUTION|>--- conflicted
+++ resolved
@@ -101,9 +101,6 @@
   | 'update_settings'
   | 'delete_instance'
   | 'update_instance'
-<<<<<<< HEAD
   | 'parse_config'
-  | 'save_tunnel';
-=======
-  | 'location_interface_details';
->>>>>>> bda6809a
+  | 'save_tunnel'
+  | 'location_interface_details';