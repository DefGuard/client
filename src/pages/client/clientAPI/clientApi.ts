import { invoke } from '@tauri-apps/api';
import { InvokeArgs } from '@tauri-apps/api/tauri';
import pTimeout from 'p-timeout';
import { debug, error, trace } from 'tauri-plugin-log-api';

import {
  CommonWireguardFields,
  Connection,
  DefguardInstance,
  LocationStats,
  Tunnel,
} from '../types';
import {
  ConnectionRequest,
  GetLocationsRequest,
  LocationDetails,
  LocationDetailsRequest,
  RoutingRequest,
  SaveConfigRequest,
  SaveDeviceConfigResponse,
  Settings,
  StatsRequest,
  TauriCommandKey,
  TunnelRequest,
  UpdateInstnaceRequest,
} from './types';

// Streamlines logging for invokes
async function invokeWrapper<T>(
  command: TauriCommandKey,
  args?: InvokeArgs,
  timeout: number = 5000,
): Promise<T> {
  debug(`Invoking command '${command}'`);
  try {
    const res = await pTimeout(invoke<T>(command, args), {
      milliseconds: timeout,
    });
    debug(`Invoke ${command} completed`);
    trace(`${command} completed with data: ${JSON.stringify(res)}`);
    return res;
  } catch (e) {
    error(`Invoking ${command} FAILED\n${JSON.stringify(e)}`);
    return Promise.reject(e);
  }
}

const saveConfig = async (data: SaveConfigRequest): Promise<SaveDeviceConfigResponse> =>
  invokeWrapper('save_device_config', data);

const getInstances = async (): Promise<DefguardInstance[]> =>
  invokeWrapper('all_instances');

const getLocations = async (
  data: GetLocationsRequest,
): Promise<CommonWireguardFields[]> => invokeWrapper('all_locations', data);

const connect = async (data: ConnectionRequest): Promise<void> =>
  invokeWrapper('connect', data);

const disconnect = async (data: ConnectionRequest): Promise<void> =>
  invokeWrapper('disconnect', data);

const getLocationStats = async (data: StatsRequest): Promise<LocationStats[]> =>
  invokeWrapper('location_stats', data);

const getLastConnection = async (data: ConnectionRequest): Promise<Connection> =>
  invokeWrapper('last_connection', data);

const getConnectionHistory = async (data: ConnectionRequest): Promise<Connection[]> =>
  invokeWrapper('all_connections', data);

const getActiveConnection = async (data: ConnectionRequest): Promise<Connection> =>
  invokeWrapper('active_connection', data);

const updateLocationRouting = async (data: RoutingRequest): Promise<Connection> =>
  invokeWrapper('update_location_routing', data);

const getSettings = async (): Promise<Settings> => invokeWrapper('get_settings');

const updateSettings = async (data: Partial<Settings>): Promise<Settings> =>
  invokeWrapper('update_settings', { data });

const deleteInstance = async (id: number): Promise<void> =>
  invokeWrapper('delete_instance', { instanceId: id });

const updateInstance = async (data: UpdateInstnaceRequest): Promise<void> =>
  invokeWrapper('update_instance', data);

const parseTunnelConfig = async (config: string) =>
  invokeWrapper('parse_tunnel_config', { config: config });

const saveTunnel = async (tunnel: TunnelRequest) =>
  invokeWrapper('save_tunnel', { tunnel: tunnel });

const getLocationDetails = async (
  data: LocationDetailsRequest,
): Promise<LocationDetails> => invokeWrapper('location_interface_details', data);

const getTunnels = async (): Promise<CommonWireguardFields[]> =>
  invokeWrapper('all_tunnels');

<<<<<<< HEAD
// opens given link in system default browser
const openLink = async (link: string): Promise<void> =>
  invokeWrapper('open_link', { link });
=======
const getTunnelDetails = async (id: number): Promise<Tunnel> =>
  invokeWrapper('tunnel_details', { tunnelId: id });
>>>>>>> cff80330

export const clientApi = {
  getInstances,
  getTunnels,
  getLocations,
  connect,
  disconnect,
  getLocationStats,
  getLastConnection,
  getConnectionHistory,
  getActiveConnection,
  saveConfig,
  updateLocationRouting,
  getSettings,
  updateSettings,
  deleteInstance,
  getLocationDetails,
  updateInstance,
  parseTunnelConfig,
  saveTunnel,
<<<<<<< HEAD
  openLink,
=======
  getTunnelDetails,
>>>>>>> cff80330
};<|MERGE_RESOLUTION|>--- conflicted
+++ resolved
@@ -100,14 +100,12 @@
 const getTunnels = async (): Promise<CommonWireguardFields[]> =>
   invokeWrapper('all_tunnels');
 
-<<<<<<< HEAD
 // opens given link in system default browser
 const openLink = async (link: string): Promise<void> =>
   invokeWrapper('open_link', { link });
-=======
+
 const getTunnelDetails = async (id: number): Promise<Tunnel> =>
   invokeWrapper('tunnel_details', { tunnelId: id });
->>>>>>> cff80330
 
 export const clientApi = {
   getInstances,
@@ -128,9 +126,6 @@
   updateInstance,
   parseTunnelConfig,
   saveTunnel,
-<<<<<<< HEAD
   openLink,
-=======
   getTunnelDetails,
->>>>>>> cff80330
 };