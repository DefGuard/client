import './style.scss';

import { isUndefined } from 'lodash-es';
import { useEffect, useMemo, useState } from 'react';
import { useNavigate } from 'react-router-dom';

import { CardTabs } from '../../../../../../../../shared/defguard-ui/components/Layout/CardTabs/CardTabs';
import { CardTabsData } from '../../../../../../../../shared/defguard-ui/components/Layout/CardTabs/types';
<<<<<<< HEAD
import { CommonWireguardFields } from '../../../../../../types';
=======
import { routes } from '../../../../../../../../shared/routes';
import { DefguardInstance, DefguardLocation } from '../../../../../../types';
>>>>>>> 4dccd528
import { LocationConnectionHistory } from './components/LocationConnectionHistory/LocationConnectionHistory';
import { LocationDetailCard } from './components/LocationDetailCard/LocationDetailCard';
import { LocationDetails } from './components/LocationDetails/LocationDetails';

type Props = {
  locations: CommonWireguardFields[];
};

const findLocationById = (
  locations: CommonWireguardFields[],
  id: number,
): CommonWireguardFields | undefined => locations.find((location) => location.id === id);

export const LocationsDetailView = ({ locations }: Props) => {
  const [activeLocationId, setActiveLocationId] = useState<number | undefined>(
    locations[0]?.id ?? undefined,
  );
  const navigate = useNavigate();

  const tabs = useMemo(
    (): CardTabsData[] =>
      locations.map((location) => ({
        key: location.id,
        content: location.name,
        active: location.id === activeLocationId,
        onClick: () => setActiveLocationId(location.id),
      })),
    [locations, activeLocationId],
  );

<<<<<<< HEAD
  const activeLocation = useMemo(
    (): CommonWireguardFields | undefined =>
      findLocationById(locations, activeLocationId),
    [locations, activeLocationId],
  );
=======
  const activeLocation = useMemo((): DefguardLocation | undefined => {
    if (!isUndefined(activeLocationId)) {
      return findLocationById(locations, activeLocationId);
    }
    return undefined;
  }, [locations, activeLocationId]);

  useEffect(() => {
    if (activeLocationId === undefined) {
      navigate(routes.client.addInstance, { replace: true });
    }
  }, [activeLocationId, navigate]);
>>>>>>> 4dccd528

  return (
    <div id="locations-detail-view">
      <CardTabs tabs={tabs} />
      {activeLocation && <LocationDetailCard location={activeLocation} tabbed />}
      {activeLocation && (
        <LocationConnectionHistory
          locationId={activeLocation.id}
          connected={activeLocation.active}
        />
      )}
      {activeLocation && <LocationDetails locationId={activeLocation.id} />}
    </div>
  );
};<|MERGE_RESOLUTION|>--- conflicted
+++ resolved
@@ -6,12 +6,10 @@
 
 import { CardTabs } from '../../../../../../../../shared/defguard-ui/components/Layout/CardTabs/CardTabs';
 import { CardTabsData } from '../../../../../../../../shared/defguard-ui/components/Layout/CardTabs/types';
-<<<<<<< HEAD
 import { CommonWireguardFields } from '../../../../../../types';
-=======
+
 import { routes } from '../../../../../../../../shared/routes';
-import { DefguardInstance, DefguardLocation } from '../../../../../../types';
->>>>>>> 4dccd528
+
 import { LocationConnectionHistory } from './components/LocationConnectionHistory/LocationConnectionHistory';
 import { LocationDetailCard } from './components/LocationDetailCard/LocationDetailCard';
 import { LocationDetails } from './components/LocationDetails/LocationDetails';
@@ -42,14 +40,8 @@
     [locations, activeLocationId],
   );
 
-<<<<<<< HEAD
-  const activeLocation = useMemo(
-    (): CommonWireguardFields | undefined =>
-      findLocationById(locations, activeLocationId),
-    [locations, activeLocationId],
-  );
-=======
-  const activeLocation = useMemo((): DefguardLocation | undefined => {
+
+  const activeLocation = useMemo((): CommonWireguardFields | undefined => {
     if (!isUndefined(activeLocationId)) {
       return findLocationById(locations, activeLocationId);
     }
@@ -61,7 +53,6 @@
       navigate(routes.client.addInstance, { replace: true });
     }
   }, [activeLocationId, navigate]);
->>>>>>> 4dccd528
 
   return (
     <div id="locations-detail-view">
