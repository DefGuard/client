--- conflicted
+++ resolved
@@ -3,6 +3,7 @@
   push:
     tags:
       - v*.*.*
+
 jobs:
   create-release:
     name: create-release
@@ -111,7 +112,6 @@
 
           deb-s3 upload -l --bucket=apt.defguard.net --access-key-id=${{ secrets.AWS_ACCESS_KEY_APT }} --secret-access-key=${{ secrets.AWS_SECRET_KEY_APT }} --s3-region=eu-north-1 --no-fail-if-exists --codename=bookworm --component="$COMPONENT" src-tauri/target/release/bundle/deb/defguard-client_${{ env.VERSION }}_${{ matrix.deb_arch }}.deb
 
-
   build-linux:
     needs:
       - create-release
@@ -395,11 +395,6 @@
           cat PKGBUILD
           cat .SRCINFO
 
-  build-macos:
-    needs:
-      - create-release
-    uses: ./.github/workflows/build-macos.yml
-
   # Builds Windows MSI and uploads it as artifact
   build-windows:
     needs:
@@ -480,45 +475,4 @@
           upload_url: ${{ needs.create-release.outputs.upload_url }}
           asset_path: defguard-client-signed.msi
           asset_name: defguard-client_${{ env.VERSION }}_x64_en-US.msi
-<<<<<<< HEAD
-          asset_content_type: application/octet-stream
-
-  apt-sign:
-    needs:
-      - build-linux
-      - ubuntu-22-04-build
-    runs-on:
-      - self-hosted
-      - Linux
-      - X64
-    strategy:
-      fail-fast: false
-    steps:
-      - name: Sign APT repository
-        run: |
-          export AWS_ACCESS_KEY_ID=${{ secrets.AWS_ACCESS_KEY_APT }}
-          export AWS_SECRET_ACCESS_KEY=${{ secrets.AWS_SECRET_KEY_APT }}
-          export AWS_REGION=eu-north-1
-          sudo apt update -y
-          sudo apt install -y awscli curl jq
-
-          for DIST in trixie bookworm; do
-            aws s3 cp s3://apt.defguard.net/dists/${DIST}/Release .
-
-            curl -X POST "${{ secrets.DEFGUARD_SIGNING_URL }}?signature_type=both" \
-              -H "Authorization: Bearer ${{ secrets.DEFGUARD_SIGNING_API_KEY }}" \
-              -F "file=@Release" \
-              -o response.json
-
-            cat response.json | jq -r '.files["Release.gpg"].content' | base64 --decode > Release.gpg
-            cat response.json | jq -r '.files.Release.content' | base64 --decode > InRelease
-
-            aws s3 cp Release.gpg s3://apt.defguard.net/dists/${DIST}/ --acl public-read
-            aws s3 cp InRelease s3://apt.defguard.net/dists/${DIST}/ --acl public-read
-
-          done
-          (aws s3 ls s3://apt.defguard.net/dists/ --recursive; aws s3 ls s3://apt.defguard.net/pool/ --recursive) | awk '{print "<a href=\""$4"\">"$4"</a><br>"}' > index.html
-          aws s3 cp index.html s3://apt.defguard.net/ --acl public-read
-=======
-          asset_content_type: application/octet-stream
->>>>>>> 16e2f951
+          asset_content_type: application/octet-stream