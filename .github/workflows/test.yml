name: Test backend

on:
  push:
    branches:
      - main
      - dev
    paths-ignore:
      - '*.md'
      - 'LICENSE'
  pull_request:
    branches:
      - main
      - dev
    paths-ignore:
      - '*.md'
      - 'LICENSE'

env:
  CARGO_TERM_COLOR: always

jobs:
  test:
    runs-on: [self-hosted, Linux, X64]
<<<<<<< HEAD
    container: rust:1.74
=======
    container: rust:1.75
>>>>>>> 80d176d0
    defaults:
      run:
        working-directory: ./src-tauri

    steps:
      - name: Checkout
        uses: actions/checkout@v3
        with:
          submodules: recursive
      - name: Debug
        run: echo ${{ github.ref_name }}
      - name: Cache
        uses: Swatinem/rust-cache@v2
      - name: install linux deps
        run: |
          apt-get update
          apt-get install -y libgtk-3-dev libwebkit2gtk-4.0-dev libappindicator3-dev librsvg2-dev patchelf libssl-dev unzip
      - name: install protobuf compiler
        run: |
          PB_REL='https://github.com/protocolbuffers/protobuf/releases'
          PB_VERSION='3.20.0' && curl -LO $PB_REL/download/v$PB_VERSION/protoc-$PB_VERSION-linux-x86_64.zip
          unzip protoc-$PB_VERSION-linux-x86_64.zip bin/protoc include/google/* -d /usr/local
      - name: Check format
        run: |
          rustup component add rustfmt
          cargo fmt -- --check
      - name: Run tests
        run: cargo test --locked --no-fail-fast<|MERGE_RESOLUTION|>--- conflicted
+++ resolved
@@ -22,11 +22,7 @@
 jobs:
   test:
     runs-on: [self-hosted, Linux, X64]
-<<<<<<< HEAD
-    container: rust:1.74
-=======
     container: rust:1.75
->>>>>>> 80d176d0
     defaults:
       run:
         working-directory: ./src-tauri
