--- conflicted
+++ resolved
@@ -87,19 +87,11 @@
     { id = "RUSTSEC-2024-0420", reason = "Tauri v2 GTK3 dependency (unmaintained)" },
     { id = "RUSTSEC-2025-0052", reason = "Discontinued, but dark-light v2.0.0 needs it" },
     { id = "RUSTSEC-2025-0057", reason = "Tauri needs it" },
-<<<<<<< HEAD
-    { id = "RUSTSEC-2025-0075", reason = "Tauri v2 GTK3 dependency (unmaintained)" },
-    { id = "RUSTSEC-2025-0080", reason = "Tauri v2 GTK3 dependency (unmaintained)" },
-    { id = "RUSTSEC-2025-0081", reason = "Tauri v2 GTK3 dependency (unmaintained)" },
-    { id = "RUSTSEC-2025-0098", reason = "Tauri v2 GTK3 dependency (unmaintained)" },
-    { id = "RUSTSEC-2025-0100", reason = "Tauri v2 GTK3 dependency (unmaintained)" },
-=======
     { id = "RUSTSEC-2025-0075", reason = "Tauri v2 dependency (unmaintained)" },
     { id = "RUSTSEC-2025-0080", reason = "Tauri v2 dependency (unmaintained)" },
     { id = "RUSTSEC-2025-0081", reason = "Tauri v2 dependency (unmaintained)" },
     { id = "RUSTSEC-2025-0098", reason = "Tauri v2 dependency (unmaintained)" },
     { id = "RUSTSEC-2025-0100", reason = "Tauri v2 dependency (unmaintained)" },
->>>>>>> f8aa403a
 ]
 # If this is true, then cargo deny will use the git executable to fetch advisory database.
 # If this is false, then it uses a built-in git library.
