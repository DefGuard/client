{
  "$schema": "../gen/schemas/desktop-schema.json",
  "identifier": "main-capability",
  "description": "Capability for the main window",
  "local": true,
<<<<<<< HEAD
  "windows": ["main"],
=======
  "windows": [
    "main"
  ],
>>>>>>> 58dae033
  "permissions": [
    "core:default",
    "core:window:allow-create",
    "core:window:allow-center",
    "core:window:allow-request-user-attention",
    "core:window:allow-set-resizable",
    "core:window:allow-set-maximizable",
    "core:window:allow-set-minimizable",
    "core:window:allow-set-closable",
    "core:window:allow-set-title",
    "core:window:allow-maximize",
    "core:window:allow-unmaximize",
    "core:window:allow-minimize",
    "core:window:allow-unminimize",
    "core:window:allow-show",
    "core:window:allow-hide",
    "core:window:allow-close",
    "core:window:allow-set-decorations",
    "core:window:allow-set-always-on-top",
    "core:window:allow-set-content-protected",
    "core:window:allow-set-size",
    "core:window:allow-set-min-size",
    "core:window:allow-set-max-size",
    "core:window:allow-set-position",
    "core:window:allow-set-fullscreen",
    "core:window:allow-set-focus",
    "core:window:allow-set-icon",
    "core:window:allow-set-skip-taskbar",
    "core:window:allow-set-cursor-grab",
    "core:window:allow-set-cursor-visible",
    "core:window:allow-set-cursor-icon",
    "core:window:allow-set-cursor-position",
    "core:window:allow-set-ignore-cursor-events",
    "core:window:allow-start-dragging",
    "core:webview:allow-print",
    "deep-link:default",
    "fs:default",
    "log:default",
    "notification:default",
    {
      "identifier": "http:default",
      "allow": [
        {
<<<<<<< HEAD
          "url": "http://*"
        },
        {
          "url": "https://*"
        },
        {
          "url": "http://*:*"
        },
        {
          "url": "https://*:*"
=======
          "url": "https://**"
        },
        {
          "url": "http://**"
        },
        {
          "url": "https://*:*"
        },
        {
          "url": "http://*:*"
>>>>>>> 58dae033
        }
      ]
    }
  ]
}<|MERGE_RESOLUTION|>--- conflicted
+++ resolved
@@ -3,13 +3,7 @@
   "identifier": "main-capability",
   "description": "Capability for the main window",
   "local": true,
-<<<<<<< HEAD
   "windows": ["main"],
-=======
-  "windows": [
-    "main"
-  ],
->>>>>>> 58dae033
   "permissions": [
     "core:default",
     "core:window:allow-create",
@@ -53,18 +47,6 @@
       "identifier": "http:default",
       "allow": [
         {
-<<<<<<< HEAD
-          "url": "http://*"
-        },
-        {
-          "url": "https://*"
-        },
-        {
-          "url": "http://*:*"
-        },
-        {
-          "url": "https://*:*"
-=======
           "url": "https://**"
         },
         {
@@ -75,7 +57,6 @@
         },
         {
           "url": "http://*:*"
->>>>>>> 58dae033
         }
       ]
     }
