{
  "$schema": "../node_modules/@tauri-apps/cli/schema.json",
  "build": {
    "beforeBuildCommand": "pnpm build",
    "beforeDevCommand": "pnpm dev",
    "devPath": "http://localhost:3000",
    "distDir": "../dist"
  },
  "package": {
    "productName": "defguard-client",
<<<<<<< HEAD
    "version": "0.2.0"
=======
    "version": "0.1.1"
>>>>>>> 2a776a7c
  },
  "tauri": {
    "systemTray": {
      "iconPath": "resources/icons/tray-32x32-color.png",
      "iconAsTemplate": false,
      "menuOnLeftClick": false
    },
    "allowlist": {
      "all": false,
      "window": {
        "all": true
      },
      "http": {
        "all": true,
        "request": true,
        "scope": ["https://**", "http://**"]
      }
    },
    "bundle": {
      "active": true,
      "category": "Utility",
      "copyright": "teonite",
      "deb": {
        "files": {
          "/usr/sbin/defguard-service": "target/release/defguard-service",
          "/usr/lib/systemd/system/defguard-service.service": "../resources-linux/defguard-service.service",
          "../control/rules": "../resources-linux/rules",
          "../control/postinst": "../resources-linux/postinst",
          "../control/prerm": "../resources-linux/prerm",
          "../control/postrm": "../resources-linux/postrm"
        }
      },
      "externalBin": [],
      "icon": [
        "icons/32x32.png",
        "icons/128x128.png",
        "icons/128x128@2x.png",
        "icons/icon.icns",
        "icons/icon.ico"
      ],
      "identifier": "net.defguard",
      "longDescription": "Defguard desktop client.",
      "macOS": {
        "entitlements": null,
        "exceptionDomain": "",
        "frameworks": [],
        "providerShortName": null,
        "signingIdentity": null
      },
      "resources": [
        "resources/*"
      ],
      "shortDescription": "",
      "targets": ["deb", "app", "appimage"],
      "windows": {
        "certificateThumbprint": null,
        "digestAlgorithm": "sha256",
        "timestampUrl": ""
      }
    },
    "security": {
      "csp": null
    },
    "updater": {
      "active": false
    },
    "windows": [
      {
        "fullscreen": false,
        "center": true,
        "maximized": true,
        "height": 720,
        "resizable": true,
        "maximizable": true,
        "minimizable": true,
        "closable": true,
        "title": "Defguard",
        "width": 992,
        "minWidth": 650,
        "minHeight": 450
      }
    ]
  }
}<|MERGE_RESOLUTION|>--- conflicted
+++ resolved
@@ -8,11 +8,7 @@
   },
   "package": {
     "productName": "defguard-client",
-<<<<<<< HEAD
-    "version": "0.2.0"
-=======
     "version": "0.1.1"
->>>>>>> 2a776a7c
   },
   "tauri": {
     "systemTray": {
