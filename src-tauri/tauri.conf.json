{
  "$schema": "../node_modules/@tauri-apps/cli/schema.json",
  "build": {
    "beforeBuildCommand": "pnpm build",
    "beforeDevCommand": "pnpm dev",
    "devPath": "http://localhost:3000",
    "distDir": "../dist"
  },
  "package": {
    "productName": "defguard-client",
<<<<<<< HEAD
    "version": "0.5.0"
=======
    "version": "0.4.1"
>>>>>>> ac7eaa03
  },
  "tauri": {
    "systemTray": {
      "iconPath": "resources/icons/tray-32x32-color.png",
      "iconAsTemplate": false
    },
    "allowlist": {
      "all": false,
      "window": {
        "all": true
      },
      "http": {
        "all": true,
        "request": true,
        "scope": ["https://**", "http://**"]
      },
      "fs": {
        "all": true,
        "scope": ["$RESOURCE/*", "$APPDATA/*"]
      },
      "clipboard": {
        "all": true
      },
      "dialog": {
        "all": true
      }
    },
    "bundle": {
      "active": true,
      "category": "Utility",
      "copyright": "teonite",
      "deb": {
        "files": {
          "/usr/sbin/defguard-service": "target/release/defguard-service",
          "/usr/lib/systemd/system/defguard-service.service": "../resources-linux/defguard-service.service",
          "../control/rules": "../resources-linux/rules",
          "../control/postinst": "../resources-linux/postinst",
          "../control/prerm": "../resources-linux/prerm",
          "../control/postrm": "../resources-linux/postrm"
        }
      },
      "externalBin": [],
      "icon": [
        "icons/32x32.png",
        "icons/128x128.png",
        "icons/128x128@2x.png",
        "icons/icon.icns",
        "icons/icon.ico"
      ],
      "identifier": "net.defguard",
      "longDescription": "Defguard desktop client.",
      "macOS": {
        "entitlements": null,
        "exceptionDomain": "",
        "frameworks": [],
        "providerShortName": null,
        "signingIdentity": null
      },
      "resources": ["resources/*"],
      "shortDescription": "",
      "targets": ["deb", "app", "appimage"],
      "windows": {
        "certificateThumbprint": null,
        "digestAlgorithm": "sha256",
        "timestampUrl": "",
        "wix": {
          "template": "./resources-windows/main.wxs",
          "fragmentPaths": ["./resources-windows/service-fragment.wxs"],
          "componentRefs": ["DefGuardServiceFragment"]
        }
      }
    },
    "security": {
      "csp": null
    },
    "updater": {
      "active": false
    },
    "windows": [
      {
        "fullscreen": false,
        "center": true,
        "maximized": true,
        "height": 720,
        "resizable": true,
        "maximizable": true,
        "minimizable": true,
        "closable": true,
        "title": "Defguard",
        "width": 992,
        "minWidth": 650,
        "minHeight": 450
      }
    ]
  }
}<|MERGE_RESOLUTION|>--- conflicted
+++ resolved
@@ -8,11 +8,7 @@
   },
   "package": {
     "productName": "defguard-client",
-<<<<<<< HEAD
-    "version": "0.5.0"
-=======
-    "version": "0.4.1"
->>>>>>> ac7eaa03
+    "version": "1.0.0"
   },
   "tauri": {
     "systemTray": {
