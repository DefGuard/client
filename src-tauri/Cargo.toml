--- conflicted
+++ resolved
@@ -44,11 +44,8 @@
 tracing = "0.1"
 tracing-subscriber = { version = "0.3", features = ["env-filter"] }
 lazy_static = "1.4"
-<<<<<<< HEAD
 rust-ini = "0.20"
-=======
 struct-patch = "0.4"
->>>>>>> d898b58f
 
 [target.'cfg(target_os = "macos")'.dependencies]
 nix = { version = "0.27", features = ["net"] }
