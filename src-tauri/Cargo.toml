--- conflicted
+++ resolved
@@ -37,13 +37,8 @@
 clap = { version = "4.5", features = ["cargo", "derive", "env"] }
 chrono = { version = "0.4", features = ["serde"] }
 common = { path = "common" }
-<<<<<<< HEAD
-dark-light = "1.1"
+dark-light = "2.0"
 defguard_wireguard_rs = { workspace = true, features = ["check_dependencies"] }
-=======
-dark-light = "2.0"
-defguard_wireguard_rs = { workspace = true }
->>>>>>> 660e6bee
 dirs-next = "2.0"
 lazy_static = "1.5"
 log = { version = "0.4", features = ["serde"] }
