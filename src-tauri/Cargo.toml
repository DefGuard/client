[package]
name = "defguard-client"
<<<<<<< HEAD
version = "0.4.0"
=======
version = "0.3.0"
>>>>>>> a7456304
description = "Defguard desktop client"
license = ""
homepage = "https://github.com/DefGuard/client"
repository = "https://github.com/DefGuard/client"
default-run = "defguard-client"
edition = "2021"
rust-version = "1.60"
authors = ["Defguard"]

[build-dependencies]
tauri-build = { version = "1.5", features = [] }
tonic-build = { version = "0.10" }
prost-build = { version = "0.12" }

[dependencies]
anyhow = "1.0"
base64 = "0.21"
clap = { version = "4.4", features = ["derive", "env"] }
chrono = { version = "0.4", features = ["serde"] }
<<<<<<< HEAD
defguard_wireguard_rs = { git = "https://github.com/DefGuard/wireguard-rs.git", rev = "v0.4.3" }
=======
defguard_wireguard_rs = { git = "https://github.com/DefGuard/wireguard-rs.git", rev = "v0.4.4" }
>>>>>>> a7456304
dirs = "5.0"
lazy_static = "1.4"
local-ip-address = "0.5"
log = "0.4"
notify-debouncer-mini = "0.4"
prost = "0.12"
rand = "0.8"
rust-ini = "0.20"
serde_json = "1.0"
serde = { version = "1.0", features = ["derive"] }
serde_with = "3.5"
sqlx = { version = "0.7", features = [
    "chrono",
    "sqlite",
    "runtime-tokio",
    "uuid",
    "macros",
] }
struct-patch = "0.4"
strum = { version = "0.25", features = ["derive"] }
dark-light = "1.0"
webbrowser = "0.8"

tauri = { version = "1.5", features = [
    "dialog-all",
    "clipboard-all",
    "http-all",
    "window-all",
    "system-tray",
    "native-tls-vendored",
    "icon-png",
    "fs-all",
] }
tauri-plugin-single-instance = { git = "https://github.com/tauri-apps/plugins-workspace", branch = "v1" }
tauri-plugin-log = { git = "https://github.com/tauri-apps/plugins-workspace", branch = "v1" }
tauri-plugin-window-state = { git = "https://github.com/tauri-apps/plugins-workspace", branch = "v1" }
thiserror = "1.0"
tokio = { version = "1", features = ["macros", "rt-multi-thread"] }
tokio-util = "0.7"
tonic = "0.10"
tracing = "0.1"
tracing-appender = "0.2"
tracing-subscriber = { version = "0.3", features = ["env-filter", "json"] }
x25519-dalek = { version = "2", features = ["getrandom", "static_secrets"] }
reqwest = { version = "0.11", features = ["json"] }

[target.'cfg(target_os = "windows")'.dependencies]
windows-service = "0.6"

[target.'cfg(target_os = "macos")'.dependencies]
nix = { version = "0.28", features = ["net"] }

[features]
# this feature is used for production builds or when `devPath` points to the filesystem and the built-in dev server is disabled.
# If you use cargo directly instead of tauri's cli you can use this feature flag to switch between tauri's `dev` and `build` modes.
# DO NOT REMOVE!!
custom-protocol = ["tauri/custom-protocol"]

[dev-dependencies]
tokio = { version = "1.34", features = ["full"] }<|MERGE_RESOLUTION|>--- conflicted
+++ resolved
@@ -1,10 +1,6 @@
 [package]
 name = "defguard-client"
-<<<<<<< HEAD
 version = "0.4.0"
-=======
-version = "0.3.0"
->>>>>>> a7456304
 description = "Defguard desktop client"
 license = ""
 homepage = "https://github.com/DefGuard/client"
@@ -24,11 +20,7 @@
 base64 = "0.21"
 clap = { version = "4.4", features = ["derive", "env"] }
 chrono = { version = "0.4", features = ["serde"] }
-<<<<<<< HEAD
-defguard_wireguard_rs = { git = "https://github.com/DefGuard/wireguard-rs.git", rev = "v0.4.3" }
-=======
 defguard_wireguard_rs = { git = "https://github.com/DefGuard/wireguard-rs.git", rev = "v0.4.4" }
->>>>>>> a7456304
 dirs = "5.0"
 lazy_static = "1.4"
 local-ip-address = "0.5"
