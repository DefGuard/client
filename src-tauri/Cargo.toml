[workspace]
members = ["cli", "common"]
default-members = [".", "cli"]

[workspace.dependencies]
clap = { version = "4.5", features = ["cargo", "derive", "env"] }
<<<<<<< HEAD
defguard_wireguard_rs = "0.8.0"
=======
defguard_wireguard_rs = { git = "https://github.com/DefGuard/wireguard-rs", rev = "2d3d3af2c9239ec047d2a51acbc27d62d4ab950c" }
>>>>>>> a300fe9a
dirs-next = "2.0"
prost = "0.14"
reqwest = { version = "0.12", features = ["cookies", "json"] }
serde = { version = "1.0", features = ["derive"] }
serde_json = "1.0"
thiserror = "2.0"
tokio = { version = "1", features = ["macros", "rt-multi-thread", "signal"] }
tonic = { version = "0.14", default-features = false, features = [
    "codegen",
    "gzip",
    "router",
    "tls-native-roots",
    "tls-ring",
    "transport",
] }
tonic-prost = "0.14"
tonic-prost-build = "0.14"
tracing = "0.1"
tracing-subscriber = { version = "0.3", features = ["env-filter", "json"] }

[workspace.package]
authors = ["Defguard"]
edition = "2021"
homepage = "https://github.com/DefGuard/client"
license-file = "../LICENSE.md"
<<<<<<< HEAD
rust-version = "1.85"
version = "1.6.0"
=======
rust-version = "1.80"
version = "1.5.3"
>>>>>>> a300fe9a

[package]
name = "defguard-client"
description = "Defguard desktop client"
repository = "https://github.com/DefGuard/client"
default-run = "defguard-client"
autobins = false
authors.workspace = true
edition.workspace = true
homepage.workspace = true
license-file.workspace = true
rust-version.workspace = true
version.workspace = true

[[bin]]
name = "defguard-client"

[[bin]]
name = "defguard-service"
required-features = ["service"]

[build-dependencies]
tauri-build = { version = "2", features = [] }
tonic-prost-build.workspace = true
vergen-git2 = { version = "1.0", features = ["build"] }

[dependencies]
anyhow = "1.0"
base64 = "0.22"
clap.workspace = true
chrono = { version = "0.4", features = ["serde"] }
common = { path = "common" }
dark-light = "2.0"
defguard_wireguard_rs = { workspace = true, features = ["check_dependencies"] }
dirs-next.workspace = true
hyper-util = "0.1"
log = { version = "0.4", features = ["serde"] }
prost.workspace = true
regex = "1.12"
reqwest.workspace = true
rust-ini = "0.21"
semver = "1.0"
serde.workspace = true
serde_json.workspace = true
serde_with = "3.11"
sqlx = { version = "0.8", features = [
    "chrono",
    "sqlite",
    "runtime-tokio",
    "uuid",
    "macros",
] }
struct-patch = "0.10"
strum = { version = "0.27", features = ["derive"] }
tauri = { version = "2", features = [
    "native-tls-vendored",
    "image-png",
    "tray-icon",
] }
# Must match Tauri plugins in package.json.
tauri-plugin-clipboard-manager = "2"
tauri-plugin-deep-link = "2"
tauri-plugin-dialog = "2"
tauri-plugin-fs = "2"
tauri-plugin-http = { version = "2", features = ["unsafe-headers"] }
tauri-plugin-log = "2"
tauri-plugin-notification = "2"
tauri-plugin-opener = "2"
tauri-plugin-os = "2"
tauri-plugin-process = "2"
tauri-plugin-single-instance = { version = "2", features = ["deep-link"] }
tauri-plugin-window-state = "2"
thiserror.workspace = true
time = { version = "0.3", features = ["formatting", "macros"] }
tokio.workspace = true
tokio-util = "0.7"
tonic.workspace = true
tonic-prost.workspace = true
tower = "0.5"
tracing.workspace = true
tracing-appender = "0.2"
tracing-subscriber.workspace = true
webbrowser = "1.0"
x25519-dalek = { version = "2", features = [
    "getrandom",
    "serde",
    "static_secrets",
] }
os_info = "3.12"

[target.'cfg(target_os = "macos")'.dependencies]
block2 = "0.6"
objc2 = "0.6"
objc2-foundation = "0.3"
objc2-network-extension = "0.3"

[target.'cfg(target_os = "macos")'.build-dependencies]
swift-rs = { version = "1.0", features = ["build"] }

[target.'cfg(unix)'.dependencies]
nix = { version = "0.30.1", features = ["user", "fs"] }
tokio-stream = "0.1"

[target.'cfg(windows)'.dependencies]
async-stream = "0.3"
futures-core = "0.3"
known-folders = "1.3"
windows = { version = "0.62", features = [
    "Win32",
    "Win32_System",
    "Win32_System_RemoteDesktop",
] }
windows-acl = "0.3"
windows-service = "0.7"
windows-sys = { version = "0.61", features = [
    # Core Win32 types
    "Win32_Foundation",

    # Security descriptors, ACLs, SDDL
    "Win32_Security",
    "Win32_Security_Authorization",

    # Named pipes (CreateNamedPipeW)
    "Win32_System_Pipes",

    # HANDLE & file functions
    "Win32_System_IO",
    "Win32_System_Threading",
] }

[features]
# this feature is used for production builds or when `devPath` points to the filesystem and the built-in dev server is disabled.
# If you use cargo directly instead of tauri's cli you can use this feature flag to switch between tauri's `dev` and `build` modes.
# DO NOT REMOVE!!
custom-protocol = ["tauri/custom-protocol"]
service = []

[dev-dependencies]
tokio = { version = "1", features = ["full"] }

[profile.release]
codegen-units = 1
lto = "thin"
panic = "abort"
strip = true<|MERGE_RESOLUTION|>--- conflicted
+++ resolved
@@ -4,11 +4,7 @@
 
 [workspace.dependencies]
 clap = { version = "4.5", features = ["cargo", "derive", "env"] }
-<<<<<<< HEAD
 defguard_wireguard_rs = "0.8.0"
-=======
-defguard_wireguard_rs = { git = "https://github.com/DefGuard/wireguard-rs", rev = "2d3d3af2c9239ec047d2a51acbc27d62d4ab950c" }
->>>>>>> a300fe9a
 dirs-next = "2.0"
 prost = "0.14"
 reqwest = { version = "0.12", features = ["cookies", "json"] }
@@ -34,13 +30,8 @@
 edition = "2021"
 homepage = "https://github.com/DefGuard/client"
 license-file = "../LICENSE.md"
-<<<<<<< HEAD
 rust-version = "1.85"
 version = "1.6.0"
-=======
-rust-version = "1.80"
-version = "1.5.3"
->>>>>>> a300fe9a
 
 [package]
 name = "defguard-client"
