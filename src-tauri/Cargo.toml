[workspace]
members = ["cli", "common"]
default-members = [".", "cli"]

[workspace.dependencies]
clap = { version = "4.5", features = ["cargo", "derive", "env"] }
<<<<<<< HEAD
# defguard_wireguard_rs = { git = "https://github.com/DefGuard/wireguard-rs", rev = "886186c1e088e4805ab8049436c28cf3ea26d727" }
defguard_wireguard_rs = { path = "../../wireguard-rs" }
=======
defguard_wireguard_rs = { git = "https://github.com/DefGuard/wireguard-rs", rev = "c99c0b209b19d9ce82e0f5d0d727261f8f9916b3" }
>>>>>>> ab21b2a4
dirs-next = "2.0"
prost = "0.14"
reqwest = { version = "0.12", features = ["cookies", "json"] }
serde = { version = "1.0", features = ["derive"] }
serde_json = "1.0"
thiserror = "2.0"
tokio = { version = "1", features = ["macros", "rt-multi-thread", "signal"] }
tonic = { version = "0.14", default-features = false, features = [
    "codegen",
    "gzip",
    "router",
    "tls-native-roots",
    "tls-ring",
    "transport",
] }
tonic-prost = "0.14"
tonic-prost-build = "0.14"
tracing = "0.1"
tracing-subscriber = { version = "0.3", features = ["env-filter", "json"] }

[workspace.package]
authors = ["Defguard"]
edition = "2021"
homepage = "https://github.com/DefGuard/client"
license-file = "../LICENSE.md"
rust-version = "1.85"
version = "1.6.0"

[package]
name = "defguard-client"
description = "Defguard desktop client"
repository = "https://github.com/DefGuard/client"
default-run = "defguard-client"
autobins = false
authors.workspace = true
edition.workspace = true
homepage.workspace = true
license-file.workspace = true
rust-version.workspace = true
version.workspace = true

[[bin]]
name = "defguard-client"

[[bin]]
name = "defguard-service"
required-features = ["service"]

[build-dependencies]
tauri-build = { version = "2", features = [] }
tonic-prost-build.workspace = true
vergen-git2 = { version = "1.0", features = ["build"] }

[dependencies]
anyhow = "1.0"
base64 = "0.22"
clap.workspace = true
chrono = { version = "0.4", features = ["serde"] }
common = { path = "common" }
dark-light = "2.0"
defguard_wireguard_rs = { workspace = true, features = ["check_dependencies"] }
dirs-next.workspace = true
hyper-util = "0.1"
log = { version = "0.4", features = ["serde"] }
prost.workspace = true
regex = "1.11"
reqwest.workspace = true
# 0.21.2 causes config parsing errors
rust-ini = "=0.21.1"
semver = "1.0"
serde.workspace = true
serde_json.workspace = true
serde_with = "3.11"
sqlx = { version = "0.8", features = [
    "chrono",
    "sqlite",
    "runtime-tokio",
    "uuid",
    "macros",
] }
struct-patch = "0.10"
strum = { version = "0.27", features = ["derive"] }
tauri = { version = "2", features = [
    "native-tls-vendored",
    "image-png",
    "tray-icon",
] }
# Must match Tauri plugins in package.json.
tauri-plugin-clipboard-manager = "2"
tauri-plugin-deep-link = "2"
tauri-plugin-dialog = "2"
tauri-plugin-fs = "2"
tauri-plugin-http = { version = "2", features = ["unsafe-headers"] }
tauri-plugin-log = "2"
tauri-plugin-notification = "2"
tauri-plugin-opener = "2"
tauri-plugin-os = "2"
tauri-plugin-process = "2"
tauri-plugin-single-instance = { version = "2", features = ["deep-link"] }
tauri-plugin-window-state = "2"
thiserror.workspace = true
time = { version = "0.3", features = ["formatting", "macros"] }
tokio.workspace = true
tokio-util = "0.7"
tonic.workspace = true
tonic-prost.workspace = true
tower = "0.5"
tracing.workspace = true
tracing-appender = "0.2"
tracing-subscriber.workspace = true
webbrowser = "1.0"
x25519-dalek = { version = "2", features = [
    "getrandom",
    "serde",
    "static_secrets",
] }
os_info = "3.12"

[target.'cfg(target_os = "macos")'.dependencies]
block2 = "0.6"
objc2 = "0.6"
objc2-foundation = "0.3"
objc2-network-extension = "0.3"

[target.'cfg(target_os = "macos")'.build-dependencies]
swift-rs = { version = "1.0", features = ["build"] }

[target.'cfg(unix)'.dependencies]
nix = { version = "0.30.1", features = ["user", "fs"] }
tokio-stream = "0.1"

[target.'cfg(windows)'.dependencies]
async-stream = "0.3"
futures-core = "0.3"
known-folders = "1.3"
windows = { version = "0.62", features = [
    "Win32",
    "Win32_System",
    "Win32_System_RemoteDesktop",
] }
windows-acl = "0.3"
windows-service = "0.7"
windows-sys = { version = "0.61", features = [
    # Core Win32 types
    "Win32_Foundation",

    # Security descriptors, ACLs, SDDL
    "Win32_Security",
    "Win32_Security_Authorization",

    # Named pipes (CreateNamedPipeW)
    "Win32_System_Pipes",

    # HANDLE & file functions
    "Win32_System_IO",
    "Win32_System_Threading",
] }

[features]
# this feature is used for production builds or when `devPath` points to the filesystem and the built-in dev server is disabled.
# If you use cargo directly instead of tauri's cli you can use this feature flag to switch between tauri's `dev` and `build` modes.
# DO NOT REMOVE!!
custom-protocol = ["tauri/custom-protocol"]
service = []

[dev-dependencies]
tokio = { version = "1", features = ["full"] }

[profile.release]
codegen-units = 1
lto = "thin"
panic = "abort"
strip = true<|MERGE_RESOLUTION|>--- conflicted
+++ resolved
@@ -4,12 +4,8 @@
 
 [workspace.dependencies]
 clap = { version = "4.5", features = ["cargo", "derive", "env"] }
-<<<<<<< HEAD
-# defguard_wireguard_rs = { git = "https://github.com/DefGuard/wireguard-rs", rev = "886186c1e088e4805ab8049436c28cf3ea26d727" }
+# defguard_wireguard_rs = { git = "https://github.com/DefGuard/wireguard-rs", rev = "c99c0b209b19d9ce82e0f5d0d727261f8f9916b3" }
 defguard_wireguard_rs = { path = "../../wireguard-rs" }
-=======
-defguard_wireguard_rs = { git = "https://github.com/DefGuard/wireguard-rs", rev = "c99c0b209b19d9ce82e0f5d0d727261f8f9916b3" }
->>>>>>> ab21b2a4
 dirs-next = "2.0"
 prost = "0.14"
 reqwest = { version = "0.12", features = ["cookies", "json"] }
