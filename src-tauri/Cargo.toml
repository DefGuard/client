--- conflicted
+++ resolved
@@ -17,23 +17,19 @@
 [dependencies]
 serde_json = "1.0"
 serde = { version = "1.0", features = ["derive"] }
-<<<<<<< HEAD
-tauri = { version = "1.4.1", features = [] }
 sqlx = { version = "0.7.1", features = ["chrono", "sqlite", "runtime-tokio", "uuid", "macros"] }
 dirs = "5.0.1"
 thiserror = "1.0.48"
 chrono = "0.4.30"
 wireguard_rs = { path = "wireguard-rs"}
 base64 = "0.21.4"
-x25519-dalek = { version = "2.0.0-rc.3", features = [
+x25519-dalek = { version = "2", features = [
     "getrandom",
     "static_secrets",
 ] }
 
-=======
 tauri = { version = "1.4.1", features = [ "window-all", "system-tray"] }
 tauri-plugin-single-instance = { git = "https://github.com/tauri-apps/plugins-workspace", branch = "v1" }
->>>>>>> 62c2e885
 
 [features]
 # this feature is used for production builds or when `devPath` points to the filesystem and the built-in dev server is disabled.
