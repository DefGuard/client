[workspace]
members = ["cli", "common"]
default-members = [".", "cli"]

[workspace.dependencies]
<<<<<<< HEAD
# defguard_wireguard_rs = { version = "0.7.4" }
defguard_wireguard_rs = { path = "../../wireguard-rs" }
=======
clap = { version = "4.5", features = ["cargo", "derive", "env"] }
defguard_wireguard_rs = "0.7.7"
dirs-next = "2.0"
prost = "0.14"
reqwest = { version = "0.12", features = ["cookies", "json"] }
serde = { version = "1.0", features = ["derive"] }
serde_json = "1.0"
thiserror = "2.0"
tokio = { version = "1", features = ["macros", "rt-multi-thread", "signal"] }
tonic = { version = "0.14", default-features = false, features = [
    "codegen",
    "gzip",
    "router",
    "tls-native-roots",
    "tls-ring",
    "transport",
] }
tonic-prost = "0.14"
tonic-prost-build = "0.14"
tracing = "0.1"
tracing-subscriber = { version = "0.3", features = ["env-filter", "json"] }
>>>>>>> 80b6d1e1

[workspace.package]
authors = ["Defguard"]
edition = "2021"
homepage = "https://github.com/DefGuard/client"
license-file = "../LICENSE.md"
rust-version = "1.80"
version = "1.5.0"

[package]
name = "defguard-client"
description = "Defguard desktop client"
repository = "https://github.com/DefGuard/client"
default-run = "defguard-client"
authors.workspace = true
edition.workspace = true
homepage.workspace = true
license-file.workspace = true
rust-version.workspace = true
version.workspace = true

[build-dependencies]
tauri-build = { version = "2", features = [] }
tonic-prost-build.workspace = true
vergen-git2 = { version = "1.0", features = ["build"] }

[dependencies]
anyhow = "1.0"
base64 = "0.22"
clap.workspace = true
chrono = { version = "0.4", features = ["serde"] }
common = { path = "common" }
dark-light = "2.0"
defguard_wireguard_rs = { workspace = true, features = ["check_dependencies"] }
dirs-next.workspace = true
log = { version = "0.4", features = ["serde"] }
prost.workspace = true
regex = "1.11"
reqwest.workspace = true
# 0.21.2 causes config parsing errors
rust-ini = "=0.21.1"
semver = "1.0"
serde.workspace = true
serde_json.workspace = true
serde_with = "3.11"
sqlx = { version = "0.8", features = [
    "chrono",
    "sqlite",
    "runtime-tokio",
    "uuid",
    "macros",
] }
struct-patch = "0.10"
strum = { version = "0.27", features = ["derive"] }
tauri = { version = "2", features = [
    "native-tls-vendored",
    "image-png",
    "tray-icon",
] }
# Must match Tauri plugins in package.json.
tauri-plugin-clipboard-manager = "2"
tauri-plugin-deep-link = "2"
tauri-plugin-dialog = "2"
tauri-plugin-fs = "2"
tauri-plugin-http = { version = "2", features = ["unsafe-headers"] }
tauri-plugin-log = "2"
tauri-plugin-notification = "2"
tauri-plugin-opener = "2.5.0"
tauri-plugin-os = "2.3.1"
tauri-plugin-single-instance = { version = "2", features = ["deep-link"] }
tauri-plugin-window-state = "2"
thiserror.workspace = true
time = { version = "0.3", features = ["formatting", "macros"] }
tokio.workspace = true
tokio-util = "0.7"
tonic.workspace = true
tonic-prost.workspace = true
tracing.workspace = true
tracing-appender = "0.2"
tracing-subscriber.workspace = true
webbrowser = "1.0"
x25519-dalek = { version = "2", features = [
    "getrandom",
    "serde",
    "static_secrets",
] }

[target.'cfg(unix)'.dependencies]
hyper-util = "0.1"
nix = { version = "0.30.1", features = ["user", "fs"] }
tokio-stream = "0.1"
tower = "0.5"

[target.'cfg(windows)'.dependencies]
winapi = { version = "0.3", features = ["winsvc", "winerror"] }
windows-service = "0.7"

[features]
# this feature is used for production builds or when `devPath` points to the filesystem and the built-in dev server is disabled.
# If you use cargo directly instead of tauri's cli you can use this feature flag to switch between tauri's `dev` and `build` modes.
# DO NOT REMOVE!!
custom-protocol = ["tauri/custom-protocol"]

[dev-dependencies]
tokio = { version = "1", features = ["full"] }

[profile.release]
codegen-units = 1
lto = "thin"
panic = "abort"
strip = true<|MERGE_RESOLUTION|>--- conflicted
+++ resolved
@@ -3,12 +3,8 @@
 default-members = [".", "cli"]
 
 [workspace.dependencies]
-<<<<<<< HEAD
-# defguard_wireguard_rs = { version = "0.7.4" }
+clap = { version = "4.5", features = ["cargo", "derive", "env"] }
 defguard_wireguard_rs = { path = "../../wireguard-rs" }
-=======
-clap = { version = "4.5", features = ["cargo", "derive", "env"] }
-defguard_wireguard_rs = "0.7.7"
 dirs-next = "2.0"
 prost = "0.14"
 reqwest = { version = "0.12", features = ["cookies", "json"] }
@@ -28,7 +24,6 @@
 tonic-prost-build = "0.14"
 tracing = "0.1"
 tracing-subscriber = { version = "0.3", features = ["env-filter", "json"] }
->>>>>>> 80b6d1e1
 
 [workspace.package]
 authors = ["Defguard"]
