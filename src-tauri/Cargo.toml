[workspace]
members = ["cli", "common"]
default-members = [".", "cli"]

[workspace.dependencies]
<<<<<<< HEAD
defguard_wireguard_rs = { git = "https://github.com/DefGuard/wireguard-rs.git", rev = "v0.7.4" }
=======
defguard_wireguard_rs = { version = "0.7.4" }
>>>>>>> 51b7ea2e

[workspace.package]
authors = ["Defguard"]
edition = "2021"
homepage = "https://github.com/DefGuard/client"
license-file = "../LICENSE.md"
rust-version = "1.80"
version = "1.5.0"

[package]
name = "defguard-client"
description = "Defguard desktop client"
repository = "https://github.com/DefGuard/client"
default-run = "defguard-client"
authors.workspace = true
edition.workspace = true
homepage.workspace = true
license-file.workspace = true
rust-version.workspace = true
version.workspace = true

[build-dependencies]
tauri-build = { version = "1.5", features = [] }
tonic-build = { version = "0.12" }
prost-build = { version = "0.13" }
vergen-git2 = { version = "1.0", features = ["build"] }

[dependencies]
anyhow = "1.0"
base64 = "0.22"
clap = { version = "4.5", features = ["cargo", "derive", "env"] }
chrono = { version = "0.4", features = ["serde"] }
common = { path = "common" }
dark-light = "2.0"
defguard_wireguard_rs = { workspace = true, features = ["check_dependencies"] }
dirs-next = "2.0"
log = { version = "0.4", features = ["serde"] }
prost = "0.13"
regex = "1.11"
reqwest = { version = "0.12", features = ["cookies", "json"] }
rust-ini = "0.21"
serde = { version = "1.0", features = ["derive"] }
serde_json = "1.0"
serde_with = "3.11"
sqlx = { version = "0.8", features = [
  "chrono",
  "sqlite",
  "runtime-tokio",
  "uuid",
  "macros",
] }
struct-patch = "0.9"
strum = { version = "0.27", features = ["derive"] }
tauri = { version = "1.8", features = [
  "notification-all",
  "dialog-all",
  "clipboard-all",
  "http-all",
  "window-all",
  "system-tray",
  "native-tls-vendored",
  "icon-png",
  "fs-all",
] }
tauri-plugin-single-instance = { git = "https://github.com/tauri-apps/plugins-workspace", branch = "v1" }
tauri-plugin-log = { git = "https://github.com/tauri-apps/plugins-workspace", branch = "v1" }
tauri-plugin-window-state = { git = "https://github.com/tauri-apps/plugins-workspace", branch = "v1" }
thiserror = "2.0"
time = { version = "0.3", features = ["formatting", "macros"] }
tokio = { version = "1", features = ["macros", "rt-multi-thread", "signal"] }
tokio-util = "0.7"
tonic = "0.12"
tracing = "0.1"
tracing-appender = "0.2"
tracing-subscriber = { version = "0.3", features = ["env-filter", "json"] }
webbrowser = "1.0"
x25519-dalek = { version = "2", features = [
  "getrandom",
  "serde",
  "static_secrets",
] }

[target.'cfg(windows)'.dependencies]
winapi = { version = "0.3", features = ["winsvc", "winerror"] }
windows-service = "0.7"

[features]
# this feature is used for production builds or when `devPath` points to the filesystem and the built-in dev server is disabled.
# If you use cargo directly instead of tauri's cli you can use this feature flag to switch between tauri's `dev` and `build` modes.
# DO NOT REMOVE!!
custom-protocol = ["tauri/custom-protocol"]

[dev-dependencies]
tokio = { version = "1", features = ["full"] }

[profile.release]
codegen-units = 1
lto = "thin"
panic = "abort"
strip = true<|MERGE_RESOLUTION|>--- conflicted
+++ resolved
@@ -3,11 +3,7 @@
 default-members = [".", "cli"]
 
 [workspace.dependencies]
-<<<<<<< HEAD
 defguard_wireguard_rs = { git = "https://github.com/DefGuard/wireguard-rs.git", rev = "v0.7.4" }
-=======
-defguard_wireguard_rs = { version = "0.7.4" }
->>>>>>> 51b7ea2e
 
 [workspace.package]
 authors = ["Defguard"]
