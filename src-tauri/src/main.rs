--- conflicted
+++ resolved
@@ -1,34 +1,15 @@
 // Prevents additional console window on Windows in release, DO NOT REMOVE!!
 #![cfg_attr(not(debug_assertions), windows_subsystem = "windows")]
 
-<<<<<<< HEAD
 pub mod appstate;
+pub mod commands;
 pub mod database;
 pub mod error;
-pub mod commands;
 pub mod wireguard;
 
 use appstate::AppState;
 use tauri::{Manager, State};
 
-fn main() {
-    tauri::Builder::default()
-        .manage(AppState::default())
-        .setup(|app| {
-            let handle = app.handle();
-            tauri::async_runtime::spawn(async move {
-                let app_state: State<AppState> = handle.state();
-                let db = database::init_db(&handle)
-                    .await
-                    .expect("Database initialize failed");
-                *app_state.db.lock().unwrap() = Some(db);
-            });
-            Ok(())
-        })
-        .run(tauri::generate_context!())
-        .expect("error while running tauri application");
-=======
-use tauri::Manager;
 use tauri::SystemTrayEvent;
 mod tray;
 use crate::tray::create_tray_menu;
@@ -39,6 +20,8 @@
     cwd: String,
 }
 
+// TODO: Refactor later
+#[allow(clippy::single_match)]
 fn main() {
     let tray_menu = create_tray_menu();
     let system_tray = tauri::SystemTray::new().with_menu(tray_menu);
@@ -66,13 +49,11 @@
                             main_window
                                 .unminimize()
                                 .expect("Failed to unminimize main window.");
-                        } else {
-                            if !main_window
-                                .is_visible()
-                                .expect("Failed to check main window visibility")
-                            {
-                                main_window.show().expect("Failed to show main window.");
-                            }
+                        } else if !main_window
+                            .is_visible()
+                            .expect("Failed to check main window visibility")
+                        {
+                            main_window.show().expect("Failed to show main window.");
                         }
                     }
                 }
@@ -94,13 +75,23 @@
             app.emit_all("single-instance", Payload { args: argv, cwd })
                 .unwrap();
         }))
+        .manage(AppState::default())
+        .setup(|app| {
+            let handle = app.handle();
+            tauri::async_runtime::spawn(async move {
+                let app_state: State<AppState> = handle.state();
+                let db = database::init_db(&handle)
+                    .await
+                    .expect("Database initialize failed");
+                *app_state.db.lock().unwrap() = Some(db);
+            });
+            Ok(())
+        })
         .build(tauri::generate_context!())
         .expect("error while running tauri application")
-        .run(|_app_handle, event| match event {
-            tauri::RunEvent::ExitRequested { api, .. } => {
+        .run(|_app_handle, event| {
+            if let tauri::RunEvent::ExitRequested { api, .. } = event {
                 api.prevent_exit();
             }
-            _ => {}
         });
->>>>>>> 62c2e885
 }