--- conflicted
+++ resolved
@@ -87,21 +87,11 @@
 /// Ensures path has appropriate permissions set (dg25-28):
 /// - 700 for directories
 /// - 600 for files
-<<<<<<< HEAD
-pub fn set_perms(path: &PathBuf) {
-    #[cfg(not(windows))]
-    {
-        let perms = if path.is_dir() { 0o700 } else { 0o600 };
-        if let Err(err) = set_permissions(path, Permissions::from_mode(perms)) {
-            warn!("Failed to set permissions on path {path:?}: {err}");
-        }
-=======
 #[cfg(unix)]
 pub fn set_perms(path: &Path) {
     let perms = if path.is_dir() { 0o700 } else { 0o600 };
     if let Err(err) = set_permissions(path, Permissions::from_mode(perms)) {
         warn!("Failed to set permissions on path {path:?}: {err}");
->>>>>>> 48006bdd
     }
 }
 
