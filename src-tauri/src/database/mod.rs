use std::{
    env,
    fs::{create_dir_all, File},
    str::FromStr,
    sync::LazyLock,
};

use sqlx::sqlite::{SqliteAutoVacuum, SqliteConnectOptions, SqliteJournalMode, SqlitePool};

<<<<<<< HEAD
use crate::{app_data_dir, error::Error, set_perms};
=======
#[cfg(unix)]
use crate::set_perms;
use crate::{app_data_dir, error::Error};
>>>>>>> 48006bdd

const DB_NAME: &str = "defguard.db";

pub mod models;

pub(crate) type DbPool = SqlitePool;

pub static DB_POOL: LazyLock<SqlitePool> = LazyLock::new(|| {
    let db_url = prepare_db_url().expect("Wrong database URL.");
    let opts = SqliteConnectOptions::from_str(&db_url)
        .expect("Failed to set database connenction options.")
        .create_if_missing(true)
        .auto_vacuum(SqliteAutoVacuum::Incremental)
        .journal_mode(SqliteJournalMode::Wal);
    debug!("Connecting to database: {db_url} with options: {opts:?}");
    SqlitePool::connect_lazy_with(opts)
});

/// Returns database URL. Checks for custom URL in `DATABASE_URL` environment variable.
/// Handles creating appropriate directories if they don't exist.
fn prepare_db_url() -> Result<String, Error> {
    if let Ok(url) = env::var("DATABASE_URL") {
        info!(
            "The default database location has been just overridden by the DATABASE_URL \
            environment variable. The application will use the database located at: {url}"
        );
        Ok(url)
    } else {
        debug!("A production database will be used as no custom DATABASE_URL was provided.");
        // Check if database directory and file exists, create if they don't.
        let app_dir = app_data_dir().ok_or(Error::Config(
            "Application data directory is not defined. Cannot proceed. Is the application \
            running on a supported platform?"
                .to_string(),
        ))?;
        if app_dir.exists() {
            debug!(
                "Application data directory already exists at: {}, skipping its creation.",
                app_dir.to_string_lossy()
            );
        } else {
            debug!(
                "Creating application data directory at: {}",
                app_dir.to_string_lossy()
            );
            create_dir_all(&app_dir)?;
            debug!(
                "Created application data directory at: {}",
                app_dir.to_string_lossy()
            );
        }
<<<<<<< HEAD
=======
        #[cfg(unix)]
>>>>>>> 48006bdd
        set_perms(&app_dir);
        let db_path = app_dir.join(DB_NAME);
        if db_path.exists() {
            debug!(
                "Database file already exists at: {}. Skipping its creation.",
                db_path.to_string_lossy()
            );
        } else {
            debug!(
                "Database file not found at {}. Creating a new one.",
                db_path.to_string_lossy()
            );
            File::create(&db_path)?;
            info!(
                "A new, empty database file has been created at: {} as no previous database file \
                was found. This file will be used to store application data.",
                db_path.to_string_lossy()
            );
        }
<<<<<<< HEAD
=======
        #[cfg(unix)]
>>>>>>> 48006bdd
        set_perms(&db_path);
        debug!(
            "Application's database file is located at: {}",
            db_path.to_string_lossy()
        );
        Ok(format!(
            "sqlite://{}",
            db_path.to_str().expect("Failed to format DB path")
        ))
    }
}<|MERGE_RESOLUTION|>--- conflicted
+++ resolved
@@ -7,13 +7,9 @@
 
 use sqlx::sqlite::{SqliteAutoVacuum, SqliteConnectOptions, SqliteJournalMode, SqlitePool};
 
-<<<<<<< HEAD
-use crate::{app_data_dir, error::Error, set_perms};
-=======
 #[cfg(unix)]
 use crate::set_perms;
 use crate::{app_data_dir, error::Error};
->>>>>>> 48006bdd
 
 const DB_NAME: &str = "defguard.db";
 
@@ -65,10 +61,7 @@
                 app_dir.to_string_lossy()
             );
         }
-<<<<<<< HEAD
-=======
         #[cfg(unix)]
->>>>>>> 48006bdd
         set_perms(&app_dir);
         let db_path = app_dir.join(DB_NAME);
         if db_path.exists() {
@@ -88,10 +81,7 @@
                 db_path.to_string_lossy()
             );
         }
-<<<<<<< HEAD
-=======
         #[cfg(unix)]
->>>>>>> 48006bdd
         set_perms(&db_path);
         debug!(
             "Application's database file is located at: {}",
