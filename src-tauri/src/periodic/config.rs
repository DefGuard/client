use std::{collections::HashSet, str::FromStr, time::Duration};
use tauri::{AppHandle, Manager, State, Url};
use tokio::time::sleep;

use crate::{
    appstate::AppState,
    commands::{device_config_to_location, update_instance},
    database::{
        models::{Id, NoId},
        Instance, Location,
    },
    error::Error,
    events::{CONFIG_CHANGED, INSTANCE_UPDATE},
    proto::{DeviceConfigResponse, InstanceInfoRequest, InstanceInfoResponse},
};

const INTERVAL_SECONDS: Duration = Duration::from_secs(30);
const POLLING_ENDPOINT: &str = "/api/v1/poll";

/// Periodically retrieves and updates configuration for all [`Instance`]s.
/// Updates are only performed if no connections are established to the [`Instance`],
/// otherwise event is emmited and UI message is displayed.
pub async fn poll_config(handle: AppHandle) {
    let state: State<AppState> = handle.state();
    let pool = state.get_pool();
    loop {
<<<<<<< HEAD
        let Ok(mut instances) = Instance::all(&pool).await else {
=======
        let Ok(mut transaction) = pool.begin().await else {
            error!(
                "Failed to begin db transaction, retrying in {}s",
                INTERVAL_SECONDS.as_secs()
            );
            sleep(INTERVAL_SECONDS).await;
            continue;
        };
        let Ok(instances) = Instance::all(&mut *transaction).await else {
>>>>>>> 774515c0
            error!(
                "Failed to retireve instances, retrying in {}s",
                INTERVAL_SECONDS.as_secs()
            );
            sleep(INTERVAL_SECONDS).await;
            continue;
        };
        debug!(
            "Polling configuration updates for {} instances",
            instances.len(),
        );
<<<<<<< HEAD
        for instance in &mut instances {
            if let Err(err) = poll_instance(&pool, instance, handle.clone()).await {
=======
        for instance in &instances {
            if let Err(err) = poll_instance(&mut *transaction, instance, handle.clone()).await {
>>>>>>> 774515c0
                error!(
                    "Failed to retrieve instance {}({}) config: {}",
                    instance.name, instance.id, err
                );
            } else {
                debug!(
                    "Retrieved config for instance {}({})",
                    instance.name, instance.id,
                );
            }
        }
        if let Err(err) = transaction.commit().await {
            error!("Failed to commit config polling transaction, configuration won't be updated: {err}");
        }
        info!(
            "Retrieved configuration for {} instances, sleeping {}s",
            instances.len(),
            INTERVAL_SECONDS.as_secs(),
        );
        sleep(INTERVAL_SECONDS).await;
    }
}

/// Retrieves configuration for given [`Instance`].
/// Updates the instance if there are no active connections, otherwise displays UI message.
<<<<<<< HEAD
pub async fn poll_instance(
    pool: &DbPool,
    instance: &mut Instance<Id>,
=======
pub async fn poll_instance<'e, E>(
    executor: E,
    instance: &Instance<Id>,
>>>>>>> 774515c0
    handle: AppHandle,
) -> Result<(), Error>
where
    E: sqlx::Executor<'e, Database = sqlx::Sqlite>,
{
    // Query proxy api
    let request = build_request(instance)?;
    let url = Url::from_str(&instance.proxy_url)
        .and_then(|url| url.join(POLLING_ENDPOINT))
        .map_err(|_| {
            Error::InternalError(format!(
                "Can't build polling url: {}/{}",
                instance.proxy_url, POLLING_ENDPOINT
            ))
        })?;
    let response = reqwest::Client::new()
        .post(url)
        .json(&request)
        .timeout(Duration::from_secs(5))
        .send()
        .await;
    let response = response.map_err(|err| {
        Error::InternalError(format!(
            "HTTP request failed for instance {}({}), url: {}, {}",
            instance.name, instance.id, instance.proxy_url, err
        ))
    })?;
    debug!("InstanceInfoResponse: {:?}", response);

    // Parse the response
    let response: InstanceInfoResponse = response.json().await.map_err(|err| {
        Error::InternalError(format!(
            "Failed to parse InstanceInfoResponse for instance {}({}): {}",
            instance.name, instance.id, err,
        ))
    })?;
    let device_config = response
        .device_config
        .as_ref()
        .ok_or_else(|| Error::InternalError("Device config not present in response".to_string()))?;
    let instance_config = response.instance_config.as_ref().ok_or_else(|| {
        Error::InternalError("Instance config not present in response".to_string())
    })?;
    if instance.disable_route_all_traffic != instance_config.disable_route_all_traffic {
        debug!(
            "Instance {}({}) disable_route_all_traffic changed from {} to {}",
            instance.name,
            instance.id,
            instance.disable_route_all_traffic,
            instance_config.disable_route_all_traffic
        );
        instance.disable_route_all_traffic = instance_config.disable_route_all_traffic;
        instance.save(pool).await?;
        handle.emit_all(INSTANCE_UPDATE, ())?;
    }

    // Early return if config didn't change
    if !config_changed(executor, instance, device_config).await? {
        debug!(
            "Config for instance {}({}) didn't change",
            instance.name, instance.id
        );
        return Ok(());
    }

    debug!(
        "Config for instance {}({}) changed",
        instance.name, instance.id
    );

    // Config changed. If there are no active connections for this instance, update the database.
    // Otherwise just display a message to reconnect.
    let state: State<'_, AppState> = handle.state();
    if state.active_connections(instance).await?.is_empty() {
        debug!(
            "Updating instance {}({}) configuration: {device_config:?}",
            instance.name, instance.id,
        );
        update_instance(instance.id, device_config.clone(), state, handle.clone()).await?;
        handle.emit_all(INSTANCE_UPDATE, ())?;
        info!(
            "Updated instance {}({}) configuration",
            instance.name, instance.id
        );
    } else {
        debug!(
            "Emitting config-changed event for instance {}({})",
            instance.name, instance.id,
        );
        let _ = handle.emit_all(CONFIG_CHANGED, &instance.name);
        info!(
            "Emitted config-changed event for instance {}({})",
            instance.name, instance.id,
        );
    }

    Ok(())
}

/// Returns true if configuration in instance_info differs from current configuration
async fn config_changed<'e, E>(
    executor: E,
    instance: &Instance<Id>,
    device_config: &DeviceConfigResponse,
) -> Result<bool, Error>
where
    E: sqlx::Executor<'e, Database = sqlx::Sqlite>,
{
    let db_locations: Vec<Location<NoId>> = Location::find_by_instance_id(executor, instance.id)
        .await?
        .into_iter()
        .map(Location::<NoId>::from)
        .collect();
    let db_locations: HashSet<Location<NoId>> = HashSet::from_iter(db_locations);
    let core_locations: Vec<Location<NoId>> = device_config
        .configs
        .iter()
        .map(|config| device_config_to_location(config.clone(), instance.id))
        .map(Location::<NoId>::from)
        .collect();
    let core_locations: HashSet<Location<NoId>> = HashSet::from_iter(core_locations);

    Ok(db_locations != core_locations)
}

/// Retrieves pubkey & token to build InstanceInfoRequest
fn build_request(instance: &Instance<Id>) -> Result<InstanceInfoRequest, Error> {
    let token = &instance.token.as_ref().ok_or_else(|| {
        Error::InternalError(format!(
            "Instance {}({}) missing token",
            instance.name, instance.id
        ))
    })?;
    Ok(InstanceInfoRequest {
        token: (*token).to_string(),
    })
}<|MERGE_RESOLUTION|>--- conflicted
+++ resolved
@@ -24,9 +24,6 @@
     let state: State<AppState> = handle.state();
     let pool = state.get_pool();
     loop {
-<<<<<<< HEAD
-        let Ok(mut instances) = Instance::all(&pool).await else {
-=======
         let Ok(mut transaction) = pool.begin().await else {
             error!(
                 "Failed to begin db transaction, retrying in {}s",
@@ -35,8 +32,7 @@
             sleep(INTERVAL_SECONDS).await;
             continue;
         };
-        let Ok(instances) = Instance::all(&mut *transaction).await else {
->>>>>>> 774515c0
+        let Ok(mut instances) = Instance::all(&mut *transaction).await else {
             error!(
                 "Failed to retireve instances, retrying in {}s",
                 INTERVAL_SECONDS.as_secs()
@@ -48,13 +44,8 @@
             "Polling configuration updates for {} instances",
             instances.len(),
         );
-<<<<<<< HEAD
         for instance in &mut instances {
-            if let Err(err) = poll_instance(&pool, instance, handle.clone()).await {
-=======
-        for instance in &instances {
             if let Err(err) = poll_instance(&mut *transaction, instance, handle.clone()).await {
->>>>>>> 774515c0
                 error!(
                     "Failed to retrieve instance {}({}) config: {}",
                     instance.name, instance.id, err
@@ -80,15 +71,9 @@
 
 /// Retrieves configuration for given [`Instance`].
 /// Updates the instance if there are no active connections, otherwise displays UI message.
-<<<<<<< HEAD
-pub async fn poll_instance(
-    pool: &DbPool,
-    instance: &mut Instance<Id>,
-=======
 pub async fn poll_instance<'e, E>(
     executor: E,
-    instance: &Instance<Id>,
->>>>>>> 774515c0
+    instance: &mut Instance<Id>,
     handle: AppHandle,
 ) -> Result<(), Error>
 where
