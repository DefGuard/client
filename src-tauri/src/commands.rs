use crate::{
    database::{
        models::instance::InstanceInfo, ActiveConnection, Connection, ConnectionInfo, Instance,
        Location, LocationStats, WireguardKeys,
    },
    error::Error,
    utils::{create_api, get_interface_name, setup_interface, spawn_stats_thread},
    AppState,
};
<<<<<<< HEAD
use chrono::{DateTime, Duration, NaiveDateTime, Utc};
use defguard_wireguard_rs::{WGApi, WireguardInterfaceApi};
=======
use defguard_wireguard_rs::WireguardInterfaceApi;
>>>>>>> bd775cd3
use local_ip_address::local_ip;
use serde::{Deserialize, Serialize};
use std::str::FromStr;
use tauri::{Manager, State};

#[derive(Clone, serde::Serialize)]
struct Payload {
    message: String,
}

// Create new wireguard interface
#[tauri::command(async)]
pub async fn connect(location_id: i64, handle: tauri::AppHandle) -> Result<(), Error> {
    let state = handle.state::<AppState>();
    if let Some(location) = Location::find_by_id(&state.get_pool(), location_id).await? {
        debug!(
            "Creating new interface connection for location: {}",
            location.name
        );
        let interface_name = get_interface_name(&location, state.get_connections());
        let api = setup_interface(&location, &interface_name, &state.get_pool()).await?;
        let address = local_ip()?;
        let connection = ActiveConnection::new(location_id, address.to_string(), interface_name);
        state.active_connections.lock().unwrap().push(connection);
        debug!(
            "Active connections: {:#?}",
            state.active_connections.lock().unwrap()
        );
        debug!("Sending event connection-changed.");
        handle.emit_all(
            "connection-changed",
            Payload {
                message: "Created new connection".into(),
            },
        )?;
        // Spawn stats threads
        debug!("Spawning stats thread");
        let _ = spawn_stats_thread(handle, location, api).await;
    }
    Ok(())
}

#[tauri::command]
pub async fn disconnect(location_id: i64, handle: tauri::AppHandle) -> Result<(), Error> {
    debug!("Disconnecting location with id: {}", location_id);
    let state = handle.state::<AppState>();

    if let Some(connection) = state.find_and_remove_connection(location_id) {
        debug!("Found active connection: {:#?}", connection);
        debug!("Creating api to remove interface");
        let api = create_api(&connection.interface_name)?;
        api.remove_interface()?;
        debug!("Removed interface");
        debug!("Saving connection: {:#?}", connection);
        let mut connection: Connection = connection.into();
        connection.save(&state.get_pool()).await?;
        debug!("Saved connection: {:#?}", connection);
        handle.emit_all(
            "connection-changed",
            Payload {
                message: "Created new connection".into(),
            },
        )?;
        Ok(())
    } else {
        error!("Connection for location with id: {} not found", location_id);
        Err(Error::NotFound)
    }
}
#[derive(Debug, Serialize, Deserialize)]
pub struct Device {
    pub id: i64,
    pub name: String,
    pub pubkey: String,
    pub user_id: i64,
    pub created_at: i64,
}

#[derive(Serialize, Deserialize, Debug)]
pub struct DeviceConfig {
    pub network_id: i64,
    pub network_name: String,
    pub config: String,
    pub endpoint: String,
    pub assigned_ip: String,
    pub pubkey: String,
    pub allowed_ips: String,
}

pub fn device_config_to_location(device_config: DeviceConfig, instance_id: i64) -> Location {
    Location {
        id: None,
        instance_id,
        network_id: device_config.network_id,
        name: device_config.network_name,
        address: device_config.assigned_ip, // Transforming assigned_ip to address
        pubkey: device_config.pubkey,
        endpoint: device_config.endpoint,
        allowed_ips: device_config.allowed_ips,
    }
}
#[derive(Serialize, Deserialize, Debug)]
pub struct InstanceResponse {
    // uuid
    pub id: String,
    pub name: String,
    pub url: String,
}

#[derive(Serialize, Deserialize, Debug)]
pub struct CreateDeviceResponse {
    instance: InstanceResponse,
    configs: Vec<DeviceConfig>,
    device: Device,
}

#[tauri::command(async)]
pub async fn save_device_config(
    private_key: String,
    response: CreateDeviceResponse,
    app_state: State<'_, AppState>,
) -> Result<(), Error> {
    debug!("Received device configuration: {:#?}", response);

    let mut transaction = app_state.get_pool().begin().await?;
    let mut instance = Instance::new(
        response.instance.name,
        response.instance.id,
        response.instance.url,
    );

    instance.save(&mut *transaction).await?;

    let mut keys = WireguardKeys::new(instance.id.unwrap(), response.device.pubkey, private_key);
    keys.save(&mut *transaction).await?;
    for location in response.configs {
        let mut new_location = device_config_to_location(location, instance.id.unwrap());
        new_location.save(&mut *transaction).await?;
    }
    transaction.commit().await?;
    info!("Instance created.");
    debug!("Created following instance: {:#?}", instance);
    let locations =
        Location::find_by_instance_id(&app_state.get_pool(), instance.id.unwrap()).await?;
    debug!("Created following locations: {:#?}", locations);
    Ok(())
}

#[tauri::command(async)]
pub async fn all_instances(app_state: State<'_, AppState>) -> Result<Vec<InstanceInfo>, Error> {
    debug!("Retrieving all instances.");

    let instances = Instance::all(&app_state.get_pool()).await?;
    debug!("Found following instances: {:#?}", instances);
    let mut instance_info: Vec<InstanceInfo> = vec![];
    let connection_ids: Vec<i64> = app_state
        .active_connections
        .lock()
        .unwrap()
        .iter()
        .map(|connection| connection.location_id)
        .collect();
    for instance in &instances {
        debug!("Checking if instance: {:#?} is active", instance.uuid);

        let locations =
            Location::find_by_instance_id(&app_state.get_pool(), instance.id.unwrap()).await?;
        let location_ids: Vec<i64> = locations
            .iter()
            .map(|location| location.id.unwrap())
            .collect();
        let connected = connection_ids
            .iter()
            .any(|item1| location_ids.iter().any(|item2| item1 == item2));
        let keys = WireguardKeys::find_by_instance_id(&app_state.get_pool(), instance.id.unwrap())
            .await?
            .unwrap();
        instance_info.push(InstanceInfo {
            id: instance.id,
            uuid: instance.uuid.clone(),
            name: instance.name.clone(),
            url: instance.url.clone(),
            connected,
            pubkey: keys.pubkey,
        });
    }
    info!("Returning following instances: {:#?}", instance_info);
    Ok(instance_info)
}

#[derive(Serialize, Debug)]
pub struct LocationInfo {
    pub id: i64,
    // Native id of network from defguard
    pub instance_id: i64,
    pub name: String,
    pub address: String,
    pub endpoint: String,
    pub active: bool,
}

#[tauri::command(async)]
pub async fn all_locations(
    instance_id: i64,
    app_state: State<'_, AppState>,
) -> Result<Vec<LocationInfo>, Error> {
    debug!("Retrieving all locations.");
    let locations = Location::find_by_instance_id(&app_state.get_pool(), instance_id).await?;
    let active_locations_ids: Vec<i64> = app_state
        .active_connections
        .lock()
        .unwrap()
        .iter()
        .map(|con| con.location_id)
        .collect();
    let mut location_info = vec![];
    for location in locations {
        debug!("Checking if location: {:#?} is active", location.name);
        let info = LocationInfo {
            id: location.id.unwrap(),
            instance_id: location.instance_id,
            name: location.name,
            address: location.address,
            endpoint: location.endpoint,
            active: active_locations_ids.contains(&location.id.unwrap()),
        };
        location_info.push(info);
    }
    debug!("Returning all locations: {:#?}", location_info);

    Ok(location_info)
}
#[tauri::command(async)]
pub async fn update_instance(
    instance_id: i64,
    response: CreateDeviceResponse,
    app_state: State<'_, AppState>,
) -> Result<(), Error> {
    debug!("Received following response: {:#?}", response);

    let instance = Instance::find_by_id(&app_state.get_pool(), instance_id).await?;
    if let Some(mut instance) = instance {
        let mut transaction = app_state.get_pool().begin().await?;
        instance.name = response.instance.name;
        instance.url = response.instance.url;
        instance.save(&mut *transaction).await?;

        for location in response.configs {
            let mut new_location = device_config_to_location(location, instance_id);
            let old_location =
                Location::find_by_native_id(&mut *transaction, new_location.network_id).await?;
            if let Some(mut old_location) = old_location {
                old_location.name = new_location.name;
                old_location.address = new_location.address;
                old_location.pubkey = new_location.pubkey;
                old_location.endpoint = new_location.endpoint;
                old_location.allowed_ips = new_location.allowed_ips;
                old_location.save(&mut *transaction).await?;
            } else {
                new_location.save(&mut *transaction).await?;
            }
        }
        transaction.commit().await?;
        info!("Updated instance with id: {}.", instance_id);
        Ok(())
    } else {
        Err(Error::NotFound)
    }
}
#[derive(Deserialize)]
pub struct QueryFrom {
    from: Option<String>,
}

impl QueryFrom {
    /// If `datetime` is Some, parses the date string, otherwise returns `DateTime` one hour ago.
    fn parse_timestamp(&self) -> Result<DateTime<Utc>, Error> {
        Ok(match &self.from {
            Some(from) => DateTime::<Utc>::from_str(from).map_err(|_| Error::Datetime)?,
            None => Utc::now() - Duration::hours(1),
        })
    }
}

pub enum DateTimeAggregation {
    Hour,
    Minute,
}

impl DateTimeAggregation {
    /// Returns database format string for given aggregation variant
    pub fn fstring(&self) -> String {
        match self {
            Self::Hour => "%Y-%m-%d %H".into(),
            Self::Minute => "%M".into(),
        }
    }
}

fn get_aggregation(from: NaiveDateTime) -> Result<DateTimeAggregation, Error> {
    // Use hourly aggregation for longer periods
    let aggregation = match Utc::now().naive_utc() - from {
        duration if duration >= Duration::hours(6) => Ok(DateTimeAggregation::Hour),
        duration if duration < Duration::zero() => Err(Error::InternalError),
        _ => Ok(DateTimeAggregation::Minute),
    }?;
    Ok(aggregation)
}

#[tauri::command]
pub async fn location_stats(
    location_id: i64,
    query_from: QueryFrom,
    app_state: State<'_, AppState>,
) -> Result<Vec<LocationStats>, Error> {
    let from = query_from.parse_timestamp()?.naive_utc();
    let aggregation = get_aggregation(from)?;
    LocationStats::all_by_location_id(&app_state.get_pool(), location_id, &from, &aggregation).await
}

#[tauri::command]
pub async fn all_connections(
    location_id: i64,
    app_state: State<'_, AppState>,
) -> Result<Vec<ConnectionInfo>, Error> {
    debug!("Retrieving all conections.");

    let connections =
        ConnectionInfo::all_by_location_id(&app_state.get_pool(), location_id).await?;
    debug!(
        "Returning all connections for location with id: {}, {:#?} ",
        location_id, connections
    );
    Ok(connections)
}
#[tauri::command]
pub async fn active_connection(
    location_id: i64,
    handle: tauri::AppHandle,
) -> Result<Option<ActiveConnection>, Error> {
    let state = handle.state::<AppState>();
    debug!(
        "Retrieving active connection for location with id: {}",
        location_id
    );
    if let Some(location) = Location::find_by_id(&state.get_pool(), location_id).await? {
        debug!(
            "Returning active connection: {:#?}",
            state.find_connection(location.id.unwrap())
        );
        Ok(state.find_connection(location.id.unwrap()))
    } else {
        error!("Location with id: {} not found.", location_id);
        Err(Error::NotFound)
    }
}

#[tauri::command]
pub async fn last_connection(
    location_id: i64,
    app_state: State<'_, AppState>,
) -> Result<Connection, Error> {
    if let Some(connection) =
        Connection::latest_by_location_id(&app_state.get_pool(), location_id).await?
    {
        debug!("Returning last connection: {:#?}", connection);
        Ok(connection)
    } else {
        error!("No connections for location: {}", location_id);
        Err(Error::NotFound)
    }
}<|MERGE_RESOLUTION|>--- conflicted
+++ resolved
@@ -7,12 +7,8 @@
     utils::{create_api, get_interface_name, setup_interface, spawn_stats_thread},
     AppState,
 };
-<<<<<<< HEAD
 use chrono::{DateTime, Duration, NaiveDateTime, Utc};
-use defguard_wireguard_rs::{WGApi, WireguardInterfaceApi};
-=======
 use defguard_wireguard_rs::WireguardInterfaceApi;
->>>>>>> bd775cd3
 use local_ip_address::local_ip;
 use serde::{Deserialize, Serialize};
 use std::str::FromStr;
@@ -325,10 +321,10 @@
 #[tauri::command]
 pub async fn location_stats(
     location_id: i64,
-    query_from: QueryFrom,
+    from: QueryFrom,
     app_state: State<'_, AppState>,
 ) -> Result<Vec<LocationStats>, Error> {
-    let from = query_from.parse_timestamp()?.naive_utc();
+    let from = from.parse_timestamp()?.naive_utc();
     let aggregation = get_aggregation(from)?;
     LocationStats::all_by_location_id(&app_state.get_pool(), location_id, &from, &aggregation).await
 }
