--- conflicted
+++ resolved
@@ -553,104 +553,6 @@
     }
 }
 
-<<<<<<< HEAD
-/// Starts a log watcher in a separate thread
-///
-/// The watcher parses `defguard-service` log files and extracts logs relevant
-/// to the WireGuard interface for a given location.
-/// Logs are then transmitted to the frontend by using `tauri` `Events`.
-/// Returned value is the name of an event topic to monitor.
-#[tauri::command]
-pub async fn get_interface_logs(
-    location_id: i64,
-    from: Option<String>,
-    handle: AppHandle,
-) -> Result<String, Error> {
-    info!("Starting log watcher for location {location_id}");
-    let app_state = handle.state::<AppState>();
-    if let Some(connection) = app_state.find_connection(location_id) {
-        // parse `from` timestamp
-        let from = from.and_then(|from| DateTime::<Utc>::from_str(&from).ok());
-
-        let interface_name = connection.interface_name;
-
-        let event_topic = format!("log-update-{interface_name}");
-
-        // explicitly clone before topic is moved into the closure
-        let topic_clone = event_topic.clone();
-        let interface_name_clone = interface_name.clone();
-        let handle_clone = handle.clone();
-
-        // prepare cancellation token
-        let token = CancellationToken::new();
-        let token_clone = token.clone();
-
-        // spawn task
-        let _join_handle: TokioJoinHandle<Result<(), LogWatcherError>> = tokio::spawn(async move {
-            let mut log_watcher = ServiceLogWatcher::new(
-                handle_clone,
-                token_clone,
-                topic_clone,
-                interface_name_clone,
-                tracing::Level::TRACE,
-                from,
-            );
-            log_watcher.run()?;
-            Ok(())
-        });
-
-        // store `CancellationToken` to manually stop watcher thread
-        let mut log_watchers = app_state
-            .log_watchers
-            .lock()
-            .expect("Failed to lock log watchers mutex");
-        if let Some(old_token) = log_watchers.insert(interface_name.clone(), token) {
-            // cancel previous log watcher for this interface
-            debug!("Existing log watcher for interface {interface_name} found. Cancelling...");
-            old_token.cancel();
-        }
-
-        Ok(event_topic)
-    } else {
-        error!("No active connection found for location with id: {location_id}");
-        Err(Error::NotFound)
-    }
-}
-
-/// Stops the log watcher thread
-#[tauri::command]
-pub async fn stop_interface_logs(location_id: i64, handle: AppHandle) -> Result<(), Error> {
-    info!("Stopping log watcher for location {location_id}");
-    let app_state = handle.state::<AppState>();
-    if let Some(connection) = app_state.find_connection(location_id) {
-        // prepare interface name
-        let interface_name = connection.interface_name;
-
-        // get `CancellationToken` to manually stop watcher thread
-        let mut log_watchers = app_state
-            .log_watchers
-            .lock()
-            .expect("Failed to lock log watchers mutex");
-
-        match log_watchers.remove(&interface_name) {
-            Some(token) => {
-                debug!("Using cancellation token for log watcher on interface {interface_name}");
-                token.cancel();
-                Ok(())
-            }
-            None => {
-                error!("Log watcher for interface {interface_name} not found.");
-                Err(Error::NotFound)
-            }
-        }
-    } else {
-        error!("No active connection found for location with id: {location_id}");
-        Err(Error::NotFound)
-    }
-}
-
-=======
->>>>>>> ec0c4e7d
 #[tauri::command]
 pub async fn get_settings(handle: AppHandle) -> Result<Settings, Error> {
     let app_state = handle.state::<AppState>();
