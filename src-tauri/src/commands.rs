use core::fmt;
use std::{
    collections::{HashMap, HashSet},
    env,
    str::FromStr,
};

use chrono::{DateTime, Duration, NaiveDateTime, Utc};
use serde::{Deserialize, Serialize};
use sqlx::{Sqlite, Transaction};
use struct_patch::Patch;
use tauri::{AppHandle, Emitter, Manager, State};

const UPDATE_URL: &str = "https://pkgs.defguard.net/api/update/check";

#[cfg(target_os = "macos")]
use crate::apple::stop_tunnel;
#[cfg(not(target_os = "macos"))]
use crate::service::{
    proto::{
        DeleteServiceLocationsRequest, RemoveInterfaceRequest, SaveServiceLocationsRequest,
        ServiceLocation,
    },
    utils::DAEMON_CLIENT,
};
use crate::{
    active_connections::{find_connection, get_connection_id_by_type},
    app_config::{AppConfig, AppConfigPatch},
    appstate::AppState,
    database::{
        models::{
            connection::{ActiveConnection, Connection, ConnectionInfo},
            instance::{Instance, InstanceInfo},
            location::{Location, LocationMfaMode},
            location_stats::LocationStats,
            tunnel::{Tunnel, TunnelConnection, TunnelConnectionInfo, TunnelStats},
            wireguard_keys::WireguardKeys,
            Id, NoId,
        },
        DB_POOL,
    },
    enterprise::{periodic::config::poll_instance, provisioning::ProvisioningConfig},
    error::Error,
    events::EventKey,
    log_watcher::{
        global_log_watcher::{spawn_global_log_watcher_task, stop_global_log_watcher_task},
        service_log_watcher::stop_log_watcher_task,
    },
    proto::DeviceConfigResponse,
    tray::{configure_tray_icon, reload_tray_menu},
    utils::{
        construct_platform_header, disconnect_interface, execute_command,
        get_location_interface_details, get_tunnel_interface_details, get_tunnel_or_location_name,
        handle_connection_for_location, handle_connection_for_tunnel,
    },
    wg_config::parse_wireguard_config,
    CommonConnection, CommonConnectionInfo, CommonLocationStats, ConnectionType,
};

/// Open new WireGuard connection.
#[tauri::command(async)]
pub async fn connect(
    location_id: Id,
    connection_type: ConnectionType,
    preshared_key: Option<String>,
    handle: AppHandle,
) -> Result<(), Error> {
    debug!("Received a command to connect to a {connection_type} with ID {location_id}");
    if connection_type == ConnectionType::Location {
        if let Some(location) = Location::find_by_id(&*DB_POOL, location_id).await? {
            debug!(
                "Identified location with ID {location_id} as \"{}\", handling connection.",
                location.name
            );
            handle_connection_for_location(&location, preshared_key, handle.clone()).await?;
            reload_tray_menu(&handle).await;
            info!("Connected to location {location}");
        } else {
            error!(
                "Location with ID {location_id} not found in the database, aborting connection \
                attempt"
            );
            return Err(Error::NotFound);
        }
    } else if let Some(tunnel) = Tunnel::find_by_id(&*DB_POOL, location_id).await? {
        debug!(
            "Identified tunnel with ID {location_id} as \"{}\", handling connection...",
            tunnel.name
        );
        handle_connection_for_tunnel(&tunnel, handle.clone()).await?;
        info!("Successfully connected to tunnel {tunnel}");
    } else {
        error!("Tunnel {location_id} not found");
        return Err(Error::NotFound);
    }

    // Update tray icon to reflect connection state.
    let app_state: State<AppState> = handle.state();
    let theme = { app_state.app_config.lock().unwrap().tray_theme };
    configure_tray_icon(&handle, theme).await?;

    Ok(())
}

#[tauri::command(async)]
pub async fn start_global_logwatcher(handle: AppHandle) -> Result<(), Error> {
    let result = spawn_global_log_watcher_task(&handle, tracing::Level::DEBUG).await;
    if let Err(err) = result {
        error!("Error while spawning the global log watcher task: {err}");
    }
    Ok(())
}

#[tauri::command]
pub fn stop_global_logwatcher(handle: AppHandle) -> Result<(), Error> {
    stop_global_log_watcher_task(&handle)
}

#[tauri::command(async)]
pub async fn disconnect(
    location_id: Id,
    connection_type: ConnectionType,
    handle: AppHandle,
) -> Result<(), Error> {
    let state = handle.state::<AppState>();
    let name = get_tunnel_or_location_name(location_id, connection_type).await;
    debug!("Received a command to disconnect from the {connection_type} {name}({location_id})");

    debug!(
        "Removing active connection for {connection_type} {name}({location_id}) from the \
        application's state, if it exists..."
    );
    if let Some(connection) = state.remove_connection(location_id, connection_type).await {
        debug!(
            "Found and removed active connection from the application's state for \
            {connection_type} {name}({location_id})"
        );
        trace!("Connection: {connection:?}");
        disconnect_interface(&connection).await?;
        debug!(
            "Emitting the event informing the frontend about the disconnection from \
            {connection_type} {name}({location_id})"
        );
        handle.emit(EventKey::ConnectionChanged.into(), ())?;
        debug!("Event emitted successfully");
        stop_log_watcher_task(&handle, &connection.interface_name)?;
        reload_tray_menu(&handle).await;
        if connection_type == ConnectionType::Location {
            let name = get_tunnel_or_location_name(location_id, connection_type).await;
            if let Err(err) = maybe_update_instance_config(location_id, &handle).await {
                match err {
                    Error::CoreNotEnterprise => {
                        debug!(
                            "Tried to fetch instance config from core after disconnecting from \
                            {name}(ID: {location_id}), but the core is not enterprise, so we \
                            can't fetch the config."
                        );
                    }
                    Error::NoToken => {
                        debug!(
                            "Tried to fetch instance config from core after disconnecting from \
                            {name}(ID: {location_id}), but this location's instance has no \
                            polling token, so we can't fetch the config."
                        );
                    }
                    _ => {
                        warn!(
                            "Error while trying to fetch instance config after disconnecting \
                            from {name}(ID: {location_id}): {err}"
                        );
                    }
                }
            };
        }
        info!("Disconnected from {connection_type} {name}(ID: {location_id})");

        // Update tray icon to reflect connection state.
        let app_state: State<AppState> = handle.state();
        let theme = { app_state.app_config.lock().unwrap().tray_theme };
        configure_tray_icon(&handle, theme).await?;

        Ok(())
    } else {
        warn!(
            "Couldn't disconnect from {connection_type} {name}(ID: {location_id}), as no active \
            connection was found."
        );
        Err(Error::NotFound)
    }
}

/// Triggers poll on location's instance config. Config will be updated if there are no more active
/// connections for this instance.
async fn maybe_update_instance_config(location_id: Id, handle: &AppHandle) -> Result<(), Error> {
    let mut transaction = DB_POOL.begin().await?;
    let Some(location) = Location::find_by_id(&mut *transaction, location_id).await? else {
        error!("Location {location_id} not found, skipping config update check");
        return Err(Error::NotFound);
    };
    let Some(mut instance) = Instance::find_by_id(&mut *transaction, location.instance_id).await?
    else {
        error!(
            "Instance {} not found, skipping config update check",
            location.instance_id
        );
        return Err(Error::NotFound);
    };
    poll_instance(&mut transaction, &mut instance, handle).await?;
    transaction.commit().await?;
    handle.emit(EventKey::InstanceUpdate.into(), ())?;
    Ok(())
}

#[derive(Debug, Serialize, Deserialize)]
pub struct Device {
    pub id: Id,
    pub name: String,
    pub pubkey: String,
    pub user_id: Id,
    pub created_at: i64,
}

#[derive(Serialize, Deserialize, Debug)]
pub struct InstanceResponse {
    // uuid
    pub id: String,
    pub name: String,
    pub url: String,
}

#[derive(Serialize, Deserialize, Debug)]
pub struct SaveDeviceConfigResponse {
    locations: Vec<Location<Id>>,
    instance: Instance<Id>,
}

#[tauri::command(async)]
pub async fn save_device_config(
    private_key: String,
    response: DeviceConfigResponse,
    handle: AppHandle,
) -> Result<SaveDeviceConfigResponse, Error> {
    debug!("Saving device configuration: {response:#?}.");

    let mut transaction = DB_POOL.begin().await?;
    let instance_info = response
        .instance
        .expect("Missing instance info in device config response");
    let mut instance: Instance = instance_info.into();
    if response.token.is_some() {
        debug!(
            "The newly saved device config has a polling token, automatic configuration polling \
            will be possible if the core has an enterprise license."
        );
    } else {
        warn!(
            "Missing polling token for instance {}, core and/or proxy services may need an update, \
            configuration polling won't work",
            instance.name,
        );
    }
    instance.token = response.token;

    debug!("Saving instance {}", instance.name);
    let instance = instance.save(&mut *transaction).await?;
    debug!("Saved instance {}", instance.name);

    let device = response
        .device
        .expect("Missing device info in device config response");
    let keys = WireguardKeys::new(instance.id, device.pubkey, private_key);
    debug!(
        "Saving wireguard key {} for instance {}({})",
        keys.pubkey, instance.name, instance.id
    );
    let keys = keys.save(&mut *transaction).await?;
    debug!(
        "Saved wireguard key {} for instance {}({})",
        keys.pubkey, instance.name, instance.id
    );
    for dev_config in response.configs {
        let new_location = dev_config.into_location(instance.id);
        debug!(
            "Saving location {} for instance {}({})",
            new_location.name, instance.name, instance.id
        );
        let new_location = new_location.save(&mut *transaction).await?;
        debug!(
            "Saved location {} for instance {}({})",
            new_location.name, instance.name, instance.id
        );
    }
    transaction.commit().await?;
    info!("New instance {instance} created.");
    trace!("Created following instance: {instance:#?}");

    let locations = push_service_locations(&instance).await?;

    handle.emit(EventKey::InstanceUpdate.into(), ())?;
    let res: SaveDeviceConfigResponse = SaveDeviceConfigResponse {
        locations,
        instance,
    };
    reload_tray_menu(&handle).await;

    Ok(res)
}

#[cfg(target_os = "macos")]
async fn push_service_locations(instance: &Instance<Id>) -> Result<Vec<Location<Id>>, Error> {
    // Nothing here... yet

    Ok(Vec::new())
}

#[cfg(not(target_os = "macos"))]
async fn push_service_locations(instance: &Instance) -> Result<Vec<Location<Id>>, Error> {
    let locations = Location::find_by_instance_id(&*DB_POOL, instance.id, true).await?;
    trace!("Created following locations: {locations:#?}");

    let mut service_locations = Vec::new();

    for saved_location in &locations {
        if saved_location.is_service_location() {
            debug!(
                "Adding service location {}({}) for instance {}({}) to be saved to the daemon.",
                saved_location.name, saved_location.id, instance.name, instance.id,
            );
            service_locations.push(saved_location.to_service_location()?);
        }
    }

    if !service_locations.is_empty() {
        let save_request = SaveServiceLocationsRequest {
            service_locations: service_locations.clone(),
            instance_id: instance.uuid.clone(),
            private_key: keys.prvkey.clone(),
        };
        debug!(
            "Saving {} service locations to the daemon for instance {}({}).",
            save_request.service_locations.len(),
            instance.name,
            instance.id,
        );
        DAEMON_CLIENT
            .clone()
            .save_service_locations(save_request)
            .await
            .map_err(|err| {
                error!(
                    "Error while saving service locations to the daemon for instance {}({}): {err}",
                    instance.name, instance.id,
                );
                Error::InternalError(err.to_string())
            })?;
        debug!(
            "Saved service locations to the daemon for instance {}({}).",
            instance.name, instance.id,
        );
    }

    Ok(locations)
}

#[tauri::command(async)]
pub async fn all_instances() -> Result<Vec<InstanceInfo<Id>>, Error> {
    debug!("Getting information about all instances.");
    let instances = Instance::all(&*DB_POOL).await?;
    trace!(
        "Found {} instances to return information about.",
        instances.len()
    );
    trace!("Instances found: {instances:#?}");
    let mut instance_info = Vec::new();
    let connection_ids = get_connection_id_by_type(ConnectionType::Location).await;
    for instance in instances {
        let locations = Location::find_by_instance_id(&*DB_POOL, instance.id, false).await?;
        let location_ids: Vec<i64> = locations.iter().map(|location| location.id).collect();
        let connected = connection_ids
            .iter()
            .any(|item1| location_ids.iter().any(|item2| item1 == item2));
        let keys = WireguardKeys::find_by_instance_id(&*DB_POOL, instance.id)
            .await?
            .ok_or(Error::NotFound)?;
        instance_info.push(InstanceInfo {
            id: instance.id,
            uuid: instance.uuid,
            name: instance.name,
            url: instance.url,
            proxy_url: instance.proxy_url,
            active: connected,
            pubkey: keys.pubkey,
            disable_all_traffic: instance.disable_all_traffic,
            enterprise_enabled: instance.enterprise_enabled,
            openid_display_name: instance.openid_display_name,
        });
    }
    debug!(
        "Returning information about {} instances",
        instance_info.len()
    );
    trace!("Returning following instances information: {instance_info:#?}");
    Ok(instance_info)
}

#[derive(Debug, Serialize)]
pub struct LocationInfo {
    pub id: Id,
    pub instance_id: Id,
    pub name: String,
    pub address: String,
    pub endpoint: String,
    pub active: bool,
    pub route_all_traffic: bool,
    pub connection_type: ConnectionType,
    pub pubkey: String,
    pub network_id: Id,
    pub location_mfa_mode: LocationMfaMode,
}

impl LocationInfo {
    /// Label used in system tray menu.
    pub(crate) fn menu_label(&self) -> String {
        format!(
            "{}: {}",
            if self.active { "Disconnect" } else { "Connect" },
            self.name
        )
    }
}

impl fmt::Display for LocationInfo {
    fn fmt(&self, f: &mut fmt::Formatter<'_>) -> fmt::Result {
        write!(f, "{}", self.name)
    }
}

#[tauri::command(async)]
pub async fn all_locations(instance_id: Id) -> Result<Vec<LocationInfo>, Error> {
    let Some(instance) = Instance::find_by_id(&*DB_POOL, instance_id).await? else {
        error!(
            "Tried to get all locations for the instance with ID {instance_id}, but the \
            instance was not found."
        );
        return Err(Error::NotFound);
    };
    trace!(
        "Getting information about all locations for instance {}.",
        instance.name
    );
    let locations = Location::find_by_instance_id(&*DB_POOL, instance_id, false).await?;
    trace!(
        "Found {} locations for instance {instance} to return information about.",
        locations.len()
    );
    let active_locations_ids = get_connection_id_by_type(ConnectionType::Location).await;
    let mut location_info = Vec::new();
    for location in locations {
        let info = LocationInfo {
            id: location.id,
            instance_id: location.instance_id,
            name: location.name,
            address: location.address,
            endpoint: location.endpoint,
            active: active_locations_ids.contains(&location.id),
            route_all_traffic: location.route_all_traffic,
            connection_type: ConnectionType::Location,
            pubkey: location.pubkey,
            network_id: location.network_id,
            location_mfa_mode: location.location_mfa_mode,
        };
        location_info.push(info);
    }
    trace!(
        "Returning information about {} locations for instance {instance}",
        location_info.len()
    );
    trace!("Locations returned:\n{location_info:#?}");

    Ok(location_info)
}

#[derive(Serialize, Debug)]
pub struct LocationInterfaceDetails {
    pub location_id: Id,
    // client interface config
    pub name: String,    // interface name generated from location name
    pub pubkey: String,  // own pubkey of client interface
    pub address: String, // IP within WireGuard network assigned to the client
    pub dns: Option<String>,
    pub listen_port: Option<u32>,
    // peer config
    pub peer_pubkey: String,
    pub peer_endpoint: String,
    pub allowed_ips: String,
    pub persistent_keepalive_interval: Option<u16>,
    pub last_handshake: Option<i64>,
}

#[tauri::command(async)]
pub async fn location_interface_details(
    location_id: Id,
    connection_type: ConnectionType,
) -> Result<LocationInterfaceDetails, Error> {
    match connection_type {
        ConnectionType::Location => get_location_interface_details(location_id, &DB_POOL).await,
        ConnectionType::Tunnel => get_tunnel_interface_details(location_id, &DB_POOL).await,
    }
}

#[tauri::command(async)]
pub async fn update_instance(
    instance_id: Id,
    response: DeviceConfigResponse,
    app_handle: AppHandle,
) -> Result<(), Error> {
    debug!("Received command to update instance with id {instance_id}");
    trace!("Processing following response:\n {response:#?}");
    if let Some(mut instance) = Instance::find_by_id(&*DB_POOL, instance_id).await? {
        debug!("The instance with id {instance_id} to update was found: {instance}");
        let mut transaction = DB_POOL.begin().await?;
        do_update_instance(&mut transaction, &mut instance, response).await?;
        transaction.commit().await?;

        app_handle.emit(EventKey::InstanceUpdate.into(), ())?;
        reload_tray_menu(&app_handle).await;
        Ok(())
    } else {
        error!("Instance to update with id {instance_id} was not found, aborting update");
        Err(Error::NotFound)
    }
}

/// Returns true if configuration in instance_info differs from current configuration
pub(crate) async fn locations_changed(
    transaction: &mut Transaction<'_, Sqlite>,
    instance: &Instance<Id>,
    device_config: &DeviceConfigResponse,
) -> Result<bool, Error> {
    let db_locations: HashSet<Location<NoId>> =
        Location::find_by_instance_id(transaction.as_mut(), instance.id, true)
            .await?
            .into_iter()
            .map(|location| {
                let mut new_location = Location::<NoId>::from(location);
                // Ignore `route_all_traffic` flag as Defguard core does not have it.
                new_location.route_all_traffic = false;
                new_location
            })
            .collect();
    let core_locations: HashSet<Location> = device_config
        .configs
        .iter()
        .map(|config| config.clone().into_location(instance.id))
        .collect();

    Ok(db_locations != core_locations)
}

pub(crate) async fn do_update_instance(
    transaction: &mut Transaction<'_, Sqlite>,
    instance: &mut Instance<Id>,
    response: DeviceConfigResponse,
) -> Result<(), Error> {
    // update instance
    debug!("Updating instance {instance}");
    let locations_changed = locations_changed(transaction, instance, &response).await?;
    let instance_info = response
        .instance
        .expect("Missing instance info in device config response");
    instance.name = instance_info.name;
    instance.url = instance_info.url;
    instance.proxy_url = instance_info.proxy_url;
    instance.username = instance_info.username;
    // Make sure to update the locations too if we are disabling all traffic
    if instance.disable_all_traffic != instance_info.disable_all_traffic
        && instance_info.disable_all_traffic
    {
        debug!("Disabling all traffic for all locations of instance {instance}");
        Location::disable_all_traffic_for_all(transaction.as_mut(), instance.id).await?;
        debug!("Disabled all traffic for all locations of instance {instance}");
    }
    instance.disable_all_traffic = instance_info.disable_all_traffic;
    instance.enterprise_enabled = instance_info.enterprise_enabled;
    instance.openid_display_name = instance_info.openid_display_name;
    instance.uuid = instance_info.id;
    // Token may be empty if it was not issued
    // This happens during polling, as core doesn't issue a new token for polling request
    if response.token.is_some() {
        instance.token = response.token;
        debug!("Set polling token for instance {}", instance.name);
    } else {
        debug!(
            "No polling token received for instance {}, not updating",
            instance.name
        );
    }
    instance.save(transaction.as_mut()).await?;
    debug!(
        "A new base configuration has been applied to instance {instance}, even if nothing changed"
    );

    let mut service_locations = Vec::new();

    // check if locations have changed
    if locations_changed {
        // process locations received in response
        debug!(
            "Updating locations for instance {}({}).",
            instance.name, instance.id
        );
        // Fetch existing locations for a given instance.
        let mut current_locations =
            Location::find_by_instance_id(transaction.as_mut(), instance.id, true).await?;
        for dev_config in response.configs {
            // parse device config
            let new_location = dev_config.into_location(instance.id);

            // check if location is already present in current locations
            let saved_location = if let Some(position) = current_locations
                .iter()
                .position(|loc| loc.network_id == new_location.network_id)
            {
                // remove from list of existing locations
                let mut current_location = current_locations.remove(position);
                debug!(
                    "Updating existing location {}({}) for instance {}({}).",
                    current_location.name, current_location.id, instance.name, instance.id,
                );
                // update existing location
                current_location.name = new_location.name;
                current_location.address = new_location.address;
                current_location.pubkey = new_location.pubkey;
                current_location.endpoint = new_location.endpoint;
                current_location.allowed_ips = new_location.allowed_ips;
                current_location.keepalive_interval = new_location.keepalive_interval;
                current_location.dns = new_location.dns;
                current_location.location_mfa_mode = new_location.location_mfa_mode;
                current_location.service_location_mode = new_location.service_location_mode;
                current_location.save(transaction.as_mut()).await?;
                info!("Location {current_location} configuration updated for instance {instance}");
                current_location
            } else {
                // create new location
                debug!("Creating new location {new_location} for instance instance {instance}");
                let new_location = new_location.save(transaction.as_mut()).await?;
                info!("New location {new_location} created for instance {instance}");
                new_location
            };

            if saved_location.is_service_location() {
                debug!(
                    "Adding service location {}({}) for instance {}({}) to be saved to the daemon.",
                    saved_location.name, saved_location.id, instance.name, instance.id,
                );
                service_locations.push(saved_location.to_service_location()?);
            }
        }

        // remove locations which were present in current locations
        // but no longer found in core response
        debug!("Removing locations for instance {instance}");
        for removed_location in current_locations {
            removed_location.delete(transaction.as_mut()).await?;
            info!(
                "Removed location {removed_location} for instance {instance} during instance update"
            );
        }
        debug!("Finished updating locations for instance {instance}");
    } else {
        info!("Locations for instance {instance} didn't change. Not updating them.");
    }

    let private_key = WireguardKeys::find_by_instance_id(transaction.as_mut(), instance.id)
        .await?
        .ok_or(Error::NotFound)?
        .prvkey;

<<<<<<< HEAD
    #[cfg(windows)]
    {
        if service_locations.is_empty() {
            debug!(
                "No service locations to process for instance {}({})",
                instance.name, instance.id
            );
        } else {
            debug!(
                "Processing {} service location(s) for instance {}({})",
                service_locations.len(),
                instance.name,
                instance.id
            );
=======
    if service_locations.is_empty() {
        debug!(
            "No service locations for instance {}({}), removing all existing service locations connections if there are any.",
            instance.name, instance.id
        );
        let delete_request = DeleteServiceLocationsRequest {
            instance_id: instance.uuid.clone(),
        };
        DAEMON_CLIENT
            .clone()
            .delete_service_locations(delete_request)
            .await
            .map_err(|err| {
                error!(
                    "Error while deleting service locations from the daemon for instance {}({}): {err}",
                    instance.name, instance.id,
                );
                Error::InternalError(err.to_string())
            })?;
        debug!(
            "Successfully removed all service locations from daemon for instance {}({})",
            instance.name, instance.id
        );
    } else {
        debug!(
            "Processing {} service location(s) for instance {}({})",
            service_locations.len(),
            instance.name,
            instance.id
        );
>>>>>>> ab21b2a4

            let save_request = SaveServiceLocationsRequest {
                service_locations: service_locations.clone(),
                instance_id: instance.uuid.clone(),
                private_key: private_key.clone(),
            };

            debug!(
                "Sending request to daemon to save {} service location(s) for instance {}({})",
                save_request.service_locations.len(),
                instance.name,
                instance.id
            );

            DAEMON_CLIENT
                .clone()
                .save_service_locations(save_request)
                .await
                .map_err(|err| {
                    error!(
                    "Error while saving service locations to the daemon for instance {}({}): {err}",
                    instance.name, instance.id,
                );
                    Error::InternalError(err.to_string())
                })?;

            info!(
                "Successfully saved {} service location(s) to daemon for instance {}({})",
                service_locations.len(),
                instance.name,
                instance.id
            );

            debug!(
                "Completed processing all service locations for instance {}({})",
                instance.name, instance.id
            );
        }
    }

    Ok(())
}

/// If `datetime` is Some, parses the date string, otherwise returns `DateTime` one hour ago.
pub(crate) fn parse_timestamp(from: Option<String>) -> Result<DateTime<Utc>, Error> {
    Ok(match from {
        Some(from) => DateTime::<Utc>::from_str(&from).map_err(|_| Error::Datetime)?,
        None => Utc::now() - Duration::hours(1),
    })
}

pub(crate) enum DateTimeAggregation {
    Hour,
    Second,
}

impl DateTimeAggregation {
    /// Returns database format string for a given aggregation variant.
    #[must_use]
    pub(crate) fn fstring(&self) -> &'static str {
        match self {
            Self::Hour => "%Y-%m-%d %H:00:00",
            Self::Second => "%Y-%m-%d %H:%M:%S",
        }
    }
}

pub(crate) fn get_aggregation(from: NaiveDateTime) -> Result<DateTimeAggregation, Error> {
    // Use hourly aggregation for longer periods
    let aggregation = match Utc::now().naive_utc() - from {
        duration if duration >= Duration::hours(8) => Ok(DateTimeAggregation::Hour),
        duration if duration < Duration::zero() => Err(Error::InternalError(format!(
            "Negative duration between dates: now ({}) and {from}",
            Utc::now().naive_utc(),
        ))),
        _ => Ok(DateTimeAggregation::Second),
    }?;
    Ok(aggregation)
}

#[tauri::command(async)]
pub async fn location_stats(
    location_id: Id,
    connection_type: ConnectionType,
    from: Option<String>,
) -> Result<Vec<CommonLocationStats<Id>>, Error> {
    trace!("Location stats command received");
    let from = parse_timestamp(from)?.naive_utc();
    let aggregation = get_aggregation(from)?;
    let stats = match connection_type {
        ConnectionType::Location => {
            LocationStats::all_by_location_id(&*DB_POOL, location_id, &from, &aggregation, None)
                .await?
                .into_iter()
                .map(Into::into)
                .collect()
        }
        ConnectionType::Tunnel => {
            TunnelStats::all_by_tunnel_id(&*DB_POOL, location_id, &from, &aggregation)
                .await?
                .into_iter()
                .map(Into::into)
                .collect()
        }
    };

    Ok(stats)
}

#[tauri::command(async)]
pub async fn all_connections(
    location_id: Id,
    connection_type: ConnectionType,
) -> Result<Vec<CommonConnectionInfo>, Error> {
    debug!("Retrieving connections for location {location_id}");
    let connections: Vec<CommonConnectionInfo> = match connection_type {
        ConnectionType::Location => ConnectionInfo::all_by_location_id(&*DB_POOL, location_id)
            .await?
            .into_iter()
            .map(Into::into)
            .collect(),
        ConnectionType::Tunnel => TunnelConnectionInfo::all_by_tunnel_id(&*DB_POOL, location_id)
            .await?
            .into_iter()
            .map(Into::into)
            .collect(),
    };
    debug!("Connections retrieved({})", connections.len());
    trace!("Connections found:\n{connections:#?}");
    Ok(connections)
}

#[tauri::command(async)]
pub async fn all_tunnel_connections(location_id: Id) -> Result<Vec<TunnelConnectionInfo>, Error> {
    debug!("Retrieving connections for location {location_id}");
    let connections = TunnelConnectionInfo::all_by_tunnel_id(&*DB_POOL, location_id).await?;
    debug!("Tunnel connections retrieved({})", connections.len());
    trace!("Connections found:\n{connections:#?}");
    Ok(connections)
}

#[tauri::command(async)]
pub async fn active_connection(
    location_id: Id,
    connection_type: ConnectionType,
) -> Result<Option<ActiveConnection>, Error> {
    let name = get_tunnel_or_location_name(location_id, connection_type).await;
    debug!("Checking if there is an active connection for location {name}(ID: {location_id})");
    let connection = find_connection(location_id, connection_type).await;
    if connection.is_some() {
        debug!("Found active connection for location {name}(ID: {location_id})");
    }
    trace!("Connection retrieved:\n{connection:#?}");
    debug!(
        "Active connection information for location {name}(ID: {location_id}) has been found, \
        returning connection information",
    );
    Ok(connection)
}

#[tauri::command(async)]
pub async fn last_connection(
    location_id: Id,
    connection_type: ConnectionType,
) -> Result<Option<CommonConnection<Id>>, Error> {
    let name = get_tunnel_or_location_name(location_id, connection_type).await;

    debug!(
        "Retrieving last connection information for {connection_type} {name}(ID: {location_id})"
    );
    if connection_type == ConnectionType::Location {
        if let Some(connection) = Connection::latest_by_location_id(&*DB_POOL, location_id).await? {
            debug!(
                "Last connection to {connection_type} {name} has been made at {}",
                connection.end
            );
            Ok(Some(connection.into()))
        } else {
            debug!("No previous connections to {connection_type} {name} have been found.");
            Ok(None)
        }
    } else if let Some(connection) =
        TunnelConnection::latest_by_tunnel_id(&*DB_POOL, location_id).await?
    {
        debug!(
            "Last connection to {connection_type} {name} has been made at {}",
            connection.end
        );
        Ok(Some(connection.into()))
    } else {
        debug!("No previous connections to {connection_type} {name} have been found.");
        Ok(None)
    }
}

#[tauri::command(async)]
pub async fn update_location_routing(
    location_id: Id,
    route_all_traffic: bool,
    connection_type: ConnectionType,
    handle: AppHandle,
) -> Result<(), Error> {
    debug!("Updating location routing {location_id} with {connection_type}");
    let name = get_tunnel_or_location_name(location_id, connection_type).await;

    match connection_type {
        ConnectionType::Location => {
            if let Some(mut location) = Location::find_by_id(&*DB_POOL, location_id).await? {
                // Check if the instance has route_all_traffic disabled
                let instance = Instance::find_by_id(&*DB_POOL, location.instance_id)
                    .await?
                    .ok_or(Error::NotFound)?;
                if instance.disable_all_traffic && route_all_traffic {
                    error!(
                        "Couldn't update location routing: instance with id {} has \
                        route_all_traffic disabled.",
                        instance.id
                    );
                    return Err(Error::InternalError(
                        "Instance has route_all_traffic disabled".into(),
                    ));
                }

                location.route_all_traffic = route_all_traffic;
                location.save(&*DB_POOL).await?;
                debug!("Location routing updated for location {name}(ID: {location_id})");
                handle.emit(EventKey::LocationUpdate.into(), ())?;
                Ok(())
            } else {
                error!(
                    "Couldn't update location routing: location with id {location_id} not found."
                );
                Err(Error::NotFound)
            }
        }
        ConnectionType::Tunnel => {
            if let Some(mut tunnel) = Tunnel::find_by_id(&*DB_POOL, location_id).await? {
                tunnel.route_all_traffic = route_all_traffic;
                tunnel.save(&*DB_POOL).await?;
                info!("Tunnel routing updated for tunnel {location_id}");
                handle.emit(EventKey::LocationUpdate.into(), ())?;
                Ok(())
            } else {
                error!("Couldn't update tunnel routing: tunnel with id {location_id} not found.");
                Err(Error::NotFound)
            }
        }
    }
}

#[cfg(target_os = "macos")]
#[tauri::command(async)]
pub async fn delete_instance(instance_id: Id, handle: AppHandle) -> Result<(), Error> {
    let app_state = handle.state::<AppState>();
    let mut transaction = DB_POOL.begin().await?;

    let Some(instance) = Instance::find_by_id(&mut *transaction, instance_id).await? else {
        error!("Couldn't delete instance: instance with ID {instance_id} could not be found.");
        return Err(Error::NotFound);
    };
    debug!("The instance that is being deleted has been identified as {instance}");

    let instance_locations =
        Location::find_by_instance_id(&mut *transaction, instance_id, false).await?;
    if !instance_locations.is_empty() {
        debug!(
            "Found locations associated with the instance {instance}, closing their connections."
        );
    }
    for location in instance_locations {
        if let Some(connection) = app_state
            .remove_connection(location.id, ConnectionType::Location)
            .await
        {
            let result = stop_tunnel(&location.name);
            error!("stop_tunnel() for location returned {result:?}");
            if !result {
                return Err(Error::InternalError("Error from tunnel".into()));
            }
        }
    }

    instance.delete(&mut *transaction).await?;

    transaction.commit().await?;

    reload_tray_menu(&handle).await;

    let theme = { app_state.app_config.lock().unwrap().tray_theme };
    configure_tray_icon(&handle, theme).await?;

    handle.emit(EventKey::InstanceUpdate.into(), ())?;
    info!("Successfully deleted instance {instance}.");
    Ok(())
}

#[cfg(not(target_os = "macos"))]
#[tauri::command(async)]
pub async fn delete_instance(instance_id: Id, handle: AppHandle) -> Result<(), Error> {
    debug!("Deleting instance with ID {instance_id}");
    let app_state = handle.state::<AppState>();
    let mut client = DAEMON_CLIENT.clone();
    let mut transaction = DB_POOL.begin().await?;

    let Some(instance) = Instance::find_by_id(&mut *transaction, instance_id).await? else {
        error!("Couldn't delete instance: instance with ID {instance_id} could not be found.");
        return Err(Error::NotFound);
    };
    debug!("The instance that is being deleted has been identified as {instance}");

    let instance_locations =
        Location::find_by_instance_id(&mut *transaction, instance_id, false).await?;
    if !instance_locations.is_empty() {
        debug!(
            "Found locations associated with the instance {instance}, closing their connections."
        );
    }
    for location in instance_locations {
        if let Some(connection) = app_state
            .remove_connection(location.id, ConnectionType::Location)
            .await
        {
            debug!("Found active connection for location {location}, closing...");
            let request = RemoveInterfaceRequest {
                interface_name: connection.interface_name.clone(),
                endpoint: location.endpoint.clone(),
            };
            client.remove_interface(request).await.map_err(|status| {
                error!(
                    "Error occurred while removing interface {} for location {location}, \
                    status: {status}",
                    connection.interface_name
                );
                Error::InternalError(format!(
                    "There was an error while removing interface for location {location}, \
                    error message: {}. Check logs for more details.",
                    status.message()
                ))
            })?;
            info!(
                "The connection to location {location} has been closed, as it was associated \
                with the instance {instance} that is being deleted."
            );
        }
    }
    instance.delete(&mut *transaction).await?;

    transaction.commit().await?;

    client
        .delete_service_locations(DeleteServiceLocationsRequest {
            instance_id: instance.uuid.clone(),
        })
        .await
        .map_err(|err| {
            error!(
                "Error while deleting service locations from the daemon for instance {}({}): {err}",
                instance.name, instance.id,
            );
            Error::InternalError(err.to_string())
        })?;

    reload_tray_menu(&handle).await;

    let theme = { app_state.app_config.lock().unwrap().tray_theme };
    configure_tray_icon(&handle, theme).await?;

    handle.emit(EventKey::InstanceUpdate.into(), ())?;
    info!("Successfully deleted instance {instance}.");
    Ok(())
}

#[tauri::command]
pub fn parse_tunnel_config(config: &str) -> Result<Tunnel, Error> {
    debug!("Parsing config file");
    let tunnel_config = parse_wireguard_config(config).map_err(|error| {
        error!("{error}");
        Error::ConfigParseError(error.to_string())
    })?;
    info!("Config file parsed");
    Ok(tunnel_config)
}

#[tauri::command(async)]
pub async fn update_tunnel(mut tunnel: Tunnel<Id>, handle: AppHandle) -> Result<(), Error> {
    debug!("Received tunnel configuration to update: {tunnel}");
    tunnel.save(&*DB_POOL).await?;
    info!("The tunnel {tunnel} configuration has been updated.");
    handle.emit(EventKey::LocationUpdate.into(), ())?;
    Ok(())
}

#[tauri::command(async)]
pub async fn save_tunnel(tunnel: Tunnel<NoId>, handle: AppHandle) -> Result<(), Error> {
    debug!("Received tunnel configuration to save: {tunnel}");
    let tunnel = tunnel.save(&*DB_POOL).await?;
    info!("The tunnel {tunnel} configuration has been saved.");
    handle.emit(EventKey::LocationUpdate.into(), ())?;
    Ok(())
}

#[derive(Debug, Serialize, Deserialize)]
pub struct TunnelInfo<I = NoId> {
    pub id: I,
    pub name: String,
    pub address: String,
    pub endpoint: String,
    pub active: bool,
    pub route_all_traffic: bool,
    pub connection_type: ConnectionType,
}

#[tauri::command(async)]
pub async fn all_tunnels() -> Result<Vec<TunnelInfo<Id>>, Error> {
    trace!("Getting information about all tunnels");

    let tunnels = Tunnel::all(&*DB_POOL).await?;
    trace!("Found ({}) tunnels to get information about", tunnels.len());
    let mut tunnel_info = Vec::new();
    let active_tunnel_ids = get_connection_id_by_type(ConnectionType::Tunnel).await;

    for tunnel in tunnels {
        tunnel_info.push(TunnelInfo {
            id: tunnel.id,
            name: tunnel.name,
            address: tunnel.address,
            endpoint: tunnel.endpoint,
            route_all_traffic: tunnel.route_all_traffic,
            active: active_tunnel_ids.contains(&tunnel.id),
            connection_type: ConnectionType::Tunnel,
        });
    }

    trace!(
        "Returning information about all ({}) tunnels",
        tunnel_info.len()
    );
    Ok(tunnel_info)
}

#[tauri::command(async)]
pub async fn tunnel_details(tunnel_id: Id) -> Result<Tunnel<Id>, Error> {
    debug!("Retrieving details about tunnel with ID {tunnel_id}.");

    if let Some(tunnel) = Tunnel::find_by_id(&*DB_POOL, tunnel_id).await? {
        debug!("The tunnel {tunnel} has been found, returning its details.");
        Ok(tunnel)
    } else {
        error!("Tunnel with ID {tunnel_id} not found, cannot retrieve its details.");
        Err(Error::NotFound)
    }
}

#[cfg(target_os = "macos")]
#[tauri::command(async)]
pub async fn delete_tunnel(tunnel_id: Id, handle: AppHandle) -> Result<(), Error> {
    // TODO: implementation
    Ok(())
}

#[cfg(not(target_os = "macos"))]
#[tauri::command(async)]
pub async fn delete_tunnel(tunnel_id: Id, handle: AppHandle) -> Result<(), Error> {
    debug!("Deleting tunnel with ID {tunnel_id}");
    let app_state = handle.state::<AppState>();
    let mut client = DAEMON_CLIENT.clone();
    let mut transaction = DB_POOL.begin().await?;

    let Some(tunnel) = Tunnel::find_by_id(&mut *transaction, tunnel_id).await? else {
        error!("The tunnel to delete with ID {tunnel_id} could not be found, cannot delete.");
        return Err(Error::NotFound);
    };
    debug!(
        "The tunnel to delete with ID {tunnel_id} has been identified as {tunnel}, proceeding \
        with deletion."
    );

    if let Some(connection) = app_state
        .remove_connection(tunnel_id, ConnectionType::Tunnel)
        .await
    {
        debug!(
            "Found active connection for tunnel {tunnel} which is being deleted, closing the \
            connection."
        );
        if let Some(pre_down) = &tunnel.pre_down {
            debug!(
                "Executing defined PreDown command before removing the interface {} for the \
                tunnel {tunnel}: {pre_down}",
                connection.interface_name
            );
            let _ = execute_command(pre_down);
            info!(
                "Executed defined PreDown command before removing the interface {} for the \
                tunnel {tunnel}: {pre_down}",
                connection.interface_name
            );
        }
        let request = RemoveInterfaceRequest {
            interface_name: connection.interface_name.clone(),
            endpoint: tunnel.endpoint.clone(),
        };
        client.remove_interface(request).await.map_err(|status| {
            error!(
                "An error occurred while removing interface {} for tunnel {tunnel}, status: \
                {status}",
                connection.interface_name
            );
            Error::InternalError(format!(
                "An error occurred while removing interface {} for tunnel {tunnel}, error \
                message: {}. Check logs for more details.",
                connection.interface_name,
                status.message()
            ))
        })?;
        info!(
            "Network interface {} has been removed and the connection to tunnel {tunnel} has been \
            closed.",
            connection.interface_name
        );
        if let Some(post_down) = &tunnel.post_down {
            debug!(
                "Executing defined PostDown command after removing the interface {} for the \
                tunnel {tunnel}: {post_down}",
                connection.interface_name
            );
            let _ = execute_command(post_down);
            info!(
                "Executed defined PostDown command after removing the interface {} for the \
                tunnel {tunnel}: {post_down}",
                connection.interface_name
            );
        }
    }
    tunnel.delete(&mut *transaction).await?;

    transaction.commit().await?;

    info!("Successfully deleted tunnel {tunnel}");
    Ok(())
}

#[tauri::command]
pub fn open_link(link: &str) -> Result<(), Error> {
    match webbrowser::open(link) {
        Ok(()) => Ok(()),
        Err(e) => Err(Error::CommandError(e.to_string())),
    }
}

#[derive(Serialize, Deserialize, Debug)]
pub struct AppVersionInfo {
    pub version: String,
    pub release_date: String,
    pub release_notes_url: String,
    pub update_url: String,
}

const PRODUCT_NAME: &str = "defguard-client";

#[tauri::command(async)]
pub async fn get_latest_app_version(handle: AppHandle) -> Result<AppVersionInfo, Error> {
    let app_version = handle.package_info().version.to_string();
    let operating_system = env::consts::OS;

    let mut request_data = HashMap::new();
    request_data.insert("product", PRODUCT_NAME);
    request_data.insert("client_version", &app_version);
    request_data.insert("operating_system", operating_system);

    debug!(
        "Fetching latest application version, client metadata: current version: {app_version} \
        and operating system: {operating_system}"
    );

    let client = reqwest::Client::new();
    let res = client.post(UPDATE_URL).json(&request_data).send().await;

    if let Ok(response) = res {
        let response_json = response.json::<AppVersionInfo>().await;

        let response = response_json.map_err(|err| {
            error!("Failed to deserialize latest application version response {err}");
            Error::CommandError(err.to_string())
        })?;

        info!(
            "The latest release version of the application available for download is {}, it was \
            released on {}.",
            response.version, response.release_date
        );
        Ok(response)
    } else {
        let err = res.err().unwrap();
        error!("Failed to fetch latest application version {err}");
        Err(Error::CommandError(err.to_string()))
    }
}

#[tauri::command]
pub fn command_get_app_config(app_state: State<'_, AppState>) -> Result<AppConfig, Error> {
    debug!("Running command get app config.");
    let res = app_state.app_config.lock().unwrap().clone();
    trace!("Returning config: {res:?}");
    Ok(res)
}

#[tauri::command(async)]
pub async fn command_set_app_config(
    config_patch: AppConfigPatch,
    emit_event: bool,
    app_handle: AppHandle,
) -> Result<AppConfig, Error> {
    let app_state: State<AppState> = app_handle.state();
    debug!("Command set app config received.");
    trace!("Command payload: {config_patch:?}");
    let tray_changed = config_patch.tray_theme.is_some();
    let res = {
        let mut app_config = app_state.app_config.lock().unwrap();
        app_config.apply(config_patch);
        app_config.save(&app_handle);
        app_config.clone()
    };
    info!("Config changed successfully");
    if tray_changed {
        debug!("Tray theme included in config change, tray will be updated.");
        match configure_tray_icon(&app_handle, res.tray_theme).await {
            Ok(()) => debug!("Tray updated upon config change"),
            Err(err) => error!("Tray change failed. Reason: {err}"),
        }
    }
    if emit_event {
        match app_handle.emit(EventKey::ApplicationConfigChanged.into(), ()) {
            Ok(()) => debug!("Config changed event emitted successfully"),
            Err(err) => {
                error!("Failed to emit config change event. Reason: {err}");
            }
        }
    }
    Ok(res)
}

#[tauri::command]
pub fn get_provisioning_config(
    app_state: State<'_, AppState>,
) -> Result<Option<ProvisioningConfig>, Error> {
    debug!("Running command get_provisioning_config.");
    let res = app_state
        .provisioning_config
        .lock()
        .map_err(|_err| {
            error!("Failed to acquire lock on client provisioning config");
            Error::StateLockFail
        })?
        .clone();
    trace!("Returning config: {res:?}");
    Ok(res)
}

#[tauri::command]
#[must_use]
pub fn get_platform_header() -> String {
    construct_platform_header()
}<|MERGE_RESOLUTION|>--- conflicted
+++ resolved
@@ -676,31 +676,18 @@
         .ok_or(Error::NotFound)?
         .prvkey;
 
-<<<<<<< HEAD
-    #[cfg(windows)]
-    {
-        if service_locations.is_empty() {
-            debug!(
-                "No service locations to process for instance {}({})",
-                instance.name, instance.id
-            );
-        } else {
-            debug!(
-                "Processing {} service location(s) for instance {}({})",
-                service_locations.len(),
-                instance.name,
-                instance.id
-            );
-=======
     if service_locations.is_empty() {
         debug!(
             "No service locations for instance {}({}), removing all existing service locations connections if there are any.",
             instance.name, instance.id
         );
-        let delete_request = DeleteServiceLocationsRequest {
-            instance_id: instance.uuid.clone(),
-        };
-        DAEMON_CLIENT
+
+        #[cfg(not(target_os = "macos"))]
+        {
+            let delete_request = DeleteServiceLocationsRequest {
+                instance_id: instance.uuid.clone(),
+            };
+            DAEMON_CLIENT
             .clone()
             .delete_service_locations(delete_request)
             .await
@@ -711,10 +698,11 @@
                 );
                 Error::InternalError(err.to_string())
             })?;
-        debug!(
-            "Successfully removed all service locations from daemon for instance {}({})",
-            instance.name, instance.id
-        );
+            debug!(
+                "Successfully removed all service locations from daemon for instance {}({})",
+                instance.name, instance.id
+            );
+        }
     } else {
         debug!(
             "Processing {} service location(s) for instance {}({})",
@@ -722,8 +710,9 @@
             instance.name,
             instance.id
         );
->>>>>>> ab21b2a4
-
+
+        #[cfg(not(target_os = "macos"))]
+        {
             let save_request = SaveServiceLocationsRequest {
                 service_locations: service_locations.clone(),
                 instance_id: instance.uuid.clone(),
