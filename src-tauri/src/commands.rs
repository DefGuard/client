--- conflicted
+++ resolved
@@ -187,16 +187,12 @@
     let device = response
         .device
         .expect("Missing device info in device config response");
-<<<<<<< HEAD
     let keys = WireguardKeys::new(instance.id, device.pubkey, private_key);
-=======
     debug!(
         "Saving wireguard key {} for instance {}({})",
-        device.pubkey, instance.name, instance.id
+        keys.pubkey, instance.name, instance.id
     );
-    let mut keys = WireguardKeys::new(instance.id, device.pubkey, private_key);
->>>>>>> c47601c1
-    keys.save(&mut *transaction).await?;
+    let keys = keys.save(&mut *transaction).await?;
     info!(
         "Saved wireguard key {} for instance {}({})",
         keys.pubkey, instance.name, instance.id
