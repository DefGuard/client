--- conflicted
+++ resolved
@@ -543,40 +543,22 @@
     let pool = &app_state.get_pool();
     trace!("Pool received");
     let mut settings = Settings::get(pool).await?;
-<<<<<<< HEAD
-    trace!("Settings loaded from table");
-=======
     trace!("Settings read from table");
->>>>>>> 614efcbd
     settings.apply(data);
     debug!("Saving settings");
     settings.save(pool).await?;
-<<<<<<< HEAD
-    debug!("Settings saved");
-    match configure_tray_icon(&handle, &settings.tray_icon_theme) {
-        Ok(_) => {
-            trace!("Tray icon updated");
-        }
-        Err(e) => {
-            error!(
-                "Failed to update tray icon druing settings update, err: {}",
-=======
     debug!("Settings saved, reconfiguring tray icon.");
     match configure_tray_icon(&handle, &settings.tray_icon_theme) {
         Ok(_) => {}
         Err(e) => {
             error!(
                 "During settings update, tray configuration update failed. err : {}",
->>>>>>> 614efcbd
                 e.to_string()
             );
         }
     }
-<<<<<<< HEAD
-=======
     debug!("Tray icon updated");
     info!("Settings updated");
->>>>>>> 614efcbd
     Ok(settings)
 }
 
