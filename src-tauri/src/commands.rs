--- conflicted
+++ resolved
@@ -668,7 +668,7 @@
         Err(Error::NotFound)
     }
 }
-<<<<<<< HEAD
+
 #[tauri::command(async)]
 pub async fn delete_tunnel(tunnel_id: i64, handle: AppHandle) -> Result<(), Error> {
     debug!("Deleting tunnel {tunnel_id}");
@@ -698,7 +698,7 @@
     }
     info!("Tunnel {tunnel_id}, deleted");
     Ok(())
-=======
+
 
 #[tauri::command]
 pub async fn open_link(link: &str) -> Result<(), Error> {
@@ -706,5 +706,4 @@
         Ok(_) => Ok(()),
         Err(e) => Err(Error::CommandError(e.to_string())),
     }
->>>>>>> 3ea3dc61
 }