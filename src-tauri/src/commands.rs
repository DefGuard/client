--- conflicted
+++ resolved
@@ -957,45 +957,7 @@
     let app_state = handle.state::<AppState>();
     let mut client = app_state.client.clone();
     let pool = &app_state.get_pool();
-<<<<<<< HEAD
     let Some(tunnel) = Tunnel::find_by_id(pool, tunnel_id).await? else {
-=======
-    if let Some(tunnel) = Tunnel::find_by_id(pool, tunnel_id).await? {
-        if let Some(connection) =
-            app_state.find_and_remove_connection(tunnel_id, &ConnectionType::Tunnel)
-        {
-            debug!("Found active connection for tunnel({tunnel_id}), closing...",);
-            if let Some(pre_down) = &tunnel.pre_down {
-                debug!("Executing specified PreDown command: {pre_down}");
-                let _ = execute_command(pre_down);
-                info!("Executed specified PreDown command: {pre_down}");
-            }
-            let request = RemoveInterfaceRequest {
-                interface_name: connection.interface_name.clone(),
-                pre_down: None,
-                post_down: None,
-            };
-            client
-                .remove_interface(request)
-                .await
-                .map_err(|status| {
-                    let msg =
-                        format!("Error occured while removing interface {} for tunnel {tunnel_id}, status: {status}",
-                        connection.interface_name
-                    );
-                    error!("{msg}");
-                    Error::InternalError(msg)
-                })?;
-            if let Some(post_down) = &tunnel.post_down {
-                debug!("Executing specified PostDown command: {post_down}");
-                let _ = execute_command(post_down);
-                info!("Executed specified PostDown command: {post_down}");
-            }
-            info!("Connection closed and interface removed");
-        }
-        tunnel.delete(pool).await?;
-    } else {
->>>>>>> ac7eaa03
         error!("Tunnel {tunnel_id} not found");
         return Err(Error::NotFound);
     };
@@ -1005,10 +967,15 @@
         .await
     {
         debug!("Found active connection for tunnel({tunnel_id}), closing...",);
+        if let Some(pre_down) = &tunnel.pre_down {
+          debug!("Executing specified PreDown command: {pre_down}");
+          let _ = execute_command(pre_down);
+          info!("Executed specified PreDown command: {pre_down}");
+        }
         let request = RemoveInterfaceRequest {
             interface_name: connection.interface_name.clone(),
-            pre_down: tunnel.pre_down.clone(),
-            post_down: tunnel.post_up.clone(),
+            pre_down: None,
+            post_down: None,
             endpoint: tunnel.endpoint.clone(),
         };
         client
@@ -1022,6 +989,11 @@
                 error!("{msg}");
                 Error::InternalError(msg)
             })?;
+        if let Some(post_down) = &tunnel.post_down {
+          debug!("Executing specified PostDown command: {post_down}");
+          let _ = execute_command(post_down);
+          info!("Executed specified PostDown command: {post_down}");
+        }
         info!("Connection closed and interface removed");
     }
     tunnel.delete(pool).await?;
