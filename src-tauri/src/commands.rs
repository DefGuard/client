--- conflicted
+++ resolved
@@ -654,14 +654,6 @@
     }
     Ok(tunnel_info)
 }
-<<<<<<< HEAD
-
-#[tauri::command]
-pub async fn open_link(link: &str) -> Result<(), Error> {
-    match webbrowser::open(link) {
-        Ok(_) => Ok(()),
-        Err(e) => Err(Error::CommandError(e.to_string())),
-=======
 #[tauri::command(async)]
 pub async fn tunnel_details(
     tunnel_id: i64,
@@ -674,6 +666,13 @@
     } else {
         error!("Tunnel with ID: {tunnel_id}, not found");
         Err(Error::NotFound)
->>>>>>> cff80330
+    }
+}
+
+#[tauri::command]
+pub async fn open_link(link: &str) -> Result<(), Error> {
+    match webbrowser::open(link) {
+        Ok(_) => Ok(()),
+        Err(e) => Err(Error::CommandError(e.to_string())),
     }
 }