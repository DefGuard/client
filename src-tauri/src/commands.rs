use std::{
    collections::{HashMap, HashSet},
    env,
    str::FromStr,
};

use chrono::{DateTime, Duration, NaiveDateTime, Utc};
use serde::{Deserialize, Serialize};
use sqlx::{Sqlite, Transaction};
use struct_patch::Patch;
use tauri::{AppHandle, Manager, State};

use crate::{
    appstate::AppState,
    database::{
        models::{
            instance::InstanceInfo, location_stats::LocationStats, settings::SettingsPatch, Id,
            NoId,
        },
        ActiveConnection, Connection, ConnectionInfo, Instance, Location, Settings, Tunnel,
        TunnelConnection, TunnelConnectionInfo, TunnelStats, WireguardKeys,
    },
    enterprise::periodic::config::poll_instance,
    error::Error,
    events::{CONNECTION_CHANGED, INSTANCE_UPDATE, LOCATION_UPDATE},
<<<<<<< HEAD
    log_watcher::{
        global_log_watcher::{spawn_global_log_watcher_task, stop_global_log_watcher_task},
        service_log_watcher::stop_log_watcher_task,
    },
    periodic::config::poll_instance,
=======
>>>>>>> 71b76ce9
    proto::{DeviceConfig, DeviceConfigResponse},
    service::proto::RemoveInterfaceRequest,
    tray::{configure_tray_icon, reload_tray_menu},
    utils::{
        disconnect_interface, get_location_interface_details, get_tunnel_interface_details,
        handle_connection_for_location, handle_connection_for_tunnel,
    },
    wg_config::parse_wireguard_config,
    CommonConnection, CommonConnectionInfo, CommonLocationStats, ConnectionType,
};

#[derive(Clone, serde::Serialize)]
pub struct Payload {
    pub message: String,
}

// Create new WireGuard interface
#[tauri::command(async)]
pub async fn connect(
    location_id: Id,
    connection_type: ConnectionType,
    preshared_key: Option<String>,
    handle: AppHandle,
) -> Result<(), Error> {
    debug!("Connecting location {location_id} using connection type {connection_type:?}");
    let state = handle.state::<AppState>();
    if connection_type.eq(&ConnectionType::Location) {
        if let Some(location) = Location::find_by_id(&state.get_pool(), location_id).await? {
            handle_connection_for_location(&location, preshared_key, handle.clone()).await?;
            reload_tray_menu(&handle).await;
        } else {
            error!("Location {location_id} not found");
            return Err(Error::NotFound);
        }
    } else if let Some(tunnel) = Tunnel::find_by_id(&state.get_pool(), location_id).await? {
        handle_connection_for_tunnel(&tunnel, handle).await?;
    } else {
        error!("Tunnel {location_id} not found");
        return Err(Error::NotFound);
    }
    info!("Connected to location with id: {location_id}");
    Ok(())
}

#[tauri::command(async)]
pub async fn start_global_logwatcher(handle: AppHandle) -> Result<(), Error> {
    let result = spawn_global_log_watcher_task(&handle, tracing::Level::DEBUG).await;
    if let Err(err) = result {
        error!("Error while spawning the global log watcher task: {}", err)
    }
    Ok(())
}

#[tauri::command(async)]
pub async fn stop_global_logwatcher(handle: AppHandle) -> Result<(), Error> {
    stop_global_log_watcher_task(&handle)
}

#[tauri::command]
pub async fn disconnect(
    location_id: Id,
    connection_type: ConnectionType,
    handle: AppHandle,
) -> Result<(), Error> {
    debug!("Disconnecting location {location_id}");
    let state = handle.state::<AppState>();
    if let Some(connection) = state.remove_connection(location_id, &connection_type).await {
        debug!("Found active connection");
        trace!("Connection: {connection:#?}");
        disconnect_interface(&connection, &state).await?;
        debug!("Connection saved");
        handle.emit_all(
            CONNECTION_CHANGED,
            Payload {
                message: "Created new connection".into(),
            },
        )?;
        stop_log_watcher_task(&handle, &connection.interface_name)?;
        info!("Disconnected from location with id: {location_id}");
        reload_tray_menu(&handle).await;
        if connection_type == ConnectionType::Location {
            if let Err(err) = maybe_update_instance_config(location_id, &handle).await {
                warn!("Failed to update instance for location {location_id}: {err}");
            };
        }
        Ok(())
    } else {
        error!("Error while disconnecting from location with id: {location_id} not found");
        Err(Error::NotFound)
    }
}

/// Triggers poll on location's instance config. Config will be updated if there are no more active
/// connections for this instance.
async fn maybe_update_instance_config(location_id: Id, handle: &AppHandle) -> Result<(), Error> {
    let state: State<'_, AppState> = handle.state();
    let mut transaction = state.get_pool().begin().await?;
    let Some(location) = Location::find_by_id(&mut *transaction, location_id).await? else {
        error!("Location {location_id} not found, skipping config update check");
        return Err(Error::NotFound);
    };
    let Some(mut instance) = Instance::find_by_id(&mut *transaction, location.instance_id).await?
    else {
        error!(
            "Instance {} not found, skipping config update check",
            location.instance_id
        );
        return Err(Error::NotFound);
    };
    poll_instance(&mut transaction, &mut instance, handle).await?;
    transaction.commit().await?;
    handle.emit_all(INSTANCE_UPDATE, ())?;
    Ok(())
}

#[derive(Debug, Serialize, Deserialize)]
pub struct Device {
    pub id: Id,
    pub name: String,
    pub pubkey: String,
    pub user_id: Id,
    pub created_at: i64,
}

#[must_use]
pub fn device_config_to_location(device_config: DeviceConfig, instance_id: Id) -> Location<NoId> {
    Location {
        id: NoId,
        instance_id,
        network_id: device_config.network_id,
        name: device_config.network_name,
        address: device_config.assigned_ip, // Transforming assigned_ip to address
        pubkey: device_config.pubkey,
        endpoint: device_config.endpoint,
        allowed_ips: device_config.allowed_ips,
        dns: device_config.dns,
        route_all_traffic: false,
        mfa_enabled: device_config.mfa_enabled,
        keepalive_interval: device_config.keepalive_interval.into(),
    }
}

#[derive(Serialize, Deserialize, Debug)]
pub struct InstanceResponse {
    // uuid
    pub id: String,
    pub name: String,
    pub url: String,
}

#[derive(Serialize, Deserialize, Debug)]
pub struct SaveDeviceConfigResponse {
    locations: Vec<Location<Id>>,
    instance: Instance<Id>,
}

#[tauri::command(async)]
pub async fn save_device_config(
    private_key: String,
    response: DeviceConfigResponse,
    app_state: State<'_, AppState>,
    handle: AppHandle,
) -> Result<SaveDeviceConfigResponse, Error> {
    debug!("Saving device configuration: {response:#?}.");

    let mut transaction = app_state.get_pool().begin().await?;
    let instance_info = response
        .instance
        .expect("Missing instance info in device config response");
    let mut instance: Instance = instance_info.into();
    if response.token.is_some() {
        info!("Received polling token for instance {}", instance.name);
    } else {
        warn!(
            "Missing polling token for instance {}, core and/or proxy services may need an update, configuration polling won't work",
            instance.name,
        );
    }
    instance.token = response.token;

    debug!("Saving instance {}", instance.name);
    let instance = instance.save(&mut *transaction).await?;
    info!("Saved instance {}", instance.name);

    let device = response
        .device
        .expect("Missing device info in device config response");
    let keys = WireguardKeys::new(instance.id, device.pubkey, private_key);
    debug!(
        "Saving wireguard key {} for instance {}({})",
        keys.pubkey, instance.name, instance.id
    );
    let keys = keys.save(&mut *transaction).await?;
    info!(
        "Saved wireguard key {} for instance {}({})",
        keys.pubkey, instance.name, instance.id
    );
    for location in response.configs {
        let new_location = device_config_to_location(location, instance.id);
        debug!(
            "Saving location {} for instance {}({})",
            new_location.name, instance.name, instance.id
        );
        let new_location = new_location.save(&mut *transaction).await?;
        info!(
            "Saved location {} for instance {}({})",
            new_location.name, instance.name, instance.id
        );
    }
    transaction.commit().await?;
    info!("Instance {}({:?}) created.", instance.name, instance.id);
    trace!("Created following instance: {instance:#?}");
    let locations = Location::find_by_instance_id(&app_state.get_pool(), instance.id).await?;
    trace!("Created following locations: {locations:#?}");
    handle.emit_all(INSTANCE_UPDATE, ())?;
    info!(
        "Device configuration saved for instance {}({})",
        instance.name, instance.id,
    );
    let res: SaveDeviceConfigResponse = SaveDeviceConfigResponse {
        locations,
        instance,
    };
    reload_tray_menu(&handle).await;
    Ok(res)
}

#[tauri::command(async)]
pub async fn all_instances(app_state: State<'_, AppState>) -> Result<Vec<InstanceInfo<Id>>, Error> {
    debug!("Retrieving all instances.");

    let instances = Instance::all(&app_state.get_pool()).await?;
    debug!("Found ({}) instances", instances.len());
    trace!("Instances found: {instances:#?}");
    let mut instance_info = Vec::new();
    let connection_ids = app_state
        .get_connection_id_by_type(&ConnectionType::Location)
        .await;
    for instance in instances {
        let locations = Location::find_by_instance_id(&app_state.get_pool(), instance.id).await?;
        let location_ids: Vec<i64> = locations.iter().map(|location| location.id).collect();
        let connected = connection_ids
            .iter()
            .any(|item1| location_ids.iter().any(|item2| item1 == item2));
        let keys = WireguardKeys::find_by_instance_id(&app_state.get_pool(), instance.id)
            .await?
            .ok_or(Error::NotFound)?;
        instance_info.push(InstanceInfo {
            id: instance.id,
            uuid: instance.uuid,
            name: instance.name,
            url: instance.url,
            proxy_url: instance.proxy_url,
            active: connected,
            pubkey: keys.pubkey,
            disable_all_traffic: instance.disable_all_traffic,
            enterprise_enabled: instance.enterprise_enabled,
        });
    }
    info!("Instances retrieved({})", instance_info.len());
    trace!("Returning following instances: {instance_info:#?}");
    Ok(instance_info)
}

#[derive(Serialize, Debug)]
pub struct LocationInfo {
    pub id: Id,
    pub instance_id: Id,
    pub name: String,
    pub address: String,
    pub endpoint: String,
    pub active: bool,
    pub route_all_traffic: bool,
    pub connection_type: ConnectionType,
    pub pubkey: String,
    pub mfa_enabled: bool,
    pub network_id: Id,
}

#[tauri::command(async)]
pub async fn all_locations(
    instance_id: Id,
    app_state: State<'_, AppState>,
) -> Result<Vec<LocationInfo>, Error> {
    debug!("Retrieving all locations.");
    let locations = Location::find_by_instance_id(&app_state.get_pool(), instance_id).await?;
    let active_locations_ids: Vec<i64> = app_state
        .get_connection_id_by_type(&ConnectionType::Location)
        .await;
    let mut location_info = Vec::new();
    for location in locations {
        let info = LocationInfo {
            id: location.id,
            instance_id: location.instance_id,
            name: location.name,
            address: location.address,
            endpoint: location.endpoint,
            active: active_locations_ids.contains(&location.id),
            route_all_traffic: location.route_all_traffic,
            connection_type: ConnectionType::Location,
            pubkey: location.pubkey,
            mfa_enabled: location.mfa_enabled,
            network_id: location.network_id,
        };
        location_info.push(info);
    }
    info!("Locations retrieved({})", location_info.len());
    debug!(
        "Returning {} locations for instance {instance_id}",
        location_info.len(),
    );
    trace!("Locations returned:\n{location_info:#?}");

    Ok(location_info)
}

#[derive(Serialize, Debug)]
pub struct LocationInterfaceDetails {
    pub location_id: Id,
    // client interface config
    pub name: String,    // interface name generated from location name
    pub pubkey: String,  // own pubkey of client interface
    pub address: String, // IP within WireGuard network assigned to the client
    pub dns: Option<String>,
    pub listen_port: Option<u32>,
    // peer config
    pub peer_pubkey: String,
    pub peer_endpoint: String,
    pub allowed_ips: String,
    pub persistent_keepalive_interval: Option<u16>,
    pub last_handshake: Option<i64>,
}

#[tauri::command(async)]
pub async fn location_interface_details(
    location_id: Id,
    connection_type: ConnectionType,
    app_state: State<'_, AppState>,
) -> Result<LocationInterfaceDetails, Error> {
    let pool = app_state.get_pool();
    match connection_type {
        ConnectionType::Location => get_location_interface_details(location_id, &pool).await,
        ConnectionType::Tunnel => get_tunnel_interface_details(location_id, &pool).await,
    }
}

#[tauri::command(async)]
pub async fn update_instance(
    instance_id: Id,
    response: DeviceConfigResponse,
    app_state: State<'_, AppState>,
    app_handle: AppHandle,
) -> Result<(), Error> {
    debug!("Received update_instance command");
    trace!("Processing following response:\n {response:#?}");
    let pool = app_state.get_pool();

    if let Some(mut instance) = Instance::find_by_id(&pool, instance_id).await? {
        let mut transaction = pool.begin().await?;
        do_update_instance(&mut transaction, &mut instance, response).await?;
        transaction.commit().await?;

        app_handle.emit_all(INSTANCE_UPDATE, ())?;
        reload_tray_menu(&app_handle).await;
        Ok(())
    } else {
        error!("Instance with id {instance_id} not found");
        Err(Error::NotFound)
    }
}

/// Returns true if configuration in instance_info differs from current configuration
pub async fn locations_changed(
    transaction: &mut Transaction<'_, Sqlite>,
    instance: &Instance<Id>,
    device_config: &DeviceConfigResponse,
) -> Result<bool, Error> {
    let db_locations: Vec<Location<NoId>> =
        Location::find_by_instance_id(transaction.as_mut(), instance.id)
            .await?
            .into_iter()
            .map(Location::<NoId>::from)
            .collect();
    let db_locations: HashSet<Location<NoId>> = HashSet::from_iter(db_locations);
    let core_locations: Vec<Location<NoId>> = device_config
        .configs
        .iter()
        .map(|config| device_config_to_location(config.clone(), instance.id))
        .map(Location::<NoId>::from)
        .collect();
    let core_locations: HashSet<Location<NoId>> = HashSet::from_iter(core_locations);

    Ok(db_locations != core_locations)
}

pub async fn do_update_instance(
    transaction: &mut Transaction<'_, Sqlite>,
    instance: &mut Instance<Id>,
    response: DeviceConfigResponse,
) -> Result<(), Error> {
    // update instance
    debug!("Updating instance {}({}).", instance.name, instance.id);
    let locations_changed = locations_changed(transaction, instance, &response).await?;
    let instance_info = response
        .instance
        .expect("Missing instance info in device config response");
    instance.name = instance_info.name;
    instance.url = instance_info.url;
    instance.proxy_url = instance_info.proxy_url;
    instance.username = instance_info.username;
    // Make sure to update the locations too if we are disabling all traffic
    if instance.disable_all_traffic != instance_info.disable_all_traffic
        && instance_info.disable_all_traffic
    {
        debug!(
            "Disabling all traffic for all locations of instance {}({}).",
            instance.name, instance.id
        );
        Location::disable_all_traffic_for_all(transaction.as_mut(), instance.id).await?;
        debug!(
            "Disabled all traffic for all locations of instance {}({}).",
            instance.name, instance.id
        );
    }
    instance.disable_all_traffic = instance_info.disable_all_traffic;
    instance.enterprise_enabled = instance_info.enterprise_enabled;
    // Token may be empty if it was not issued
    // This happens during polling, as core doesn't issue a new token for polling request
    if response.token.is_some() {
        instance.token = response.token;
        info!("Set polling token for instance {}", instance.name);
    } else {
        debug!(
            "No polling token received for instance {}, not updating",
            instance.name
        );
    }
    instance.save(transaction.as_mut()).await?;
    debug!(
        "Instance {}({}) main config applied from core's response.",
        instance.name, instance.id
    );

    // check if locations have changed
    if locations_changed {
        // process locations received in response
        debug!(
            "Updating locations for instance {}({}).",
            instance.name, instance.id
        );
        // fetch existing locations for given instance
        let mut current_locations =
            Location::find_by_instance_id(transaction.as_mut(), instance.id).await?;
        for location in response.configs {
            // parse device config
            let new_location = device_config_to_location(location, instance.id);

            // check if location is already present in current locations
            if let Some(position) = current_locations
                .iter()
                .position(|loc| loc.network_id == new_location.network_id)
            {
                // remove from list of existing locations
                let mut current_location = current_locations.remove(position);
                debug!(
                    "Updating existing location {}({}) for instance {}({}).",
                    current_location.name, current_location.id, instance.name, instance.id,
                );
                // update existing location
                current_location.name = new_location.name;
                current_location.address = new_location.address;
                current_location.pubkey = new_location.pubkey;
                current_location.endpoint = new_location.endpoint;
                current_location.allowed_ips = new_location.allowed_ips;
                current_location.mfa_enabled = new_location.mfa_enabled;
                current_location.keepalive_interval = new_location.keepalive_interval;
                current_location.dns = new_location.dns;
                current_location.save(transaction.as_mut()).await?;
                info!(
                    "Location {}({}) updated for instance {}({}).",
                    current_location.name, current_location.id, instance.name, instance.id,
                );
            } else {
                // create new location
                debug!(
                    "Creating new location for instance {}({}).",
                    instance.name, instance.id
                );
                let new_location = new_location.save(transaction.as_mut()).await?;
                info!(
                    "New location {}({}) created for instance {}({})",
                    new_location.name, new_location.id, instance.name, instance.id
                );
            }
        }
        info!(
            "Locations updated for instance {}({}).",
            instance.name, instance.id
        );

        // remove locations which were present in current locations
        // but no longer found in core response
        debug!(
            "Removing locations for instance {}({}).",
            instance.name, instance.id
        );
        for removed_location in current_locations {
            removed_location.delete(transaction.as_mut()).await?;
        }
        info!(
            "Locations removed for instance {}({}).",
            instance.name, instance.id
        );
    } else {
        info!(
            "Locations for instance {}({}) didn't change. Not updating them.",
            instance.name, instance.id
        );
    }
    info!(
        "Instance {}({}) update is done.",
        instance.name, instance.id
    );
    Ok(())
}

/// If `datetime` is Some, parses the date string, otherwise returns `DateTime` one hour ago.
pub(crate) fn parse_timestamp(from: Option<String>) -> Result<DateTime<Utc>, Error> {
    Ok(match from {
        Some(from) => DateTime::<Utc>::from_str(&from).map_err(|_| Error::Datetime)?,
        None => Utc::now() - Duration::hours(1),
    })
}

pub enum DateTimeAggregation {
    Hour,
    Second,
}

impl DateTimeAggregation {
    /// Returns database format string for given aggregation variant
    #[must_use]
    pub fn fstring(&self) -> &'static str {
        match self {
            Self::Hour => "%Y-%m-%d %H:00:00",
            Self::Second => "%Y-%m-%d %H:%M:%S",
        }
    }
}

fn get_aggregation(from: NaiveDateTime) -> Result<DateTimeAggregation, Error> {
    // Use hourly aggregation for longer periods
    let aggregation = match Utc::now().naive_utc() - from {
        duration if duration >= Duration::hours(8) => Ok(DateTimeAggregation::Hour),
        duration if duration < Duration::zero() => Err(Error::InternalError(format!(
            "Negative duration between dates: now ({}) and {from}",
            Utc::now().naive_utc(),
        ))),
        _ => Ok(DateTimeAggregation::Second),
    }?;
    Ok(aggregation)
}

#[tauri::command(async)]
pub async fn location_stats(
    location_id: Id,
    connection_type: ConnectionType,
    from: Option<String>,
    app_state: State<'_, AppState>,
) -> Result<Vec<CommonLocationStats<Id>>, Error> {
    trace!("Location stats command received");
    let from = parse_timestamp(from)?.naive_utc();
    let aggregation = get_aggregation(from)?;
    let stats = match connection_type {
        ConnectionType::Location => LocationStats::all_by_location_id(
            &app_state.get_pool(),
            location_id,
            &from,
            &aggregation,
        )
        .await?
        .into_iter()
        .map(Into::into)
        .collect(),
        ConnectionType::Tunnel => {
            TunnelStats::all_by_tunnel_id(&app_state.get_pool(), location_id, &from, &aggregation)
                .await?
                .into_iter()
                .map(Into::into)
                .collect()
        }
    };

    Ok(stats)
}

#[tauri::command(async)]
pub async fn all_connections(
    location_id: Id,
    connection_type: ConnectionType,
    app_state: State<'_, AppState>,
) -> Result<Vec<CommonConnectionInfo>, Error> {
    debug!("Retrieving connections for location {location_id}");
    let connections: Vec<CommonConnectionInfo> = match connection_type {
        ConnectionType::Location => {
            ConnectionInfo::all_by_location_id(&app_state.get_pool(), location_id)
                .await?
                .into_iter()
                .map(Into::into)
                .collect()
        }
        ConnectionType::Tunnel => {
            TunnelConnectionInfo::all_by_tunnel_id(&app_state.get_pool(), location_id)
                .await?
                .into_iter()
                .map(Into::into)
                .collect()
        }
    };
    info!("Connections retrieved({})", connections.len());
    trace!("Connections found:\n{connections:#?}");
    Ok(connections)
}

#[tauri::command(async)]
pub async fn all_tunnel_connections(
    location_id: Id,
    app_state: State<'_, AppState>,
) -> Result<Vec<TunnelConnectionInfo>, Error> {
    debug!("Retrieving connections for location {location_id}");
    let connections =
        TunnelConnectionInfo::all_by_tunnel_id(&app_state.get_pool(), location_id).await?;
    info!("Tunnel connections retrieved({})", connections.len());
    trace!("Connections found:\n{connections:#?}");
    Ok(connections)
}

#[tauri::command(async)]
pub async fn active_connection(
    location_id: Id,
    connection_type: ConnectionType,
    handle: AppHandle,
) -> Result<Option<ActiveConnection>, Error> {
    let state = handle.state::<AppState>();
    debug!("Retrieving active connection for location with id: {location_id}");
    debug!("Location found");
    let connection = state.find_connection(location_id, connection_type).await;
    if connection.is_some() {
        debug!("Active connection found");
    }
    trace!("Connection retrieved:\n{connection:#?}");
    info!("Connection retrieved");
    Ok(connection)
}

#[tauri::command(async)]
pub async fn last_connection(
    location_id: Id,
    connection_type: ConnectionType,
    app_state: State<'_, AppState>,
) -> Result<Option<CommonConnection<Id>>, Error> {
    debug!("Retrieving last connection for location {location_id} with type {connection_type:?}");
    if connection_type == ConnectionType::Location {
        if let Some(connection) =
            Connection::latest_by_location_id(&app_state.get_pool(), location_id).await?
        {
            info!("Found last connection at {}", connection.end);
            Ok(Some(connection.into()))
        } else {
            Ok(None)
        }
    } else if let Some(connection) =
        TunnelConnection::latest_by_tunnel_id(&app_state.get_pool(), location_id).await?
    {
        info!("Found last connection at {}", connection.end);
        Ok(Some(connection.into()))
    } else {
        info!("No last connection found");
        Ok(None)
    }
}

#[tauri::command(async)]
pub async fn update_location_routing(
    location_id: Id,
    route_all_traffic: bool,
    connection_type: ConnectionType,
    handle: AppHandle,
) -> Result<(), Error> {
    let app_state = handle.state::<AppState>();
    debug!("Updating location routing {location_id} with {connection_type:?}");

    match connection_type {
        ConnectionType::Location => {
            if let Some(mut location) =
                Location::find_by_id(&app_state.get_pool(), location_id).await?
            {
                // Check if the instance has route_all_traffic disabled
                let instance = Instance::find_by_id(&app_state.get_pool(), location.instance_id)
                    .await?
                    .ok_or(Error::NotFound)?;
                if instance.disable_all_traffic && route_all_traffic {
                    error!(
                        "Couldn't update location routing: instance with id {} has route_all_traffic disabled.", instance.id
                    );
                    return Err(Error::InternalError(
                        "Instance has route_all_traffic disabled".into(),
                    ));
                }

                location.route_all_traffic = route_all_traffic;
                location.save(&app_state.get_pool()).await?;
                info!("Location routing updated for location {location_id}");
                handle.emit_all(
                    LOCATION_UPDATE,
                    Payload {
                        message: "Location routing updated".into(),
                    },
                )?;
                Ok(())
            } else {
                error!(
                    "Couldn't update location routing: location with id {location_id} not found."
                );
                Err(Error::NotFound)
            }
        }
        ConnectionType::Tunnel => {
            if let Some(mut tunnel) = Tunnel::find_by_id(&app_state.get_pool(), location_id).await?
            {
                tunnel.route_all_traffic = route_all_traffic;
                tunnel.save(&app_state.get_pool()).await?;
                info!("Tunnel routing updated for tunnel {location_id}");
                handle.emit_all(
                    LOCATION_UPDATE,
                    Payload {
                        message: "Tunnel routing updated".into(),
                    },
                )?;
                Ok(())
            } else {
                error!("Couldn't update tunnel routing: tunnel with id {location_id} not found.");
                Err(Error::NotFound)
            }
        }
    }
}

#[tauri::command(async)]
pub async fn get_settings(handle: AppHandle) -> Result<Settings, Error> {
    debug!("Retrieving settings");
    let app_state = handle.state::<AppState>();
    let settings = Settings::get(&app_state.get_pool()).await?;
    info!("Settings retrieved");
    Ok(settings)
}

#[tauri::command(async)]
pub async fn update_settings(data: SettingsPatch, handle: AppHandle) -> Result<Settings, Error> {
    let app_state = handle.state::<AppState>();
    let pool = &app_state.get_pool();
    trace!("Pool received");
    let mut settings = Settings::get(pool).await?;
    trace!("Settings read from table");
    settings.apply(data);
    debug!("Saving settings");
    settings.save(pool).await?;
    debug!("Settings saved, reconfiguring tray icon.");
    match configure_tray_icon(&handle, &settings.tray_icon_theme) {
        Ok(()) => {}
        Err(e) => {
            error!(
                "Tray configuration update failed during settings update. err : {}",
                e.to_string()
            );
        }
    }
    debug!("Tray icon updated");
    info!("Settings updated");
    Ok(settings)
}

#[tauri::command(async)]
pub async fn delete_instance(instance_id: Id, handle: AppHandle) -> Result<(), Error> {
    debug!("Deleting instance {instance_id}");
    let app_state = handle.state::<AppState>();
    let mut client = app_state.client.clone();
    let pool = &app_state.get_pool();
    let Some(instance) = Instance::find_by_id(pool, instance_id).await? else {
        error!("Instance {instance_id} not found");
        return Err(Error::NotFound);
    };

    let instance_locations = Location::find_by_instance_id(pool, instance_id).await?;
    for location in instance_locations {
        if let Some(connection) = app_state
            .remove_connection(location.id, &ConnectionType::Location)
            .await
        {
            debug!(
                "Found active connection for location {} ({}), closing...",
                location.name, location.id
            );
            let request = RemoveInterfaceRequest {
                interface_name: connection.interface_name.clone(),
                pre_down: None,
                post_down: None,
                endpoint: location.endpoint,
            };
            client.remove_interface(request).await.map_err(|status| {
                    let msg =
                        format!("Error occured while removing interface {} for location {} ({}), status: {status}",
                        connection.interface_name, location.name, location.id
                    );
                    error!("{msg}");
                    Error::InternalError(msg)
                })?;
            info!("Connection closed and interface removed");
        }
    }
    instance.delete(pool).await?;
    reload_tray_menu(&handle).await;

    handle.emit_all(INSTANCE_UPDATE, ())?;
    info!("Instance {instance_id}, deleted");
    Ok(())
}

#[tauri::command]
pub fn parse_tunnel_config(config: &str) -> Result<Tunnel, Error> {
    debug!("Parsing config file");
    let tunnel_config = parse_wireguard_config(config).map_err(|error| {
        error!("{error}");
        Error::ConfigParseError(error.to_string())
    })?;
    info!("Config file parsed");
    Ok(tunnel_config)
}

#[tauri::command(async)]
pub async fn update_tunnel(mut tunnel: Tunnel<Id>, handle: AppHandle) -> Result<(), Error> {
    let app_state = handle.state::<AppState>();
    debug!("Received tunnel configuration: {tunnel:#?}");
    tunnel.save(&app_state.get_pool()).await?;
    info!("Saved tunnel {tunnel:#?}");
    handle.emit_all(
        LOCATION_UPDATE,
        Payload {
            message: "Tunnel saved".into(),
        },
    )?;
    Ok(())
}

#[tauri::command(async)]
pub async fn save_tunnel(tunnel: Tunnel<NoId>, handle: AppHandle) -> Result<(), Error> {
    let app_state = handle.state::<AppState>();
    debug!("Received tunnel configuration: {tunnel:#?}");
    let tunnel = tunnel.save(&app_state.get_pool()).await?;
    info!("Saved tunnel {tunnel:#?}");
    handle.emit_all(
        LOCATION_UPDATE,
        Payload {
            message: "Tunnel saved".into(),
        },
    )?;
    Ok(())
}

#[derive(Debug, Serialize, Deserialize)]
pub struct TunnelInfo<I = NoId> {
    pub id: I,
    pub name: String,
    pub address: String,
    pub endpoint: String,
    pub active: bool,
    pub route_all_traffic: bool,
    pub connection_type: ConnectionType,
}

#[tauri::command(async)]
pub async fn all_tunnels(app_state: State<'_, AppState>) -> Result<Vec<TunnelInfo<Id>>, Error> {
    debug!("Retrieving all instances.");

    let tunnels = Tunnel::all(&app_state.get_pool()).await?;
    debug!("Found ({}) tunnels", tunnels.len());
    trace!("Tunnels found: {tunnels:#?}");
    let mut tunnel_info = Vec::new();
    let active_tunnel_ids = app_state
        .get_connection_id_by_type(&ConnectionType::Tunnel)
        .await;

    for tunnel in tunnels {
        tunnel_info.push(TunnelInfo {
            id: tunnel.id,
            name: tunnel.name,
            address: tunnel.address,
            endpoint: tunnel.endpoint,
            route_all_traffic: tunnel.route_all_traffic,
            active: active_tunnel_ids.contains(&tunnel.id),
            connection_type: ConnectionType::Tunnel,
        });
    }

    info!("Tunnels retrieved({})", tunnel_info.len());
    Ok(tunnel_info)
}

#[tauri::command(async)]
pub async fn tunnel_details(
    tunnel_id: Id,
    app_state: State<'_, AppState>,
) -> Result<Tunnel<Id>, Error> {
    debug!("Retrieving Tunnel with ID {tunnel_id}.");

    if let Some(tunnel) = Tunnel::find_by_id(&app_state.get_pool(), tunnel_id).await? {
        info!("Found tunnel {tunnel_id}");
        Ok(tunnel)
    } else {
        error!("Tunnel with ID: {tunnel_id}, not found");
        Err(Error::NotFound)
    }
}

#[tauri::command(async)]
pub async fn delete_tunnel(tunnel_id: Id, handle: AppHandle) -> Result<(), Error> {
    debug!("Deleting tunnel {tunnel_id}");
    let app_state = handle.state::<AppState>();
    let mut client = app_state.client.clone();
    let pool = &app_state.get_pool();
    let Some(tunnel) = Tunnel::find_by_id(pool, tunnel_id).await? else {
        error!("Tunnel {tunnel_id} not found");
        return Err(Error::NotFound);
    };

    if let Some(connection) = app_state
        .remove_connection(tunnel_id, &ConnectionType::Tunnel)
        .await
    {
        debug!("Found active connection for tunnel({tunnel_id}), closing...",);
        let request = RemoveInterfaceRequest {
            interface_name: connection.interface_name.clone(),
            pre_down: tunnel.pre_down.clone(),
            post_down: tunnel.post_up.clone(),
            endpoint: tunnel.endpoint.clone(),
        };
        client
            .remove_interface(request)
            .await
            .map_err(|status| {
                let msg =
                    format!("Error occured while removing interface {} for tunnel {tunnel_id}, status: {status}",
                    connection.interface_name
                );
                error!("{msg}");
                Error::InternalError(msg)
            })?;
        info!("Connection closed and interface removed");
    }
    tunnel.delete(pool).await?;

    info!("Tunnel {tunnel_id}, deleted");
    Ok(())
}

#[tauri::command]
pub fn open_link(link: &str) -> Result<(), Error> {
    match webbrowser::open(link) {
        Ok(()) => Ok(()),
        Err(e) => Err(Error::CommandError(e.to_string())),
    }
}

#[derive(Serialize, Deserialize, Debug)]
pub struct AppVersionInfo {
    pub version: String,
    pub release_date: String,
    pub release_notes_url: String,
    pub update_url: String,
}

static PRODUCT_NAME: &str = "defguard-client";

#[tauri::command(async)]
pub async fn get_latest_app_version(handle: AppHandle) -> Result<AppVersionInfo, Error> {
    let app_version = handle.package_info().version.to_string();
    let current_version = app_version.as_str();
    let operating_system = env::consts::OS;

    let mut request_data = HashMap::new();
    request_data.insert("product", PRODUCT_NAME);
    request_data.insert("client_version", current_version);
    request_data.insert("operating_system", operating_system);

    info!("Fetching latest application version with args: current version {current_version} and operating system {operating_system}");

    let client = reqwest::Client::new();
    let res = client
        .post("https://pkgs.defguard.net/api/update/check")
        .json(&request_data)
        .send()
        .await;

    if let Ok(response) = res {
        let response_json = response.json::<AppVersionInfo>().await;

        let response = response_json.map_err(|err| {
            error!("Failed to deserialize latest application version response {err}");
            Error::CommandError(err.to_string())
        })?;

        info!("Latest application version fetched: {}", response.version);
        Ok(response)
    } else {
        let err = res.err().unwrap();
        error!("Failed to fetch latest application version {err}");
        Err(Error::CommandError(err.to_string()))
    }
}<|MERGE_RESOLUTION|>--- conflicted
+++ resolved
@@ -23,14 +23,10 @@
     enterprise::periodic::config::poll_instance,
     error::Error,
     events::{CONNECTION_CHANGED, INSTANCE_UPDATE, LOCATION_UPDATE},
-<<<<<<< HEAD
     log_watcher::{
         global_log_watcher::{spawn_global_log_watcher_task, stop_global_log_watcher_task},
         service_log_watcher::stop_log_watcher_task,
     },
-    periodic::config::poll_instance,
-=======
->>>>>>> 71b76ce9
     proto::{DeviceConfig, DeviceConfigResponse},
     service::proto::RemoveInterfaceRequest,
     tray::{configure_tray_icon, reload_tray_menu},
