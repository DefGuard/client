use crate::{
    database::{
        models::{instance::InstanceInfo, location::peer_to_location_stats},
        ActiveConnection, Connection, ConnectionInfo, Instance, Location, LocationStats,
        WireguardKeys,
    },
<<<<<<< HEAD
    utils::{get_interface_name, remove_whitespace, setup_interface, LogError, IS_MACOS},
=======
    error::Error,
    utils::{remove_whitespace, setup_interface, IS_MACOS},
>>>>>>> 7e02cf2e
    AppState,
};
use chrono::Utc;
use defguard_wireguard_rs::{WGApi, WireguardInterfaceApi};
use local_ip_address::local_ip;
use serde::{Deserialize, Serialize};
use tauri::{Manager, State};
use tokio;
use tokio::time::{sleep, Duration};

#[derive(Clone, serde::Serialize)]
struct Payload {
    message: String,
}

// Create new wireguard interface
#[tauri::command(async)]
pub async fn connect(location_id: i64, handle: tauri::AppHandle) -> Result<(), Error> {
    let state = handle.state::<AppState>();
<<<<<<< HEAD
    if let Some(location) = Location::find_by_id(&state.get_pool(), location_id)
        .await
        .map_err(|err| err.to_string())
        .log()?
    {
=======
    if let Some(location) = Location::find_by_id(&state.get_pool(), location_id).await? {
>>>>>>> 7e02cf2e
        debug!(
            "Creating new interface connection for location: {}",
            location.name
        );
<<<<<<< HEAD
        let interface_name = get_interface_name(&location, state.get_connections());
        let api = setup_interface(&location, &interface_name, &state.get_pool())
            .await
            .map_err(|err| err.to_string())
            .log()?;
        let address = local_ip().map_err(|err| err.to_string()).log()?;
        let connection = ActiveConnection::new(location_id, address.to_string(), interface_name);
=======
        let api = setup_interface(&location, &state.get_pool()).await?;
        let address = local_ip()?;
        let connection = Connection::new(location_id, address.to_string());
>>>>>>> 7e02cf2e
        state.active_connections.lock().unwrap().push(connection);
        debug!(
            "Active connections: {:#?}",
            state.active_connections.lock().unwrap()
        );
        debug!("Sending event connection-changed.");
        handle
            .emit_all(
                "connection-changed",
                Payload {
                    message: "Created new connection".into(),
                },
            )
            .unwrap();
        // Spawn stats threads
        tokio::spawn(async move {
            let state = handle.state::<AppState>();
            loop {
                match api.read_interface_data() {
                    Ok(host) => {
                        let peers = host.peers;
                        for (_, peer) in peers {
                            // TODO: refactor
                            let mut location_stats =
                                peer_to_location_stats(&peer, &state.get_pool())
                                    .await
<<<<<<< HEAD
                                    .map_err(|err| err.to_string())
                                    .log()
=======
>>>>>>> 7e02cf2e
                                    .unwrap();
                            debug!("Saving location stats: {:#?}", location_stats);
                            let _ = location_stats.save(&state.get_pool()).await;
                            debug!("Saved location stats: {:#?}", location_stats);
                        }
                    }
                    Err(e) => {
                        error!(
                            "Error {} while reading data for interface: {}",
                            e, location.name
                        );
                        debug!(
                            "Stopped stats thread for location: {}. Error: {}",
                            location.name,
                            e.to_string()
                        );
                        break;
                    }
                }
                sleep(Duration::from_secs(60)).await;
            }
        });
    }
    Ok(())
}

#[tauri::command]
pub async fn disconnect(location_id: i64, handle: tauri::AppHandle) -> Result<(), Error> {
    debug!("Disconnecting location with id: {}", location_id);
    let state = handle.state::<AppState>();
<<<<<<< HEAD
    if let Some(location) = Location::find_by_id(&state.get_pool(), location_id)
        .await
        .map_err(|err| err.to_string())
        .log()?
    {
=======
    if let Some(location) = Location::find_by_id(&state.get_pool(), location_id).await? {
        let api = WGApi::new(remove_whitespace(&location.name), IS_MACOS)?;
        debug!("Removing interface");
        api.remove_interface()?;
>>>>>>> 7e02cf2e
        debug!("Removed interface");
        if let Some(connection) = state.find_and_remove_connection(location_id) {
            let api = WGApi::new(connection.interface_name, IS_MACOS);
            api.remove_interface().await?;
            debug!("Saving connection: {:#?}", connection);
<<<<<<< HEAD
            let mut connection: Connection = connection.into();
            connection
                .save(&state.get_pool())
                .await
                .map_err(|err| err.to_string())
                .log()?;
=======
            connection.end = Some(Utc::now().naive_utc()); // Get the current time as NaiveDateTime in UTC
            connection.save(&state.get_pool()).await?;
>>>>>>> 7e02cf2e
            debug!("Saved connection: {:#?}", connection);
        }
        handle
            .emit_all(
                "connection-changed",
                Payload {
                    message: "Created new connection".into(),
                },
            )
            .unwrap();
    }
    Ok(())
}
#[derive(Debug, Serialize, Deserialize)]
pub struct Device {
    pub id: i64,
    pub name: String,
    pub pubkey: String,
    pub user_id: i64,
    pub created_at: i64,
}

#[derive(Serialize, Deserialize, Debug)]
pub struct DeviceConfig {
    pub network_id: i64,
    pub network_name: String,
    pub config: String,
    pub endpoint: String,
    pub assigned_ip: String,
    pub pubkey: String,
    pub allowed_ips: String,
}

pub fn device_config_to_location(device_config: DeviceConfig, instance_id: i64) -> Location {
    Location {
        id: None,
        instance_id,
        network_id: device_config.network_id,
        name: device_config.network_name,
        address: device_config.assigned_ip, // Transforming assigned_ip to address
        pubkey: device_config.pubkey,
        endpoint: device_config.endpoint,
        allowed_ips: device_config.allowed_ips,
    }
}
#[derive(Serialize, Deserialize, Debug)]
pub struct InstanceResponse {
    // uuid
    pub id: String,
    pub name: String,
    pub url: String,
}

#[derive(Serialize, Deserialize, Debug)]
pub struct CreateDeviceResponse {
    instance: InstanceResponse,
    configs: Vec<DeviceConfig>,
    device: Device,
}

#[tauri::command(async)]
pub async fn save_device_config(
    private_key: String,
    response: CreateDeviceResponse,
    app_state: State<'_, AppState>,
) -> Result<(), Error> {
    debug!("Received device configuration: {:#?}", response);
<<<<<<< HEAD
    let mut transaction = app_state
        .get_pool()
        .begin()
        .await
        .map_err(|err| err.to_string())
        .log()?;
=======
    let mut transaction = app_state.get_pool().begin().await?;
>>>>>>> 7e02cf2e
    let mut instance = Instance::new(
        response.instance.name,
        response.instance.id,
        response.instance.url,
    );
<<<<<<< HEAD
    instance
        .save(&mut *transaction)
        .await
        .map_err(|e| e.to_string())
        .log()?;
=======
    instance.save(&mut *transaction).await?;
>>>>>>> 7e02cf2e
    let mut keys = WireguardKeys::new(instance.id.unwrap(), response.device.pubkey, private_key);
    keys.save(&mut *transaction).await?;
    for location in response.configs {
        let mut new_location = device_config_to_location(location, instance.id.unwrap());
<<<<<<< HEAD
        new_location
            .save(&mut *transaction)
            .await
            .map_err(|err| err.to_string())
            .log()?;
    }
    transaction
        .commit()
        .await
        .map_err(|err| err.to_string())
        .log()?;
    info!("Instance created.");
    debug!("Created following instance: {:#?}", instance);
    let locations = Location::find_by_instance_id(&app_state.get_pool(), instance.id.unwrap())
        .await
        .map_err(|err| err.to_string())
        .log()?;
=======
        new_location.save(&mut *transaction).await?;
    }
    transaction.commit().await?;
    info!("Instance created.");
    debug!("Created following instance: {:#?}", instance);
    let locations =
        Location::find_by_instance_id(&app_state.get_pool(), instance.id.unwrap()).await?;
>>>>>>> 7e02cf2e
    debug!("Created following locations: {:#?}", locations);
    Ok(())
}

#[tauri::command(async)]
pub async fn all_instances(app_state: State<'_, AppState>) -> Result<Vec<InstanceInfo>, Error> {
    debug!("Retrieving all instances.");
<<<<<<< HEAD
    let instances = Instance::all(&app_state.get_pool())
        .await
        .map_err(|err| err.to_string())
        .log()?;
=======
    let instances = Instance::all(&app_state.get_pool()).await?;
>>>>>>> 7e02cf2e
    debug!("Found following instances: {:#?}", instances);
    let mut instance_info: Vec<InstanceInfo> = vec![];
    let connection_ids: Vec<i64> = app_state
        .active_connections
        .lock()
        .unwrap()
        .iter()
        .map(|connection| connection.location_id)
        .collect();
    for instance in &instances {
        debug!("Checking if instance: {:#?} is active", instance.uuid);
<<<<<<< HEAD
        let locations = Location::find_by_instance_id(&app_state.get_pool(), instance.id.unwrap())
            .await
            .map_err(|err| err.to_string())
            .log()?;
=======
        let locations =
            Location::find_by_instance_id(&app_state.get_pool(), instance.id.unwrap()).await?;
        let connection_ids: Vec<i64> = app_state
            .active_connections
            .lock()
            .unwrap()
            .iter()
            .map(|connection| connection.location_id)
            .collect();
>>>>>>> 7e02cf2e
        let location_ids: Vec<i64> = locations
            .iter()
            .map(|location| location.id.unwrap())
            .collect();
        let connected = connection_ids
            .iter()
            .any(|item1| location_ids.iter().any(|item2| item1 == item2));
        let keys = WireguardKeys::find_by_instance_id(&app_state.get_pool(), instance.id.unwrap())
<<<<<<< HEAD
            .await
            .map_err(|err| err.to_string())
            .log()?
=======
            .await?
>>>>>>> 7e02cf2e
            .unwrap();
        instance_info.push(InstanceInfo {
            id: instance.id,
            uuid: instance.uuid.clone(),
            name: instance.name.clone(),
            url: instance.url.clone(),
            connected,
            pubkey: keys.pubkey,
        });
    }
    info!("Returning following instances: {:#?}", instance_info);
    Ok(instance_info)
}

#[derive(Serialize, Debug)]
pub struct LocationInfo {
    pub id: i64,
    // Native id of network from defguard
    pub instance_id: i64,
    pub name: String,
    pub address: String,
    pub endpoint: String,
    pub active: bool,
}

#[tauri::command(async)]
pub async fn all_locations(
    instance_id: i64,
    app_state: State<'_, AppState>,
) -> Result<Vec<LocationInfo>, Error> {
    debug!("Retrieving all locations.");
<<<<<<< HEAD
    let locations = Location::find_by_instance_id(&app_state.get_pool(), instance_id)
        .await
        .map_err(|err| err.to_string())
        .log()?;
=======
    let locations = Location::find_by_instance_id(&app_state.get_pool(), instance_id).await?;
>>>>>>> 7e02cf2e
    let active_locations_ids: Vec<i64> = app_state
        .active_connections
        .lock()
        .unwrap()
        .iter()
        .map(|con| con.location_id)
        .collect();
    let mut location_info = vec![];
    for location in locations {
        debug!("Checking if location: {:#?} is active", location.name);
        let info = LocationInfo {
            id: location.id.unwrap(),
            instance_id: location.instance_id,
            name: location.name,
            address: location.address,
            endpoint: location.endpoint,
            active: active_locations_ids.contains(&location.id.unwrap()),
        };
        location_info.push(info);
    }
    debug!("Returning all locations: {:#?}", location_info);

    Ok(location_info)
}
#[tauri::command(async)]
pub async fn update_instance(
    instance_id: i64,
    response: CreateDeviceResponse,
    app_state: State<'_, AppState>,
) -> Result<(), Error> {
    debug!("Received following response: {:#?}", response);
<<<<<<< HEAD
    let instance = Instance::find_by_id(&app_state.get_pool(), instance_id)
        .await
        .map_err(|err| err.to_string())
        .log()?;
    if let Some(mut instance) = instance {
        let mut transaction = app_state
            .get_pool()
            .begin()
            .await
            .map_err(|err| err.to_string())
            .log()?;
=======
    let instance = Instance::find_by_id(&app_state.get_pool(), instance_id).await?;
    if let Some(mut instance) = instance {
        let mut transaction = app_state.get_pool().begin().await?;
>>>>>>> 7e02cf2e
        instance.name = response.instance.name;
        instance.url = response.instance.url;
        instance.save(&mut *transaction).await?;

        for location in response.configs {
            let mut new_location = device_config_to_location(location, instance_id);
            let old_location =
<<<<<<< HEAD
                Location::find_by_native_id(&mut *transaction, new_location.network_id)
                    .await
                    .map_err(|err| err.to_string())
                    .log()?;
=======
                Location::find_by_native_id(&mut *transaction, new_location.network_id).await?;
>>>>>>> 7e02cf2e
            if let Some(mut old_location) = old_location {
                old_location.name = new_location.name;
                old_location.address = new_location.address;
                old_location.pubkey = new_location.pubkey;
                old_location.endpoint = new_location.endpoint;
                old_location.allowed_ips = new_location.allowed_ips;
<<<<<<< HEAD
                old_location
                    .save(&mut *transaction)
                    .await
                    .map_err(|err| err.to_string())
                    .log()?;
            } else {
                new_location
                    .save(&mut *transaction)
                    .await
                    .map_err(|err| err.to_string())
                    .log()?;
            }
        }
        transaction
            .commit()
            .await
            .map_err(|err| err.to_string())
            .log()?;
=======
                old_location.save(&mut *transaction).await?;
            } else {
                new_location.save(&mut *transaction).await?;
            }
        }
        transaction.commit().await?;
>>>>>>> 7e02cf2e
        info!("Updated instance with id: {}.", instance_id);
        Ok(())
    } else {
        Err(Error::NotFound)
    }
}
#[tauri::command]
pub async fn location_stats(
    location_id: i64,
    app_state: State<'_, AppState>,
<<<<<<< HEAD
) -> Result<Vec<LocationStats>, String> {
    LocationStats::all_by_location_id(&app_state.get_pool(), location_id)
        .await
        .map_err(|err| err.to_string())
        .log()
=======
) -> Result<Vec<LocationStats>, Error> {
    LocationStats::all_by_location_id(&app_state.get_pool(), location_id).await
>>>>>>> 7e02cf2e
}

#[tauri::command]
pub async fn all_connections(
    location_id: i64,
    app_state: State<'_, AppState>,
) -> Result<Vec<ConnectionInfo>, Error> {
    debug!("Retrieving all conections.");
<<<<<<< HEAD
    let connections = ConnectionInfo::all_by_location_id(&app_state.get_pool(), location_id)
        .await
        .map_err(|err| err.to_string())
        .log()?;
=======
    let connections =
        ConnectionInfo::all_by_location_id(&app_state.get_pool(), location_id).await?;
>>>>>>> 7e02cf2e
    debug!(
        "Returning all connections for location with id: {}, {:#?} ",
        location_id, connections
    );
    Ok(connections)
}
#[tauri::command]
pub async fn active_connection(
    location_id: i64,
    handle: tauri::AppHandle,
<<<<<<< HEAD
) -> Result<Option<ActiveConnection>, String> {
=======
) -> Result<Option<Connection>, Error> {
>>>>>>> 7e02cf2e
    let state = handle.state::<AppState>();
    debug!(
        "Retrieving active connection for location with id: {}",
        location_id
    );
    if let Some(location) = Location::find_by_id(&state.get_pool(), location_id).await? {
        debug!(
            "Returning active connection: {:#?}",
            state.find_connection(location.id.unwrap())
        );
        Ok(state.find_connection(location.id.unwrap()))
    } else {
        error!("Location with id: {} not found.", location_id);
        Err(Error::NotFound)
    }
}

#[tauri::command]
pub async fn last_connection(
    location_id: i64,
    app_state: State<'_, AppState>,
) -> Result<Connection, Error> {
    if let Some(connection) =
        Connection::latest_by_location_id(&app_state.get_pool(), location_id).await?
    {
        debug!("Returning last connection: {:#?}", connection);
        Ok(connection)
    } else {
        error!("No connections for location: {}", location_id);
        Err(Error::NotFound)
    }
}<|MERGE_RESOLUTION|>--- conflicted
+++ resolved
@@ -1,24 +1,16 @@
 use crate::{
     database::{
-        models::{instance::InstanceInfo, location::peer_to_location_stats},
-        ActiveConnection, Connection, ConnectionInfo, Instance, Location, LocationStats,
-        WireguardKeys,
+        models::instance::InstanceInfo, ActiveConnection, Connection, ConnectionInfo, Instance,
+        Location, LocationStats, WireguardKeys,
     },
-<<<<<<< HEAD
-    utils::{get_interface_name, remove_whitespace, setup_interface, LogError, IS_MACOS},
-=======
     error::Error,
-    utils::{remove_whitespace, setup_interface, IS_MACOS},
->>>>>>> 7e02cf2e
+    utils::{get_interface_name, setup_interface, spawn_stats_thread, IS_MACOS},
     AppState,
 };
-use chrono::Utc;
 use defguard_wireguard_rs::{WGApi, WireguardInterfaceApi};
 use local_ip_address::local_ip;
 use serde::{Deserialize, Serialize};
 use tauri::{Manager, State};
-use tokio;
-use tokio::time::{sleep, Duration};
 
 #[derive(Clone, serde::Serialize)]
 struct Payload {
@@ -29,32 +21,15 @@
 #[tauri::command(async)]
 pub async fn connect(location_id: i64, handle: tauri::AppHandle) -> Result<(), Error> {
     let state = handle.state::<AppState>();
-<<<<<<< HEAD
-    if let Some(location) = Location::find_by_id(&state.get_pool(), location_id)
-        .await
-        .map_err(|err| err.to_string())
-        .log()?
-    {
-=======
     if let Some(location) = Location::find_by_id(&state.get_pool(), location_id).await? {
->>>>>>> 7e02cf2e
         debug!(
             "Creating new interface connection for location: {}",
             location.name
         );
-<<<<<<< HEAD
         let interface_name = get_interface_name(&location, state.get_connections());
-        let api = setup_interface(&location, &interface_name, &state.get_pool())
-            .await
-            .map_err(|err| err.to_string())
-            .log()?;
-        let address = local_ip().map_err(|err| err.to_string()).log()?;
+        let api = setup_interface(&location, &interface_name, &state.get_pool()).await?;
+        let address = local_ip()?;
         let connection = ActiveConnection::new(location_id, address.to_string(), interface_name);
-=======
-        let api = setup_interface(&location, &state.get_pool()).await?;
-        let address = local_ip()?;
-        let connection = Connection::new(location_id, address.to_string());
->>>>>>> 7e02cf2e
         state.active_connections.lock().unwrap().push(connection);
         debug!(
             "Active connections: {:#?}",
@@ -70,44 +45,8 @@
             )
             .unwrap();
         // Spawn stats threads
-        tokio::spawn(async move {
-            let state = handle.state::<AppState>();
-            loop {
-                match api.read_interface_data() {
-                    Ok(host) => {
-                        let peers = host.peers;
-                        for (_, peer) in peers {
-                            // TODO: refactor
-                            let mut location_stats =
-                                peer_to_location_stats(&peer, &state.get_pool())
-                                    .await
-<<<<<<< HEAD
-                                    .map_err(|err| err.to_string())
-                                    .log()
-=======
->>>>>>> 7e02cf2e
-                                    .unwrap();
-                            debug!("Saving location stats: {:#?}", location_stats);
-                            let _ = location_stats.save(&state.get_pool()).await;
-                            debug!("Saved location stats: {:#?}", location_stats);
-                        }
-                    }
-                    Err(e) => {
-                        error!(
-                            "Error {} while reading data for interface: {}",
-                            e, location.name
-                        );
-                        debug!(
-                            "Stopped stats thread for location: {}. Error: {}",
-                            location.name,
-                            e.to_string()
-                        );
-                        break;
-                    }
-                }
-                sleep(Duration::from_secs(60)).await;
-            }
-        });
+        debug!("Spawning stats thread");
+        let _ = spawn_stats_thread(handle, location, api).await;
     }
     Ok(())
 }
@@ -116,36 +55,17 @@
 pub async fn disconnect(location_id: i64, handle: tauri::AppHandle) -> Result<(), Error> {
     debug!("Disconnecting location with id: {}", location_id);
     let state = handle.state::<AppState>();
-<<<<<<< HEAD
-    if let Some(location) = Location::find_by_id(&state.get_pool(), location_id)
-        .await
-        .map_err(|err| err.to_string())
-        .log()?
-    {
-=======
-    if let Some(location) = Location::find_by_id(&state.get_pool(), location_id).await? {
-        let api = WGApi::new(remove_whitespace(&location.name), IS_MACOS)?;
-        debug!("Removing interface");
+
+    if let Some(connection) = state.find_and_remove_connection(location_id) {
+        debug!("Found active connection: {:#?}", connection);
+        debug!("Creating api to remove interface");
+        let api = WGApi::new(connection.interface_name.clone(), IS_MACOS)?;
         api.remove_interface()?;
->>>>>>> 7e02cf2e
         debug!("Removed interface");
-        if let Some(connection) = state.find_and_remove_connection(location_id) {
-            let api = WGApi::new(connection.interface_name, IS_MACOS);
-            api.remove_interface().await?;
-            debug!("Saving connection: {:#?}", connection);
-<<<<<<< HEAD
-            let mut connection: Connection = connection.into();
-            connection
-                .save(&state.get_pool())
-                .await
-                .map_err(|err| err.to_string())
-                .log()?;
-=======
-            connection.end = Some(Utc::now().naive_utc()); // Get the current time as NaiveDateTime in UTC
-            connection.save(&state.get_pool()).await?;
->>>>>>> 7e02cf2e
-            debug!("Saved connection: {:#?}", connection);
-        }
+        debug!("Saving connection: {:#?}", connection);
+        let mut connection: Connection = connection.into();
+        connection.save(&state.get_pool()).await?;
+        debug!("Saved connection: {:#?}", connection);
         handle
             .emit_all(
                 "connection-changed",
@@ -154,8 +74,11 @@
                 },
             )
             .unwrap();
-    }
-    Ok(())
+        Ok(())
+    } else {
+        error!("Connection for location with id: {} not found", location_id);
+        Err(Error::NotFound)
+    }
 }
 #[derive(Debug, Serialize, Deserialize)]
 pub struct Device {
@@ -211,53 +134,20 @@
     app_state: State<'_, AppState>,
 ) -> Result<(), Error> {
     debug!("Received device configuration: {:#?}", response);
-<<<<<<< HEAD
-    let mut transaction = app_state
-        .get_pool()
-        .begin()
-        .await
-        .map_err(|err| err.to_string())
-        .log()?;
-=======
+
     let mut transaction = app_state.get_pool().begin().await?;
->>>>>>> 7e02cf2e
     let mut instance = Instance::new(
         response.instance.name,
         response.instance.id,
         response.instance.url,
     );
-<<<<<<< HEAD
-    instance
-        .save(&mut *transaction)
-        .await
-        .map_err(|e| e.to_string())
-        .log()?;
-=======
+
     instance.save(&mut *transaction).await?;
->>>>>>> 7e02cf2e
+
     let mut keys = WireguardKeys::new(instance.id.unwrap(), response.device.pubkey, private_key);
     keys.save(&mut *transaction).await?;
     for location in response.configs {
         let mut new_location = device_config_to_location(location, instance.id.unwrap());
-<<<<<<< HEAD
-        new_location
-            .save(&mut *transaction)
-            .await
-            .map_err(|err| err.to_string())
-            .log()?;
-    }
-    transaction
-        .commit()
-        .await
-        .map_err(|err| err.to_string())
-        .log()?;
-    info!("Instance created.");
-    debug!("Created following instance: {:#?}", instance);
-    let locations = Location::find_by_instance_id(&app_state.get_pool(), instance.id.unwrap())
-        .await
-        .map_err(|err| err.to_string())
-        .log()?;
-=======
         new_location.save(&mut *transaction).await?;
     }
     transaction.commit().await?;
@@ -265,7 +155,6 @@
     debug!("Created following instance: {:#?}", instance);
     let locations =
         Location::find_by_instance_id(&app_state.get_pool(), instance.id.unwrap()).await?;
->>>>>>> 7e02cf2e
     debug!("Created following locations: {:#?}", locations);
     Ok(())
 }
@@ -273,14 +162,8 @@
 #[tauri::command(async)]
 pub async fn all_instances(app_state: State<'_, AppState>) -> Result<Vec<InstanceInfo>, Error> {
     debug!("Retrieving all instances.");
-<<<<<<< HEAD
-    let instances = Instance::all(&app_state.get_pool())
-        .await
-        .map_err(|err| err.to_string())
-        .log()?;
-=======
+
     let instances = Instance::all(&app_state.get_pool()).await?;
->>>>>>> 7e02cf2e
     debug!("Found following instances: {:#?}", instances);
     let mut instance_info: Vec<InstanceInfo> = vec![];
     let connection_ids: Vec<i64> = app_state
@@ -292,22 +175,9 @@
         .collect();
     for instance in &instances {
         debug!("Checking if instance: {:#?} is active", instance.uuid);
-<<<<<<< HEAD
-        let locations = Location::find_by_instance_id(&app_state.get_pool(), instance.id.unwrap())
-            .await
-            .map_err(|err| err.to_string())
-            .log()?;
-=======
+
         let locations =
             Location::find_by_instance_id(&app_state.get_pool(), instance.id.unwrap()).await?;
-        let connection_ids: Vec<i64> = app_state
-            .active_connections
-            .lock()
-            .unwrap()
-            .iter()
-            .map(|connection| connection.location_id)
-            .collect();
->>>>>>> 7e02cf2e
         let location_ids: Vec<i64> = locations
             .iter()
             .map(|location| location.id.unwrap())
@@ -316,13 +186,7 @@
             .iter()
             .any(|item1| location_ids.iter().any(|item2| item1 == item2));
         let keys = WireguardKeys::find_by_instance_id(&app_state.get_pool(), instance.id.unwrap())
-<<<<<<< HEAD
-            .await
-            .map_err(|err| err.to_string())
-            .log()?
-=======
             .await?
->>>>>>> 7e02cf2e
             .unwrap();
         instance_info.push(InstanceInfo {
             id: instance.id,
@@ -354,14 +218,7 @@
     app_state: State<'_, AppState>,
 ) -> Result<Vec<LocationInfo>, Error> {
     debug!("Retrieving all locations.");
-<<<<<<< HEAD
-    let locations = Location::find_by_instance_id(&app_state.get_pool(), instance_id)
-        .await
-        .map_err(|err| err.to_string())
-        .log()?;
-=======
     let locations = Location::find_by_instance_id(&app_state.get_pool(), instance_id).await?;
->>>>>>> 7e02cf2e
     let active_locations_ids: Vec<i64> = app_state
         .active_connections
         .lock()
@@ -393,23 +250,10 @@
     app_state: State<'_, AppState>,
 ) -> Result<(), Error> {
     debug!("Received following response: {:#?}", response);
-<<<<<<< HEAD
-    let instance = Instance::find_by_id(&app_state.get_pool(), instance_id)
-        .await
-        .map_err(|err| err.to_string())
-        .log()?;
-    if let Some(mut instance) = instance {
-        let mut transaction = app_state
-            .get_pool()
-            .begin()
-            .await
-            .map_err(|err| err.to_string())
-            .log()?;
-=======
+
     let instance = Instance::find_by_id(&app_state.get_pool(), instance_id).await?;
     if let Some(mut instance) = instance {
         let mut transaction = app_state.get_pool().begin().await?;
->>>>>>> 7e02cf2e
         instance.name = response.instance.name;
         instance.url = response.instance.url;
         instance.save(&mut *transaction).await?;
@@ -417,47 +261,19 @@
         for location in response.configs {
             let mut new_location = device_config_to_location(location, instance_id);
             let old_location =
-<<<<<<< HEAD
-                Location::find_by_native_id(&mut *transaction, new_location.network_id)
-                    .await
-                    .map_err(|err| err.to_string())
-                    .log()?;
-=======
                 Location::find_by_native_id(&mut *transaction, new_location.network_id).await?;
->>>>>>> 7e02cf2e
             if let Some(mut old_location) = old_location {
                 old_location.name = new_location.name;
                 old_location.address = new_location.address;
                 old_location.pubkey = new_location.pubkey;
                 old_location.endpoint = new_location.endpoint;
                 old_location.allowed_ips = new_location.allowed_ips;
-<<<<<<< HEAD
-                old_location
-                    .save(&mut *transaction)
-                    .await
-                    .map_err(|err| err.to_string())
-                    .log()?;
-            } else {
-                new_location
-                    .save(&mut *transaction)
-                    .await
-                    .map_err(|err| err.to_string())
-                    .log()?;
-            }
-        }
-        transaction
-            .commit()
-            .await
-            .map_err(|err| err.to_string())
-            .log()?;
-=======
                 old_location.save(&mut *transaction).await?;
             } else {
                 new_location.save(&mut *transaction).await?;
             }
         }
         transaction.commit().await?;
->>>>>>> 7e02cf2e
         info!("Updated instance with id: {}.", instance_id);
         Ok(())
     } else {
@@ -468,16 +284,8 @@
 pub async fn location_stats(
     location_id: i64,
     app_state: State<'_, AppState>,
-<<<<<<< HEAD
-) -> Result<Vec<LocationStats>, String> {
-    LocationStats::all_by_location_id(&app_state.get_pool(), location_id)
-        .await
-        .map_err(|err| err.to_string())
-        .log()
-=======
 ) -> Result<Vec<LocationStats>, Error> {
     LocationStats::all_by_location_id(&app_state.get_pool(), location_id).await
->>>>>>> 7e02cf2e
 }
 
 #[tauri::command]
@@ -486,15 +294,9 @@
     app_state: State<'_, AppState>,
 ) -> Result<Vec<ConnectionInfo>, Error> {
     debug!("Retrieving all conections.");
-<<<<<<< HEAD
-    let connections = ConnectionInfo::all_by_location_id(&app_state.get_pool(), location_id)
-        .await
-        .map_err(|err| err.to_string())
-        .log()?;
-=======
+
     let connections =
         ConnectionInfo::all_by_location_id(&app_state.get_pool(), location_id).await?;
->>>>>>> 7e02cf2e
     debug!(
         "Returning all connections for location with id: {}, {:#?} ",
         location_id, connections
@@ -505,11 +307,7 @@
 pub async fn active_connection(
     location_id: i64,
     handle: tauri::AppHandle,
-<<<<<<< HEAD
-) -> Result<Option<ActiveConnection>, String> {
-=======
-) -> Result<Option<Connection>, Error> {
->>>>>>> 7e02cf2e
+) -> Result<Option<ActiveConnection>, Error> {
     let state = handle.state::<AppState>();
     debug!(
         "Retrieving active connection for location with id: {}",
