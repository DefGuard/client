use crate::{
    appstate::AppState,
    database::{
        models::{instance::InstanceInfo, settings::SettingsPatch},
        ActiveConnection, Connection, ConnectionInfo, Instance, Location, LocationStats, Settings,
        Tunnel, WireguardKeys,
    },
    error::Error,
    proto::{DeviceConfig, DeviceConfigResponse},
    service::{
        log_watcher::{spawn_log_watcher_task, stop_log_watcher_task},
        proto::RemoveInterfaceRequest,
    },
    tray::configure_tray_icon,
    utils::{get_interface_name, setup_interface, spawn_stats_thread},
    wg_config::parse_wireguard_config,
};
use chrono::{DateTime, Duration, NaiveDateTime, Utc};
use local_ip_address::local_ip;
use serde::{Deserialize, Serialize};
use sqlx::query;
use std::str::FromStr;
use struct_patch::Patch;
use tauri::{AppHandle, Manager, State};
use tracing::Level;

#[derive(Clone, serde::Serialize)]
struct Payload {
    message: String,
}

// Create new WireGuard interface
#[tauri::command(async)]
pub async fn connect(location_id: i64, handle: AppHandle) -> Result<(), Error> {
    let state = handle.state::<AppState>();
    if let Some(location) = Location::find_by_id(&state.get_pool(), location_id).await? {
        debug!(
            "Creating new interface connection for location: {}",
            location.name
        );
        #[cfg(target_os = "macos")]
        let interface_name = get_interface_name();
        #[cfg(not(target_os = "macos"))]
        let interface_name = get_interface_name(&location);
        setup_interface(
            &location,
            interface_name.clone(),
            &state.get_pool(),
            state.client.clone(),
        )
        .await?;
        let address = local_ip()?;
        let connection =
            ActiveConnection::new(location_id, address.to_string(), interface_name.clone());
        state
            .active_connections
            .lock()
            .map_err(|_| Error::MutexError)?
            .push(connection);
        debug!(
            "Active connections: {:#?}",
            state
                .active_connections
                .lock()
                .map_err(|_| Error::MutexError)?
        );
        debug!("Sending event connection-changed.");
        handle.emit_all(
            "connection-changed",
            Payload {
                message: "Created new connection".into(),
            },
        )?;

        // Spawn stats threads
        debug!("Spawning stats thread");
        spawn_stats_thread(handle.clone(), interface_name.clone()).await;

        // spawn log watcher
        spawn_log_watcher_task(handle, location_id, interface_name, Level::DEBUG, None).await?;
    }
    Ok(())
}

#[tauri::command]
pub async fn disconnect(location_id: i64, handle: AppHandle) -> Result<(), Error> {
    debug!("Disconnecting location {}", location_id);
    let state = handle.state::<AppState>();

    if let Some(connection) = state.find_and_remove_connection(location_id) {
        debug!("Found active connection");
        trace!("Connection: {:#?}", connection);
        debug!("Removing interface");
        let mut client = state.client.clone();
        let interface_name = connection.interface_name.clone();
        let request = RemoveInterfaceRequest {
            interface_name: interface_name.clone(),
        };
        if let Err(error) = client.remove_interface(request).await {
            error!("Failed to remove interface: {error}");
            return Err(Error::InternalError);
        }
        debug!("Removed interface");
        debug!("Saving connection");
        trace!("Connection: {:#?}", connection);
        let mut connection: Connection = connection.into();
        connection.save(&state.get_pool()).await?;
        debug!("Connection saved");
        trace!("Saved connection: {connection:#?}");
        handle.emit_all(
            "connection-changed",
            Payload {
                message: "Created new connection".into(),
            },
        )?;

        stop_log_watcher_task(handle, interface_name)?;

        info!("Location {} disconnected", connection.location_id);
        Ok(())
    } else {
        error!("Connection for location with id: {location_id} not found");
        Err(Error::NotFound)
    }
}
#[derive(Debug, Serialize, Deserialize)]
pub struct Device {
    pub id: i64,
    pub name: String,
    pub pubkey: String,
    pub user_id: i64,
    pub created_at: i64,
}

#[must_use]
pub fn device_config_to_location(device_config: DeviceConfig, instance_id: i64) -> Location {
    Location {
        id: None,
        instance_id,
        network_id: device_config.network_id,
        name: device_config.network_name,
        address: device_config.assigned_ip, // Transforming assigned_ip to address
        pubkey: device_config.pubkey,
        endpoint: device_config.endpoint,
        allowed_ips: device_config.allowed_ips,
        dns: device_config.dns,
        route_all_traffic: false,
        mfa_enabled: device_config.mfa_enabled,
        keepalive_interval: device_config.keepalive_interval.into(),
    }
}
#[derive(Serialize, Deserialize, Debug)]
pub struct InstanceResponse {
    // uuid
    pub id: String,
    pub name: String,
    pub url: String,
}

#[derive(Serialize, Deserialize, Debug)]
pub struct SaveDeviceConfigResponse {
    locations: Vec<Location>,
    instance: Instance,
}

#[tauri::command(async)]
pub async fn save_device_config(
    private_key: String,
    response: DeviceConfigResponse,
    app_state: State<'_, AppState>,
    handle: AppHandle,
) -> Result<SaveDeviceConfigResponse, Error> {
    debug!("Received device configuration: {response:#?}");

    let mut transaction = app_state.get_pool().begin().await?;
    let instance_info = response
        .instance
        .expect("Missing instance info in device config response");
    let mut instance: Instance = instance_info.into();

    instance.save(&mut *transaction).await?;

    let device = response
        .device
        .expect("Missing device info in device config response");
    let mut keys = WireguardKeys::new(
        instance.id.expect("Missing instance ID"),
        device.pubkey,
        private_key,
    );
    keys.save(&mut *transaction).await?;
    for location in response.configs {
        let mut new_location =
            device_config_to_location(location, instance.id.expect("Missing instance ID"));
        new_location.save(&mut *transaction).await?;
    }
    transaction.commit().await?;
    info!("Instance created.");
    trace!("Created following instance: {instance:#?}");
    let locations = Location::find_by_instance_id(
        &app_state.get_pool(),
        instance.id.expect("Missing instance ID"),
    )
    .await?;
    trace!("Created following locations: {locations:#?}");
    handle.emit_all("instance-update", ())?;
    let res: SaveDeviceConfigResponse = SaveDeviceConfigResponse {
        locations,
        instance,
    };
    Ok(res)
}

#[tauri::command(async)]
pub async fn all_instances(app_state: State<'_, AppState>) -> Result<Vec<InstanceInfo>, Error> {
    debug!("Retrieving all instances.");

    let instances = Instance::all(&app_state.get_pool()).await?;
    debug!("Found ({}) instances", instances.len());
    trace!("Instances found: {instances:#?}");
    let mut instance_info: Vec<InstanceInfo> = vec![];
    let connection_ids: Vec<i64> = app_state
        .active_connections
        .lock()
        .map_err(|_| Error::MutexError)?
        .iter()
        .map(|connection| connection.location_id)
        .collect();
    for instance in instances {
        let Some(instance_id) = instance.id else {
            continue;
        };
        let locations = Location::find_by_instance_id(&app_state.get_pool(), instance_id).await?;
        let location_ids: Vec<i64> = locations
            .iter()
            .filter_map(|location| location.id)
            .collect();
        let connected = connection_ids
            .iter()
            .any(|item1| location_ids.iter().any(|item2| item1 == item2));
        let keys = WireguardKeys::find_by_instance_id(&app_state.get_pool(), instance_id)
            .await?
            .ok_or(Error::NotFound)?;
        instance_info.push(InstanceInfo {
            id: instance.id,
<<<<<<< HEAD
            uuid: instance.uuid,
            name: instance.name,
            url: instance.url,
            proxy_url: instance.proxy_url,
            connected,
=======
            uuid: instance.uuid.clone(),
            name: instance.name.clone(),
            url: instance.url.clone(),
            active: connected,
>>>>>>> 7bf1eaca
            pubkey: keys.pubkey,
        });
    }
    info!("Instances retrieved({})", instance_info.len());
    trace!("Returning following instances: {instance_info:#?}");
    Ok(instance_info)
}

#[derive(Serialize, Debug)]
pub struct LocationInfo {
    pub id: i64,
    pub instance_id: i64,
    pub name: String,
    pub address: String,
    pub endpoint: String,
    pub active: bool,
    pub route_all_traffic: bool,
}

#[tauri::command(async)]
pub async fn all_locations(
    instance_id: i64,
    app_state: State<'_, AppState>,
) -> Result<Vec<LocationInfo>, Error> {
    debug!("Retrieving all locations.");
    let locations = Location::find_by_instance_id(&app_state.get_pool(), instance_id).await?;
    let active_locations_ids: Vec<i64> = app_state
        .active_connections
        .lock()
        .map_err(|_| Error::MutexError)?
        .iter()
        .map(|con| con.location_id)
        .collect();
    let mut location_info = vec![];
    for location in locations {
        let info = LocationInfo {
            id: location.id.expect("Missing location ID"),
            instance_id: location.instance_id,
            name: location.name,
            address: location.address,
            endpoint: location.endpoint,
            active: active_locations_ids.contains(&location.id.expect("Missing location ID")),
            route_all_traffic: location.route_all_traffic,
        };
        location_info.push(info);
    }
    debug!(
        "Returning {} locations for instance {instance_id}",
        location_info.len(),
    );
    trace!("Locations returned:\n{location_info:#?}");

    Ok(location_info)
}

#[derive(Serialize, Debug)]
pub struct LocationInterfaceDetails {
    pub location_id: i64,
    // client interface config
    pub name: String,    // interface name generated from location name
    pub pubkey: String,  // own pubkey of client interface
    pub address: String, // IP within WireGuard network assigned to the client
    pub dns: Option<String>,
    pub listen_port: Option<u32>,
    // peer config
    pub peer_pubkey: String,
    pub peer_endpoint: String,
    pub allowed_ips: String,
    pub persistent_keepalive_interval: Option<u16>,
    pub last_handshake: Option<i64>,
}

#[tauri::command(async)]
pub async fn location_interface_details(
    location_id: i64,
    app_state: State<'_, AppState>,
) -> Result<LocationInterfaceDetails, Error> {
    debug!("Fetching location details for location ID {location_id}");
    let pool = app_state.get_pool();
    if let Some(location) = Location::find_by_id(&pool, location_id).await? {
        debug!("Fetching WireGuard keys for location {}", location.name);
        let keys = WireguardKeys::find_by_instance_id(&pool, location.instance_id)
            .await?
            .ok_or(Error::NotFound)?;
        let peer_pubkey = keys.pubkey;

        // generate interface name
        #[cfg(target_os = "macos")]
        let interface_name = get_interface_name();
        #[cfg(not(target_os = "macos"))]
        let interface_name = get_interface_name(&location);

        let result = query!(
            r#"
            SELECT last_handshake, listen_port as "listen_port!: u32",
              persistent_keepalive_interval as "persistent_keepalive_interval?: u16"
            FROM location_stats
            WHERE location_id = $1 ORDER BY collected_at DESC LIMIT 1
            "#,
            location_id
        )
        .fetch_optional(&pool)
        .await?;

        let (listen_port, persistent_keepalive_interval, last_handshake) = match result {
            Some(record) => (
                Some(record.listen_port),
                record.persistent_keepalive_interval,
                Some(record.last_handshake),
            ),
            None => (None, None, None),
        };

        Ok(LocationInterfaceDetails {
            location_id,
            name: interface_name,
            pubkey: location.pubkey,
            address: location.address,
            dns: location.dns,
            listen_port,
            peer_pubkey,
            peer_endpoint: location.endpoint,
            allowed_ips: location.allowed_ips,
            persistent_keepalive_interval,
            last_handshake,
        })
    } else {
        error!("Location ID {location_id} not found");
        Err(Error::NotFound)
    }
}

#[tauri::command(async)]
pub async fn update_instance(
    instance_id: i64,
    response: DeviceConfigResponse,
    app_state: State<'_, AppState>,
    app_handle: AppHandle,
) -> Result<(), Error> {
    debug!("Received update_instance command");
    trace!("Processing following response:\n {response:#?}");

    let instance = Instance::find_by_id(&app_state.get_pool(), instance_id).await?;
    if let Some(mut instance) = instance {
        let mut transaction = app_state.get_pool().begin().await?;
        let instance_info = response
            .instance
            .expect("Missing instance info in device config response");
        instance.name = instance_info.name;
        instance.url = instance_info.url;
        instance.proxy_url = instance_info.proxy_url;
        instance.username = instance_info.username;
        instance.save(&mut *transaction).await?;

        for location in response.configs {
            let mut new_location = device_config_to_location(location, instance_id);
            let old_location =
                Location::find_by_native_id(&mut *transaction, new_location.network_id).await?;
            if let Some(mut old_location) = old_location {
                old_location.name = new_location.name;
                old_location.address = new_location.address;
                old_location.pubkey = new_location.pubkey;
                old_location.endpoint = new_location.endpoint;
                old_location.allowed_ips = new_location.allowed_ips;
                old_location.mfa_enabled = new_location.mfa_enabled;
                old_location.keepalive_interval = new_location.keepalive_interval;
                old_location.save(&mut *transaction).await?;
            } else {
                new_location.save(&mut *transaction).await?;
            }
        }
        transaction.commit().await?;
        info!("Instance {instance_id} updated");
        app_handle.emit_all("instance-update", ())?;
        Ok(())
    } else {
        Err(Error::NotFound)
    }
}

/// If `datetime` is Some, parses the date string, otherwise returns `DateTime` one hour ago.
pub(crate) fn parse_timestamp(from: Option<String>) -> Result<DateTime<Utc>, Error> {
    Ok(match from {
        Some(from) => DateTime::<Utc>::from_str(&from).map_err(|_| Error::Datetime)?,
        None => Utc::now() - Duration::hours(1),
    })
}

pub enum DateTimeAggregation {
    Hour,
    Second,
}

impl DateTimeAggregation {
    /// Returns database format string for given aggregation variant
    #[must_use]
    pub fn fstring(&self) -> String {
        match self {
            Self::Hour => "%Y-%m-%d %H:00:00",
            Self::Second => "%Y-%m-%d %H:%M:%S",
        }
        .into()
    }
}

fn get_aggregation(from: NaiveDateTime) -> Result<DateTimeAggregation, Error> {
    // Use hourly aggregation for longer periods
    let aggregation = match Utc::now().naive_utc() - from {
        duration if duration >= Duration::hours(8) => Ok(DateTimeAggregation::Hour),
        duration if duration < Duration::zero() => Err(Error::InternalError),
        _ => Ok(DateTimeAggregation::Second),
    }?;
    Ok(aggregation)
}

#[tauri::command]
pub async fn location_stats(
    location_id: i64,
    from: Option<String>,
    app_state: State<'_, AppState>,
) -> Result<Vec<LocationStats>, Error> {
    trace!("Location stats command received");
    let from = parse_timestamp(from)?.naive_utc();
    let aggregation = get_aggregation(from)?;
    LocationStats::all_by_location_id(&app_state.get_pool(), location_id, &from, &aggregation).await
}

#[tauri::command]
pub async fn all_connections(
    location_id: i64,
    app_state: State<'_, AppState>,
) -> Result<Vec<ConnectionInfo>, Error> {
    debug!("Retrieving connections for location {location_id}");
    let connections =
        ConnectionInfo::all_by_location_id(&app_state.get_pool(), location_id).await?;
    debug!("Connections received, returning.");
    trace!("Connections found:\n{:#?}", connections);
    Ok(connections)
}

#[tauri::command]
pub async fn active_connection(
    location_id: i64,
    handle: AppHandle,
) -> Result<Option<ActiveConnection>, Error> {
    let state = handle.state::<AppState>();
    debug!("Retrieving active connection for location with id: {location_id}");
    if let Some(location) = Location::find_by_id(&state.get_pool(), location_id).await? {
        debug!("Location found");
        let connection = state.find_connection(location.id.expect("Missing location ID"));
        if connection.is_some() {
            debug!("Active connection found");
        }
        trace!("Connection:\n{:#?}", connection);
        debug!("Connection returned");
        Ok(connection)
    } else {
        error!("Location with id: {location_id} not found.");
        Err(Error::NotFound)
    }
}

#[tauri::command]
pub async fn last_connection(
    location_id: i64,
    app_state: State<'_, AppState>,
) -> Result<Option<Connection>, Error> {
    debug!("Retrieving last connection for location {location_id}");
    let connection = Connection::latest_by_location_id(&app_state.get_pool(), location_id).await?;
    if connection.is_some() {
        trace!("Connection found");
    }
    Ok(connection)
}

#[tauri::command]
pub async fn update_location_routing(
    location_id: i64,
    route_all_traffic: bool,
    handle: AppHandle,
) -> Result<Location, Error> {
    let app_state = handle.state::<AppState>();
    debug!("Updating location routing {location_id}");
    if let Some(mut location) = Location::find_by_id(&app_state.get_pool(), location_id).await? {
        location.route_all_traffic = route_all_traffic;
        location.save(&app_state.get_pool()).await?;
        handle.emit_all(
            "location-update",
            Payload {
                message: "Location routing updated".into(),
            },
        )?;
        Ok(location)
    } else {
        error!("Location with id: {location_id} not found.");
        Err(Error::NotFound)
    }
}

#[tauri::command]
pub async fn get_settings(handle: AppHandle) -> Result<Settings, Error> {
    let app_state = handle.state::<AppState>();
    let settings = Settings::get(&app_state.get_pool()).await?;
    Ok(settings)
}

#[tauri::command]
pub async fn update_settings(data: SettingsPatch, handle: AppHandle) -> Result<Settings, Error> {
    let app_state = handle.state::<AppState>();
    let pool = &app_state.get_pool();
    trace!("Pool received");
    let mut settings = Settings::get(pool).await?;
    trace!("Settings read from table");
    settings.apply(data);
    settings.save(pool).await?;
    debug!("Settings saved, reconfiguring tray icon.");
    match configure_tray_icon(&handle, &settings.tray_icon_theme) {
        Ok(_) => {}
        Err(e) => {
            error!(
                "During settings update, tray configuration update failed. err : {}",
                e.to_string()
            );
        }
    }
    debug!("Tray icon updated");
    info!("Settings updated");
    Ok(settings)
}

#[tauri::command(async)]
pub async fn delete_instance(instance_id: i64, handle: AppHandle) -> Result<(), Error> {
    debug!("Deleting instance {instance_id}");
    let app_state = handle.state::<AppState>();
    let mut client = app_state.client.clone();
    let pool = &app_state.get_pool();
    if let Some(instance) = Instance::find_by_id(pool, instance_id).await? {
        let instance_locations = Location::find_by_instance_id(pool, instance_id).await?;
        for location in instance_locations.iter() {
            if let Some(location_id) = location.id {
                if let Some(connection) = app_state.find_and_remove_connection(location_id) {
                    debug!("Found active connection for location({location_id}), closing...",);
                    let request = RemoveInterfaceRequest {
                        interface_name: connection.interface_name.clone(),
                    };
                    client
                        .remove_interface(request)
                        .await
                        .map_err(|_| Error::InternalError)?;
                    debug!("Connection closed and interface removed");
                }
            }
        }
        instance.delete(pool).await?;
    } else {
        error!("Instance {instance_id} not found");
        return Err(Error::NotFound);
    }
    handle.emit_all("instance-update", ())?;
    info!("Instance {instance_id}, deleted");
    Ok(())
}
#[tauri::command(async)]
pub async fn parse_tunnel_config(config: String) -> Result<Tunnel, Error> {
    debug!("Parsing config file");
    parse_wireguard_config(&config).map_err(|error| {
        error!("{error}");
        Error::ConfigParseError(error.to_string())
    })
}
#[tauri::command(async)]
pub async fn save_tunnel(mut tunnel: Tunnel, app_state: State<'_, AppState>) -> Result<(), Error> {
    debug!("Received tunnel configuration: {tunnel:#?}");
    tunnel.save(&app_state.get_pool()).await?;
    info!("Saved tunnel {tunnel:#?}");
    Ok(())
}

#[derive(Debug, Serialize, Deserialize)]
pub struct TunnelInfo {
    pub id: Option<i64>,
    pub name: String,
    pub address: String,
    pub endpoint: String,
    pub active: bool,
    pub route_all_traffic: bool,
}

#[tauri::command(async)]
pub async fn all_tunnels(app_state: State<'_, AppState>) -> Result<Vec<TunnelInfo>, Error> {
    debug!("Retrieving all instances.");

    let tunnels = Tunnel::all(&app_state.get_pool()).await?;
    debug!("Found ({}) tunnels", tunnels.len());
    trace!("Instances found: {tunnels:#?}");
    let mut tunnel_info: Vec<TunnelInfo> = vec![];

    for tunnel in tunnels {
        tunnel_info.push(TunnelInfo {
            id: tunnel.id,
            name: tunnel.name,
            address: tunnel.address,
            endpoint: tunnel.endpoint,
            route_all_traffic: tunnel.route_all_traffic,
            active: false,
        })
    }
    Ok(tunnel_info)
}<|MERGE_RESOLUTION|>--- conflicted
+++ resolved
@@ -243,18 +243,11 @@
             .ok_or(Error::NotFound)?;
         instance_info.push(InstanceInfo {
             id: instance.id,
-<<<<<<< HEAD
             uuid: instance.uuid,
             name: instance.name,
             url: instance.url,
             proxy_url: instance.proxy_url,
-            connected,
-=======
-            uuid: instance.uuid.clone(),
-            name: instance.name.clone(),
-            url: instance.url.clone(),
             active: connected,
->>>>>>> 7bf1eaca
             pubkey: keys.pubkey,
         });
     }
