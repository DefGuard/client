use crate::service::log_watcher::{LogWatcherError, ServiceLogWatcher};
use crate::{
    appstate::AppState,
    database::{
        models::{instance::InstanceInfo, settings::SettingsPatch},
        ActiveConnection, Connection, ConnectionInfo, Instance, Location, LocationStats, Settings,
        WireguardKeys,
    },
    error::Error,
    service::proto::RemoveInterfaceRequest,
    tray::configure_tray_icon,
    utils::{get_interface_name, setup_interface, spawn_stats_thread},
};
use chrono::{DateTime, Duration, NaiveDateTime, Utc};
use local_ip_address::local_ip;
use serde::{Deserialize, Serialize};
use sqlx::query;
use std::str::FromStr;
<<<<<<< HEAD
use tauri::async_runtime::TokioJoinHandle;
=======
use struct_patch::Patch;
>>>>>>> 5360ffe9
use tauri::{AppHandle, Manager, State};
use tracing::Level;

#[derive(Clone, serde::Serialize)]
struct Payload {
    message: String,
}

// Create new WireGuard interface
#[tauri::command(async)]
pub async fn connect(location_id: i64, handle: AppHandle) -> Result<(), Error> {
    let state = handle.state::<AppState>();
    if let Some(location) = Location::find_by_id(&state.get_pool(), location_id).await? {
        debug!(
            "Creating new interface connection for location: {}",
            location.name
        );
        #[cfg(target_os = "macos")]
        let interface_name = get_interface_name();
        #[cfg(not(target_os = "macos"))]
        let interface_name = get_interface_name(&location);
        setup_interface(
            &location,
            interface_name.clone(),
            &state.get_pool(),
            state.client.clone(),
        )
        .await?;
        let address = local_ip()?;
        let connection =
            ActiveConnection::new(location_id, address.to_string(), interface_name.clone());
        state.active_connections.lock().unwrap().push(connection);
        debug!(
            "Active connections: {:#?}",
            state.active_connections.lock().unwrap()
        );
        debug!("Sending event connection-changed.");
        handle.emit_all(
            "connection-changed",
            Payload {
                message: "Created new connection".into(),
            },
        )?;
        // Spawn stats threads
        debug!("Spawning stats thread");
        spawn_stats_thread(handle, interface_name).await;
    }
    Ok(())
}

#[tauri::command]
pub async fn disconnect(location_id: i64, handle: AppHandle) -> Result<(), Error> {
    debug!("Disconnecting location {}", location_id);
    let state = handle.state::<AppState>();

    if let Some(connection) = state.find_and_remove_connection(location_id) {
        debug!("Found active connection");
        trace!("Connection: {:#?}", connection);
        debug!("Removing interface");
        let mut client = state.client.clone();
        let request = RemoveInterfaceRequest {
            interface_name: connection.interface_name.clone(),
        };
        if let Err(error) = client.remove_interface(request).await {
            error!("Failed to remove interface: {error}");
            return Err(Error::InternalError);
        }
        debug!("Removed interface");
        debug!("Saving connection");
        trace!("Connection: {:#?}", connection);
        let mut connection: Connection = connection.into();
        connection.save(&state.get_pool()).await?;
        debug!("Connection saved");
        trace!("Saved connection: {connection:#?}");
        handle.emit_all(
            "connection-changed",
            Payload {
                message: "Created new connection".into(),
            },
        )?;
        info!("Location {} disconnected", connection.location_id);
        Ok(())
    } else {
        error!("Connection for location with id: {location_id} not found");
        Err(Error::NotFound)
    }
}
#[derive(Debug, Serialize, Deserialize)]
pub struct Device {
    pub id: i64,
    pub name: String,
    pub pubkey: String,
    pub user_id: i64,
    pub created_at: i64,
}

#[derive(Serialize, Deserialize, Debug)]
pub struct DeviceConfig {
    pub network_id: i64,
    pub network_name: String,
    pub config: String,
    pub endpoint: String,
    pub assigned_ip: String,
    pub pubkey: String,
    pub allowed_ips: String,
    pub dns: Option<String>,
}

#[must_use]
pub fn device_config_to_location(device_config: DeviceConfig, instance_id: i64) -> Location {
    Location {
        id: None,
        instance_id,
        network_id: device_config.network_id,
        name: device_config.network_name,
        address: device_config.assigned_ip, // Transforming assigned_ip to address
        pubkey: device_config.pubkey,
        endpoint: device_config.endpoint,
        allowed_ips: device_config.allowed_ips,
        dns: device_config.dns,
        route_all_traffic: false,
    }
}
#[derive(Serialize, Deserialize, Debug)]
pub struct InstanceResponse {
    // uuid
    pub id: String,
    pub name: String,
    pub url: String,
}

#[derive(Serialize, Deserialize, Debug)]
pub struct CreateDeviceResponse {
    instance: InstanceResponse,
    configs: Vec<DeviceConfig>,
    device: Device,
}

#[derive(Serialize, Deserialize, Debug)]
pub struct SaveDeviceConfigResponse {
    locations: Vec<Location>,
    instance: Instance,
}

#[tauri::command(async)]
pub async fn save_device_config(
    private_key: String,
    response: CreateDeviceResponse,
    app_state: State<'_, AppState>,
    handle: AppHandle,
) -> Result<SaveDeviceConfigResponse, Error> {
    debug!("Received device configuration: {response:#?}");

    let mut transaction = app_state.get_pool().begin().await?;
    let mut instance = Instance::new(
        response.instance.name,
        response.instance.id,
        response.instance.url,
    );

    instance.save(&mut *transaction).await?;

    let mut keys = WireguardKeys::new(instance.id.unwrap(), response.device.pubkey, private_key);
    keys.save(&mut *transaction).await?;
    for location in response.configs {
        let mut new_location = device_config_to_location(location, instance.id.unwrap());
        new_location.save(&mut *transaction).await?;
    }
    transaction.commit().await?;
    info!("Instance created.");
    trace!("Created following instance: {instance:#?}");
    let locations =
        Location::find_by_instance_id(&app_state.get_pool(), instance.id.unwrap()).await?;
    trace!("Created following locations: {locations:#?}");
    handle.emit_all("instance-update", ())?;
    let res: SaveDeviceConfigResponse = SaveDeviceConfigResponse {
        locations,
        instance,
    };
    Ok(res)
}

#[tauri::command(async)]
pub async fn all_instances(app_state: State<'_, AppState>) -> Result<Vec<InstanceInfo>, Error> {
    debug!("Retrieving all instances.");

    let instances = Instance::all(&app_state.get_pool()).await?;
    debug!("Found intances({})", instances.len());
    trace!("Instances found: {instances:#?}");
    let mut instance_info: Vec<InstanceInfo> = vec![];
    let connection_ids: Vec<i64> = app_state
        .active_connections
        .lock()
        .unwrap()
        .iter()
        .map(|connection| connection.location_id)
        .collect();
    for instance in &instances {
        let Some(instance_id) = instance.id else {
            continue;
        };
        let locations = Location::find_by_instance_id(&app_state.get_pool(), instance_id).await?;
        let location_ids: Vec<i64> = locations
            .iter()
            .filter_map(|location| location.id)
            .collect();
        let connected = connection_ids
            .iter()
            .any(|item1| location_ids.iter().any(|item2| item1 == item2));
        let keys = WireguardKeys::find_by_instance_id(&app_state.get_pool(), instance_id)
            .await?
            .unwrap();
        instance_info.push(InstanceInfo {
            id: instance.id,
            uuid: instance.uuid.clone(),
            name: instance.name.clone(),
            url: instance.url.clone(),
            connected,
            pubkey: keys.pubkey,
        });
    }
    info!("Instances retrieved({})", instance_info.len());
    trace!("Returning following instances: {instance_info:#?}");
    Ok(instance_info)
}

#[derive(Serialize, Debug)]
pub struct LocationInfo {
    pub id: i64,
    pub instance_id: i64,
    pub name: String,
    pub address: String,
    pub endpoint: String,
    pub active: bool,
    pub route_all_traffic: bool,
}

#[tauri::command(async)]
pub async fn all_locations(
    instance_id: i64,
    app_state: State<'_, AppState>,
) -> Result<Vec<LocationInfo>, Error> {
    debug!("Retrieving all locations.");
    let locations = Location::find_by_instance_id(&app_state.get_pool(), instance_id).await?;
    let active_locations_ids: Vec<i64> = app_state
        .active_connections
        .lock()
        .unwrap()
        .iter()
        .map(|con| con.location_id)
        .collect();
    let mut location_info = vec![];
    for location in locations {
        let info = LocationInfo {
            id: location.id.unwrap(),
            instance_id: location.instance_id,
            name: location.name,
            address: location.address,
            endpoint: location.endpoint,
            active: active_locations_ids.contains(&location.id.unwrap()),
            route_all_traffic: location.route_all_traffic,
        };
        location_info.push(info);
    }
    debug!(
        "Returning {} locations for instance {instance_id}",
        location_info.len(),
    );
    trace!("Locations returned:\n{location_info:#?}");

    Ok(location_info)
}

#[derive(Serialize, Debug)]
pub struct LocationInterfaceDetails {
    pub location_id: i64,
    // client interface config
    pub name: String,    // interface name generated from location name
    pub pubkey: String,  // own pubkey of client interface
    pub address: String, // IP within WireGuard network assigned to the client
    pub dns: Option<String>,
    pub listen_port: u32,
    // peer config
    pub peer_pubkey: String,
    pub peer_endpoint: String,
    pub allowed_ips: String,
    pub persistent_keepalive_interval: Option<u16>,
    pub last_handshake: i64,
}

#[tauri::command(async)]
pub async fn location_interface_details(
    location_id: i64,
    app_state: State<'_, AppState>,
) -> Result<LocationInterfaceDetails, Error> {
    debug!("Fetching location details for location ID {location_id}");
    let pool = app_state.get_pool();
    if let Some(location) = Location::find_by_id(&pool, location_id).await? {
        debug!("Fetching WireGuard keys for location {}", location.name);
        let keys = WireguardKeys::find_by_instance_id(&pool, location.instance_id)
            .await?
            .ok_or(Error::NotFound)?;
        let peer_pubkey = keys.pubkey;

        // generate interface name
        #[cfg(target_os = "macos")]
        let interface_name = get_interface_name();
        #[cfg(not(target_os = "macos"))]
        let interface_name = get_interface_name(&location);

        let result = query!(
            r#"
            SELECT last_handshake, listen_port as "listen_port!: u32",
              persistent_keepalive_interval as "persistent_keepalive_interval?: u16"
            FROM location_stats
            WHERE location_id = $1 ORDER BY collected_at DESC LIMIT 1
            "#,
            location_id
        )
        .fetch_one(&pool)
        .await?;

        Ok(LocationInterfaceDetails {
            location_id,
            name: interface_name,
            pubkey: location.pubkey,
            address: location.address,
            dns: location.dns,
            listen_port: result.listen_port,
            peer_pubkey,
            peer_endpoint: location.endpoint,
            allowed_ips: location.allowed_ips,
            persistent_keepalive_interval: result.persistent_keepalive_interval,
            last_handshake: result.last_handshake,
        })
    } else {
        error!("Location ID {location_id} not found");
        Err(Error::NotFound)
    }
}

#[tauri::command(async)]
pub async fn update_instance(
    instance_id: i64,
    response: CreateDeviceResponse,
    app_state: State<'_, AppState>,
) -> Result<(), Error> {
    debug!("Received update_instance command");
    trace!("Processing following response:\n {response:#?}");

    let instance = Instance::find_by_id(&app_state.get_pool(), instance_id).await?;
    if let Some(mut instance) = instance {
        let mut transaction = app_state.get_pool().begin().await?;
        instance.name = response.instance.name;
        instance.url = response.instance.url;
        instance.save(&mut *transaction).await?;

        for location in response.configs {
            let mut new_location = device_config_to_location(location, instance_id);
            let old_location =
                Location::find_by_native_id(&mut *transaction, new_location.network_id).await?;
            if let Some(mut old_location) = old_location {
                old_location.name = new_location.name;
                old_location.address = new_location.address;
                old_location.pubkey = new_location.pubkey;
                old_location.endpoint = new_location.endpoint;
                old_location.allowed_ips = new_location.allowed_ips;
                old_location.save(&mut *transaction).await?;
            } else {
                new_location.save(&mut *transaction).await?;
            }
        }
        transaction.commit().await?;
        info!("Instance {instance_id} updated");
        Ok(())
    } else {
        Err(Error::NotFound)
    }
}

/// If `datetime` is Some, parses the date string, otherwise returns `DateTime` one hour ago.
pub(crate) fn parse_timestamp(from: Option<String>) -> Result<DateTime<Utc>, Error> {
    Ok(match from {
        Some(from) => DateTime::<Utc>::from_str(&from).map_err(|_| Error::Datetime)?,
        None => Utc::now() - Duration::hours(1),
    })
}

pub enum DateTimeAggregation {
    Hour,
    Second,
}

impl DateTimeAggregation {
    /// Returns database format string for given aggregation variant
    #[must_use]
    pub fn fstring(&self) -> String {
        match self {
            Self::Hour => "%Y-%m-%d %H:00:00",
            Self::Second => "%Y-%m-%d %H:%M:%S",
        }
        .into()
    }
}

fn get_aggregation(from: NaiveDateTime) -> Result<DateTimeAggregation, Error> {
    // Use hourly aggregation for longer periods
    let aggregation = match Utc::now().naive_utc() - from {
        duration if duration >= Duration::hours(8) => Ok(DateTimeAggregation::Hour),
        duration if duration < Duration::zero() => Err(Error::InternalError),
        _ => Ok(DateTimeAggregation::Second),
    }?;
    Ok(aggregation)
}

#[tauri::command]
pub async fn location_stats(
    location_id: i64,
    from: Option<String>,
    app_state: State<'_, AppState>,
) -> Result<Vec<LocationStats>, Error> {
    trace!("Location stats command received");
    let from = parse_timestamp(from)?.naive_utc();
    let aggregation = get_aggregation(from)?;
    LocationStats::all_by_location_id(&app_state.get_pool(), location_id, &from, &aggregation).await
}

#[tauri::command]
pub async fn all_connections(
    location_id: i64,
    app_state: State<'_, AppState>,
) -> Result<Vec<ConnectionInfo>, Error> {
    debug!("Retrieving connections for location {location_id}");
    let connections =
        ConnectionInfo::all_by_location_id(&app_state.get_pool(), location_id).await?;
    debug!("Connections received, returning.");
    trace!("Connections found:\n{:#?}", connections);
    Ok(connections)
}

#[tauri::command]
pub async fn active_connection(
    location_id: i64,
    handle: AppHandle,
) -> Result<Option<ActiveConnection>, Error> {
    let state = handle.state::<AppState>();
    debug!("Retrieving active connection for location with id: {location_id}");
    if let Some(location) = Location::find_by_id(&state.get_pool(), location_id).await? {
        debug!("Location found");
        let connection = state.find_connection(location.id.unwrap());
        if connection.is_some() {
            debug!("Active connection found");
        }
        trace!("Connection:\n{:#?}", connection);
        debug!("Connection returned");
        Ok(connection)
    } else {
        error!("Location with id: {location_id} not found.");
        Err(Error::NotFound)
    }
}

#[tauri::command]
pub async fn last_connection(
    location_id: i64,
    app_state: State<'_, AppState>,
) -> Result<Option<Connection>, Error> {
    debug!("Retrieving last connection for location {location_id}");
    let connection = Connection::latest_by_location_id(&app_state.get_pool(), location_id).await?;
    if connection.is_some() {
        trace!("Connection found");
    }
    Ok(connection)
}

#[tauri::command]
pub async fn update_location_routing(
    location_id: i64,
    route_all_traffic: bool,
    handle: AppHandle,
) -> Result<Location, Error> {
    let app_state = handle.state::<AppState>();
    debug!("Updating location routing {location_id}");
    if let Some(mut location) = Location::find_by_id(&app_state.get_pool(), location_id).await? {
        location.route_all_traffic = route_all_traffic;
        location.save(&app_state.get_pool()).await?;
        handle.emit_all(
            "location-update",
            Payload {
                message: "Location routing updated".into(),
            },
        )?;
        Ok(location)
    } else {
        error!("Location with id: {location_id} not found.");
        Err(Error::NotFound)
    }
}

<<<<<<< HEAD
/// Starts a log watcher in a separate thread
///
/// The watcher parses `defguard-service` log files and extracts logs relevant
/// to the WireGuard interface for a given location.
/// Logs are then transmitted to the frontend by using `tauri` `Events`.
/// Returned value is the name of an event topic to monitor.
#[tauri::command]
pub async fn get_interface_logs(
    location_id: i64,
    from: Option<String>,
    handle: AppHandle,
) -> Result<String, Error> {
    debug!("Starting log watcher for location {location_id}");
    let app_state = handle.state::<AppState>();
    if let Some(location) = Location::find_by_id(&app_state.get_pool(), location_id).await? {
        // parse `from` timestamp
        let from = from.and_then(|from| DateTime::<Utc>::from_str(&from).ok());
        // TODO: fetch configured log level from DB
        let log_level = Level::INFO;
        let interface_name = get_interface_name(&location);
        let event_topic = format!("log-update-{interface_name}");
        // explicitly clone before topic is moved into the closure
        let topic_clone = event_topic.clone();
        let _join_handle: TokioJoinHandle<Result<(), LogWatcherError>> = tokio::spawn(async move {
            let mut log_watcher =
                ServiceLogWatcher::new(handle, topic_clone, interface_name, log_level, from);
            log_watcher.run()?;
            Ok(())
        });
        // TODO: store handle/oneshot channel to manually stop watcher thread
        Ok(event_topic)
    } else {
        error!("Location with id: {location_id} not found.");
        Err(Error::NotFound)
    }
}

/// Stops the log watcher thread
#[tauri::command]
pub async fn stop_interface_logs(
    location_id: i64,
    from: Option<String>,
    handle: AppHandle,
) -> Result<String, Error> {
    unimplemented!()
=======
#[tauri::command]
pub async fn get_settings(handle: AppHandle) -> Result<Settings, Error> {
    let app_state = handle.state::<AppState>();
    let settings = Settings::get(&app_state.get_pool()).await?;
    Ok(settings)
}

#[tauri::command]
pub async fn update_settings(data: SettingsPatch, handle: AppHandle) -> Result<Settings, Error> {
    let app_state = handle.state::<AppState>();
    let pool = &app_state.get_pool();
    let mut settings = Settings::get(pool).await?;
    settings.apply(data);
    settings.save(pool).await?;
    configure_tray_icon(&handle, &settings.tray_icon_theme)?;
    Ok(settings)
>>>>>>> 5360ffe9
}<|MERGE_RESOLUTION|>--- conflicted
+++ resolved
@@ -1,4 +1,3 @@
-use crate::service::log_watcher::{LogWatcherError, ServiceLogWatcher};
 use crate::{
     appstate::AppState,
     database::{
@@ -7,7 +6,10 @@
         WireguardKeys,
     },
     error::Error,
-    service::proto::RemoveInterfaceRequest,
+    service::{
+        log_watcher::{LogWatcherError, ServiceLogWatcher},
+        proto::RemoveInterfaceRequest,
+    },
     tray::configure_tray_icon,
     utils::{get_interface_name, setup_interface, spawn_stats_thread},
 };
@@ -16,11 +18,8 @@
 use serde::{Deserialize, Serialize};
 use sqlx::query;
 use std::str::FromStr;
-<<<<<<< HEAD
+use struct_patch::Patch;
 use tauri::async_runtime::TokioJoinHandle;
-=======
-use struct_patch::Patch;
->>>>>>> 5360ffe9
 use tauri::{AppHandle, Manager, State};
 use tracing::Level;
 
@@ -520,7 +519,6 @@
     }
 }
 
-<<<<<<< HEAD
 /// Starts a log watcher in a separate thread
 ///
 /// The watcher parses `defguard-service` log files and extracts logs relevant
@@ -566,7 +564,8 @@
     handle: AppHandle,
 ) -> Result<String, Error> {
     unimplemented!()
-=======
+}
+
 #[tauri::command]
 pub async fn get_settings(handle: AppHandle) -> Result<Settings, Error> {
     let app_state = handle.state::<AppState>();
@@ -583,5 +582,4 @@
     settings.save(pool).await?;
     configure_tray_icon(&handle, &settings.tray_icon_theme)?;
     Ok(settings)
->>>>>>> 5360ffe9
 }