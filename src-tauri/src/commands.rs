use crate::{
    database::{
        models::{instance::InstanceInfo, location::peer_to_location_stats},
        Connection, Instance, Location, LocationStats, WireguardKeys,
    },
    utils::setup_interface,
    AppState,
};
use chrono::Utc;
use local_ip_address::local_ip;
use serde::{Deserialize, Serialize};
use tauri::{Manager, State};
use tokio;
use tokio::time::{sleep, Duration};
use wireguard_rs::{netlink::delete_interface, wgapi::WGApi};

#[derive(Clone, serde::Serialize)]
struct Payload {
    message: String,
}

// Create new wireguard interface
#[tauri::command(async)]
pub async fn connect(location_id: i64, handle: tauri::AppHandle) -> Result<(), String> {
    let state = handle.state::<AppState>();
    if let Some(location) = Location::find_by_id(&state.get_pool(), location_id)
        .await
        .map_err(|err| err.to_string())?
    {
        println!("Location: {:#?}", location);
        setup_interface(&location, &state.get_pool())
            .await
            .map_err(|err| err.to_string())?;
        let address = local_ip().map_err(|err| err.to_string())?;
        let connection = Connection::new(location_id, address.to_string());
        state.active_connections.lock().unwrap().push(connection);
<<<<<<< HEAD
=======
        println!("{:#?}", state.active_connections.lock().unwrap());
        handle
            .emit_all(
                "connection-changed",
                Payload {
                    message: "Created new connection".into(),
                },
            )
            .unwrap();
>>>>>>> 91c3b686
        // Spawn stats threads
        let api = WGApi::new(location.name, false);
        tokio::spawn(async move {
            let state = handle.state::<AppState>();
            loop {
                match api.read_host() {
                    Ok(host) => {
                        let peers = host.peers;
                        for (_, peer) in peers {
                            let mut location_stats =
                                peer_to_location_stats(&peer, &state.get_pool())
                                    .await
                                    .map_err(|err| err.to_string())
                                    .unwrap();
                            println!("{:#?}", location_stats);
                            let _ = location_stats.save(&state.get_pool()).await;
                        }
                    }
                    Err(e) => println!("error: {}", e),
                }
                sleep(Duration::from_secs(20)).await;
            }
        });
    }
    Ok(())
}

#[tauri::command]
pub async fn disconnect(location_id: i64, app_state: State<'_, AppState>) -> Result<(), String> {
    if let Some(location) = Location::find_by_id(&app_state.get_pool(), location_id)
        .await
        .map_err(|err| err.to_string())?
    {
        delete_interface(&location.name).map_err(|err| err.to_string())?;
        if let Some(mut connection) = app_state.find_and_remove_connection(location_id) {
            connection.end = Some(Utc::now().naive_utc()); // Get the current time as NaiveDateTime in UTC
            connection
                .save(&app_state.get_pool())
                .await
                .map_err(|err| err.to_string())?;
        }
    }
    Ok(())
}
#[derive(Debug, Serialize, Deserialize)]
pub struct Device {
    pub id: i64,
    pub name: String,
    pub pubkey: String,
    pub user_id: i64,
    pub created_at: i64,
}

#[derive(Serialize, Deserialize)]
pub struct DeviceConfig {
    pub network_id: i64,
    pub network_name: String,
    pub config: String,
    pub endpoint: String,
    pub assigned_ip: String,
    pub pubkey: String,
    pub allowed_ips: String,
}

pub fn device_config_to_location(device_config: DeviceConfig, instance_id: i64) -> Location {
    Location {
        id: None,
        instance_id,
        network_id: device_config.network_id,
        name: device_config.network_name,
        address: device_config.assigned_ip, // Transforming assigned_ip to address
        pubkey: device_config.pubkey,
        endpoint: device_config.endpoint,
        allowed_ips: device_config.allowed_ips,
    }
}
#[derive(Serialize, Deserialize)]
pub struct InstanceResponse {
    // uuid
    pub id: String,
    pub name: String,
    pub url: String,
}

#[derive(Serialize, Deserialize)]
pub struct CreateDeviceResponse {
    instance: InstanceResponse,
    configs: Vec<DeviceConfig>,
    device: Device,
}

#[tauri::command(async)]
pub async fn save_device_config(
    private_key: String,
    response: CreateDeviceResponse,
    app_state: State<'_, AppState>,
) -> Result<(), String> {
    let mut transaction = app_state
        .get_pool()
        .begin()
        .await
        .map_err(|err| err.to_string())?;
    let mut instance = Instance::new(
        response.instance.name,
        response.instance.id,
        response.instance.url,
    );
    instance
        .save(&mut *transaction)
        .await
        .map_err(|e| e.to_string())?;
    let mut keys = WireguardKeys::new(instance.id.unwrap(), private_key, response.device.pubkey);
    keys.save(&mut *transaction)
        .await
        .map_err(|err| err.to_string())?;
    for location in response.configs {
        let mut new_location = device_config_to_location(location, instance.id.unwrap());
        new_location
            .save(&mut *transaction)
            .await
            .map_err(|err| err.to_string())?;
    }
    transaction.commit().await.map_err(|err| err.to_string())?;
    Ok(())
}

#[tauri::command(async)]
pub async fn all_instances(app_state: State<'_, AppState>) -> Result<Vec<InstanceInfo>, String> {
    let instances = Instance::all(&app_state.get_pool())
        .await
        .map_err(|err| err.to_string())?;
    let mut instance_info: Vec<InstanceInfo> = vec![];
    for instance in &instances {
        let locations = Location::find_by_instance_id(&app_state.get_pool(), instance.id.unwrap())
            .await
            .map_err(|err| err.to_string())?;
        let connection_ids: Vec<i64> = app_state
            .active_connections
            .lock()
            .unwrap()
            .iter()
            .map(|connection| connection.location_id)
            .collect();
        let location_ids: Vec<i64> = locations
            .iter()
            .map(|location| location.id.unwrap())
            .collect();
        let connected = connection_ids
            .iter()
            .any(|item1| location_ids.iter().any(|item2| item1 == item2));
        let keys = WireguardKeys::find_by_instance_id(&app_state.get_pool(), instance.id.unwrap())
            .await
            .map_err(|err| err.to_string())?
            .unwrap();
        instance_info.push(InstanceInfo {
            id: instance.id,
            uuid: instance.uuid.clone(),
            name: instance.name.clone(),
            url: instance.url.clone(),
            connected,
            pubkey: keys.pubkey,
        })
    }
    Ok(instance_info)
}

#[derive(Serialize)]
pub struct LocationInfo {
    pub id: i64,
    pub instance_id: i64,
    // Native id of network from defguard
    pub name: String,
    pub address: String,
    pub endpoint: String,
    pub active: bool,
}

#[tauri::command(async)]
pub async fn all_locations(
    instance_id: i64,
    app_state: State<'_, AppState>,
) -> Result<Vec<LocationInfo>, String> {
    let locations = Location::find_by_instance_id(&app_state.get_pool(), instance_id)
        .await
        .map_err(|err| err.to_string())?;
    let active_locations_ids: Vec<i64> = app_state
        .active_connections
        .lock()
        .unwrap()
        .iter()
        .map(|con| con.location_id)
        .collect();
    let mut location_info = vec![];
    for location in locations {
        let info = LocationInfo {
            id: location.id.unwrap(),
            instance_id: location.instance_id,
            name: location.name,
            address: location.address,
            endpoint: location.endpoint,
            active: active_locations_ids.contains(&location.id.unwrap()),
        };
        location_info.push(info);
    }

    Ok(location_info)
}
#[tauri::command(async)]
pub async fn update_instance(
    instance_id: i64,
    response: CreateDeviceResponse,
    app_state: State<'_, AppState>,
) -> Result<(), String> {
    let instance = Instance::find_by_id(&app_state.get_pool(), instance_id)
        .await
        .map_err(|err| err.to_string())?;
    if let Some(mut instance) = instance {
        let mut transaction = app_state
            .get_pool()
            .begin()
            .await
            .map_err(|err| err.to_string())?;
        instance.name = response.instance.name;
        instance.url = response.instance.url;
        instance
            .save(&mut *transaction)
            .await
            .map_err(|err| err.to_string())?;

        for location in response.configs {
            let mut new_location = device_config_to_location(location, instance_id);
            let old_location =
                Location::find_by_native_id(&mut *transaction, new_location.network_id)
                    .await
                    .map_err(|err| err.to_string())?;
            if let Some(mut old_location) = old_location {
                old_location.name = new_location.name;
                old_location.address = new_location.address;
                old_location.pubkey = new_location.pubkey;
                old_location.endpoint = new_location.endpoint;
                old_location.allowed_ips = new_location.allowed_ips;
                old_location
                    .save(&mut *transaction)
                    .await
                    .map_err(|err| err.to_string())?;
            } else {
                new_location
                    .save(&mut *transaction)
                    .await
                    .map_err(|err| err.to_string())?;
            }
        }
        transaction.commit().await.map_err(|err| err.to_string())?;
        Ok(())
    } else {
        Err("Instance not found".into())
    }
}
#[tauri::command]
pub async fn location_stats(
    location_id: i64,
    app_state: State<'_, AppState>,
) -> Result<Vec<LocationStats>, String> {
    LocationStats::all_by_location_id(&app_state.get_pool(), location_id)
        .await
        .map_err(|err| err.to_string())
}<|MERGE_RESOLUTION|>--- conflicted
+++ resolved
@@ -34,8 +34,6 @@
         let address = local_ip().map_err(|err| err.to_string())?;
         let connection = Connection::new(location_id, address.to_string());
         state.active_connections.lock().unwrap().push(connection);
-<<<<<<< HEAD
-=======
         println!("{:#?}", state.active_connections.lock().unwrap());
         handle
             .emit_all(
@@ -45,7 +43,6 @@
                 },
             )
             .unwrap();
->>>>>>> 91c3b686
         // Spawn stats threads
         let api = WGApi::new(location.name, false);
         tokio::spawn(async move {
