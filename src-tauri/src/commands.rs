use crate::{
    database::{Instance, Location, WireguardKeys},
    error::Error,
    utils::setup_interface,
    AppState,
};
use serde::{Deserialize, Serialize};
use tauri::State;
use wireguard_rs::netlink::delete_interface;

// Create new wireguard interface
pub async fn connect(location_id: i64, app_state: State<'_, AppState>) -> Result<(), Error> {
    if let Some(location) = Location::find_by_id(&app_state.get_pool(), location_id).await? {
        setup_interface(location, &app_state.get_pool()).await?;
    }
    Ok(())
}

pub async fn disconnect(location_id: i64, app_state: State<'_, AppState>) -> Result<(), Error> {
    if let Some(location) = Location::find_by_id(&app_state.get_pool(), location_id).await? {
        delete_interface(&location.name)?;
    }
    Ok(())
}
#[derive(Debug, Serialize, Deserialize)]
pub struct Device {
    pub id: i64,
    pub name: String,
    pub pubkey: String,
    pub user_id: i64,
    pub created_at: i64,
}

#[derive(Serialize, Deserialize)]
pub struct DeviceConfig {
    pub network_id: i64,
    pub network_name: String,
    pub config: String,
    pub endpoint: String,
    pub assigned_ip: String,
    pub pubkey: String,
    pub allowed_ips: String,
}

pub fn device_config_to_location(device_config: DeviceConfig) -> Location {
    Location {
        id: None,
        instance_id: device_config.network_id,
        network_id: device_config.network_id,
        name: device_config.network_name,
        address: device_config.assigned_ip, // Transforming assigned_ip to address
        pubkey: device_config.pubkey,
        endpoint: device_config.endpoint,
        allowed_ips: device_config.allowed_ips,
    }
}
#[derive(Serialize, Deserialize)]
pub struct InstanceResponse {
    // uuid
    pub id: String,
    pub name: String,
    pub url: String,
}

#[derive(Serialize, Deserialize)]
pub struct CreateDeviceResponse {
<<<<<<< HEAD
    instance: Instance,
=======
    instance: InstanceResponse,
>>>>>>> 317f400c
    configs: Vec<DeviceConfig>,
    device: Device,
}

#[tauri::command(async)]
pub async fn save_device_config(
    private_key: String,
    response: CreateDeviceResponse,
    app_state: State<'_, AppState>,
) -> Result<(), String> {
    let mut transaction = app_state
        .get_pool()
        .begin()
        .await
        .map_err(|err| err.to_string())?;
    let mut instance = Instance::new(
        response.instance.name,
<<<<<<< HEAD
        response.instance.uuid,
=======
        response.instance.id,
>>>>>>> 317f400c
        response.instance.url,
    );
    instance
        .save(&mut *transaction)
        .await
        .map_err(|e| e.to_string())?;
    let mut keys = WireguardKeys::new(instance.id.unwrap(), private_key, response.device.pubkey);
    keys.save(&mut *transaction)
        .await
        .map_err(|err| err.to_string())?;
    for location in response.configs {
        let mut new_location = device_config_to_location(location);
        new_location
            .save(&mut *transaction)
            .await
            .map_err(|err| err.to_string())?;
    }
    transaction.commit().await.map_err(|err| err.to_string())?;
    Ok(())
}

#[tauri::command(async)]
pub async fn all_instances(app_state: State<'_, AppState>) -> Result<Vec<Instance>, String> {
    Instance::all(&app_state.get_pool())
        .await
        .map_err(|err| err.to_string())
}

#[tauri::command(async)]
pub async fn all_locations(
    instance_id: i64,
    app_state: State<'_, AppState>,
) -> Result<Vec<Location>, String> {
    Location::find_by_instance_id(&app_state.get_pool(), instance_id)
        .await
        .map_err(|err| err.to_string())
}<|MERGE_RESOLUTION|>--- conflicted
+++ resolved
@@ -64,11 +64,7 @@
 
 #[derive(Serialize, Deserialize)]
 pub struct CreateDeviceResponse {
-<<<<<<< HEAD
-    instance: Instance,
-=======
     instance: InstanceResponse,
->>>>>>> 317f400c
     configs: Vec<DeviceConfig>,
     device: Device,
 }
@@ -86,11 +82,7 @@
         .map_err(|err| err.to_string())?;
     let mut instance = Instance::new(
         response.instance.name,
-<<<<<<< HEAD
-        response.instance.uuid,
-=======
         response.instance.id,
->>>>>>> 317f400c
         response.instance.url,
     );
     instance
