use std::net::AddrParseError;

use defguard_wireguard_rs::{error::WireguardInterfaceError, net::IpAddrParseError};

#[derive(Debug, thiserror::Error)]
pub enum Error {
    #[error(transparent)]
    Io(#[from] std::io::Error),
    #[error("Application config directory error: {0}")]
    Config(String),
    #[error("Database error: {0}")]
    Database(#[from] sqlx::Error),
    #[error("Migrate error: {0}")]
    Migration(#[from] sqlx::migrate::MigrateError),
    #[error("Wireguard error: {0}")]
    WireguardError(#[from] WireguardInterfaceError),
    #[error("WireGuard key error: {0}")]
    KeyDecode(#[from] base64::DecodeError),
    #[error("IP address/mask error: {0}")]
    IpAddrMask(#[from] IpAddrParseError),
    #[error("IP address parse error: {0}")]
    AddrParse(#[from] AddrParseError),
    #[error("Internal error: {0}")]
    InternalError(String),
    #[error("Failed to parse timestamp")]
    Datetime,
    #[error("Object not found")]
    NotFound,
    #[error("Tauri error: {0}")]
    Tauri(#[from] tauri::Error),
    #[error("Failed to parse str to enum")]
    StrumError(#[from] strum::ParseError),
    #[error("Required resource not found {0}")]
    ResourceNotFound(String),
    #[error("Config parse error {0}")]
    ConfigParseError(String),
    #[error("Command failed: {0}")]
    CommandError(String),
    #[error("Core is not enterprise")]
    CoreNotEnterprise,
    #[error("Instance has no config polling token")]
    NoToken,
    #[error("Failed to lock app state member.")]
    StateLockFail,
<<<<<<< HEAD
=======
    #[error("Failed to acquire lock on mutex. {0}")]
    PoisonError(String),
    #[error("Failed to convert value. {0}")]
    ConversionError(String),
    #[error("JSON error: {0}")]
    JsonError(#[from] serde_json::Error),
>>>>>>> 03ad16bc
}

// we must manually implement serde::Serialize
impl serde::Serialize for Error {
    fn serialize<S>(&self, serializer: S) -> Result<S::Ok, S::Error>
    where
        S: serde::ser::Serializer,
    {
        serializer.serialize_str(self.to_string().as_ref())
    }
}<|MERGE_RESOLUTION|>--- conflicted
+++ resolved
@@ -42,15 +42,10 @@
     NoToken,
     #[error("Failed to lock app state member.")]
     StateLockFail,
-<<<<<<< HEAD
-=======
-    #[error("Failed to acquire lock on mutex. {0}")]
-    PoisonError(String),
     #[error("Failed to convert value. {0}")]
     ConversionError(String),
     #[error("JSON error: {0}")]
     JsonError(#[from] serde_json::Error),
->>>>>>> 03ad16bc
 }
 
 // we must manually implement serde::Serialize
