use std::net::AddrParseError;

use base64;
use defguard_wireguard_rs::{error::WireguardInterfaceError, net::IpAddrParseError};
use local_ip_address::Error as LocalIpError;
use sqlx;
use thiserror::Error;

#[derive(Debug, Error)]
pub enum Error {
    #[error(transparent)]
    Io(#[from] std::io::Error),
    #[error("Config directory error")]
    Config,
    #[error("Database error: {0}")]
    Database(#[from] sqlx::Error),
    #[error("Migrate error: {0}")]
    Migration(#[from] sqlx::migrate::MigrateError),
    #[error("Wireguard error: {0}")]
    WireguardError(#[from] WireguardInterfaceError),
    #[error("WireGuard key error: {0}")]
    KeyDecode(#[from] base64::DecodeError),
    #[error("IP address/mask error: {0}")]
    IpAddrMask(#[from] IpAddrParseError),
    #[error("IP address parse error: {0}")]
    AddrParse(#[from] AddrParseError),
    #[error("Local Ip Error: {0}")]
    LocalIpError(#[from] LocalIpError),
    #[error("Internal error")]
    InternalError,
    #[error("Failed to parse timestamp")]
    Datetime,
    #[error("Object not found")]
    NotFound,
    #[error("Tauri error: {0}")]
    Tauri(#[from] tauri::Error),
    #[error("Failed to parse str to enum")]
    StrumError(#[from] strum::ParseError),
    #[error("Required resource not found {0}")]
    ResourceNotFound(String),
<<<<<<< HEAD
    #[error("Config parse error {0}")]
    ConfigParseError(String),
=======
    #[error("Failed to acquire mutex lock")]
    MutexError,
>>>>>>> bda6809a
}

// we must manually implement serde::Serialize
impl serde::Serialize for Error {
    fn serialize<S>(&self, serializer: S) -> Result<S::Ok, S::Error>
    where
        S: serde::ser::Serializer,
    {
        serializer.serialize_str(self.to_string().as_ref())
    }
}<|MERGE_RESOLUTION|>--- conflicted
+++ resolved
@@ -38,13 +38,10 @@
     StrumError(#[from] strum::ParseError),
     #[error("Required resource not found {0}")]
     ResourceNotFound(String),
-<<<<<<< HEAD
     #[error("Config parse error {0}")]
     ConfigParseError(String),
-=======
     #[error("Failed to acquire mutex lock")]
     MutexError,
->>>>>>> bda6809a
 }
 
 // we must manually implement serde::Serialize
