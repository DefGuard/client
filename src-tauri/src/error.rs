use std::net::AddrParseError;

use base64;
use defguard_wireguard_rs::{error::WireguardInterfaceError, net::IpAddrParseError};
use local_ip_address::Error as LocalIpError;
use sqlx;
use thiserror::Error;

#[derive(Debug, Error)]
pub enum Error {
    #[error(transparent)]
    Io(#[from] std::io::Error),
    #[error("Config directory error")]
    Config,
    #[error("Database error: {0}")]
    Database(#[from] sqlx::Error),
    #[error("Migrate error: {0}")]
    Migration(#[from] sqlx::migrate::MigrateError),
    #[error("Wireguard error")]
    WireguardError(#[from] WireguardInterfaceError),
    #[error("WireGuard key error")]
    KeyDecode(#[from] base64::DecodeError),
    #[error("IP address/mask error")]
    IpAddrMask(#[from] IpAddrParseError),
    #[error("IP address/mask error")]
    AddrParse(#[from] AddrParseError),
    #[error("Local Ip Error")]
    LocalIpError(#[from] LocalIpError),
    #[error("Internal error")]
    InternalError,
<<<<<<< HEAD
    #[error("Failed to parse timestamp")]
    Datetime,
=======
    #[error("Object not found")]
    NotFound,
}

// we must manually implement serde::Serialize
impl serde::Serialize for Error {
    fn serialize<S>(&self, serializer: S) -> Result<S::Ok, S::Error>
    where
        S: serde::ser::Serializer,
    {
        serializer.serialize_str(self.to_string().as_ref())
    }
>>>>>>> 7e02cf2e
}<|MERGE_RESOLUTION|>--- conflicted
+++ resolved
@@ -28,10 +28,8 @@
     LocalIpError(#[from] LocalIpError),
     #[error("Internal error")]
     InternalError,
-<<<<<<< HEAD
     #[error("Failed to parse timestamp")]
     Datetime,
-=======
     #[error("Object not found")]
     NotFound,
 }
@@ -44,5 +42,4 @@
     {
         serializer.serialize_str(self.to_string().as_ref())
     }
->>>>>>> 7e02cf2e
 }