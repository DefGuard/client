pub mod config;
pub mod proto {
    tonic::include_proto!("client");
}
pub mod utils;

use std::{
    net::{IpAddr, Ipv4Addr, SocketAddr},
    ops::Add,
    pin::Pin,
    time::{Duration, UNIX_EPOCH},
};

use defguard_wireguard_rs::{
    error::WireguardInterfaceError, host::Host, host::Peer, key::Key, InterfaceConfiguration,
    WGApi, WireguardInterfaceApi,
};
use thiserror::Error;
use tokio::{sync::mpsc, time::interval};
use tonic::{
    codegen::tokio_stream::{wrappers::ReceiverStream, Stream},
    transport::Server,
    Code, Response, Status,
};
use tracing::{debug, info};

use self::{config::Config, utils::configure_routing};
use crate::utils::IS_MACOS;

use proto::{
    desktop_daemon_service_server::{DesktopDaemonService, DesktopDaemonServiceServer},
    CreateInterfaceRequest, InterfaceData, ReadInterfaceDataRequest, RemoveInterfaceRequest,
};

const DAEMON_HTTP_PORT: u16 = 54127;
pub const DAEMON_BASE_URL: &str = "http://localhost:54127";

#[derive(Error, Debug)]
pub enum DaemonError {
    #[error(transparent)]
    WireguardError(#[from] WireguardInterfaceError),
    #[error("Unexpected error: {0}")]
    Unexpected(String),
    #[error(transparent)]
    TransportError(#[from] tonic::transport::Error),
}

#[derive(Default)]
pub struct DaemonService {
    stats_period: u64,
}

impl DaemonService {
    pub fn new(config: Config) -> Self {
        Self {
            stats_period: config.stats_period,
        }
    }
}

type InterfaceDataStream = Pin<Box<dyn Stream<Item = Result<InterfaceData, Status>> + Send>>;

fn setup_wgapi(ifname: String) -> Result<WGApi, Status> {
    let wgapi = WGApi::new(ifname, IS_MACOS).map_err(|err| {
        let msg = format!("Failed to setup WireGuard API: {err}");
        error!("{msg}");
        Status::new(Code::Internal, msg)
    })?;
    Ok(wgapi)
}

#[tonic::async_trait]
impl DesktopDaemonService for DaemonService {
    async fn create_interface(
        &self,
        request: tonic::Request<CreateInterfaceRequest>,
    ) -> Result<Response<()>, Status> {
        let request = request.into_inner();
        let config: InterfaceConfiguration = request
            .config
            .ok_or(Status::new(
                Code::InvalidArgument,
                "Missing interface config in request",
            ))?
            .into();
        let ifname = &config.name;
        info!("Creating interface {ifname}");
        // setup WireGuard API
        let wgapi = setup_wgapi(ifname.clone())?;

        // create new interface
        debug!("Creating new interface {ifname}");
        wgapi.create_interface().map_err(|err| {
            let msg = format!("Failed to create WireGuard interface {ifname}: {err}");
            error!("{msg}");
            Status::new(Code::Internal, msg)
        })?;

        // configure interface
        debug!("Configuring new interface {ifname} with configuration: {config:?}");
        wgapi.configure_interface(&config).map_err(|err| {
            let msg = format!("Failed to configure WireGuard interface {ifname}: {err}");
            error!("{msg}");
            Status::new(Code::Internal, msg)
        })?;

<<<<<<< HEAD
        debug!(
            "Configuring new interface {ifname} routing"
        );
        wgapi.configure_peer_routing(&config.peers).map_err(|err| {
=======
        // configure routing
        configure_routing(request.allowed_ips, ifname).map_err(|err| {
>>>>>>> 172b975f
            let msg =
                format!("Failed to configure routing for WireGuard interface {ifname}: {err}");
            error!("{msg}");
            Status::new(Code::Internal, msg)
        })?;

        Ok(Response::new(()))
    }

    async fn remove_interface(
        &self,
        request: tonic::Request<RemoveInterfaceRequest>,
    ) -> Result<Response<()>, Status> {
        let request = request.into_inner();
        let ifname = request.interface_name;
        info!("Removing interface {ifname}");
        // setup WireGuard API
        let wgapi = setup_wgapi(ifname.clone())?;

        // remove interface
        wgapi.remove_interface().map_err(|err| {
            let msg = format!("Failed to remove WireGuard interface {ifname}: {err}");
            error!("{msg}");
            Status::new(Code::Internal, msg)
        })?;

        Ok(Response::new(()))
    }

    type ReadInterfaceDataStream = InterfaceDataStream;

    async fn read_interface_data(
        &self,
        request: tonic::Request<ReadInterfaceDataRequest>,
    ) -> Result<Response<Self::ReadInterfaceDataStream>, Status> {
        let request = request.into_inner();
        let ifname = request.interface_name;
        info!("Starting interface data stream for {ifname}");

        let stats_period = self.stats_period;
        let (tx, rx) = mpsc::channel(64);
        tokio::spawn(async move {
            info!("Spawning stats thread for interface {ifname}");
            // setup WireGuard API
            let wgapi =
                setup_wgapi(ifname.clone()).expect("Failed to initialize WireGuard interface API");
            let period = Duration::from_secs(stats_period);
            let mut interval = interval(period);

            loop {
                // wait till next iteration
                interval.tick().await;
                debug!("Sending interface stats update");
                match wgapi.read_interface_data() {
                    Ok(host) => {
                        if let Err(err) = tx.send(Result::<_, Status>::Ok(host.into())).await {
                            error!("Failed to send interface stats update: {err}");
                            break;
                        }
                    }
                    Err(err) => {
                        error!("Failed to retrieve WireGuard interface stats {err}");
                        break;
                    }
                }
                debug!("Finished sending interface stats update");
            }
            warn!("Client disconnected from interface stats stream");
        });

        let output_stream = ReceiverStream::new(rx);
        Ok(Response::new(
            Box::pin(output_stream) as Self::ReadInterfaceDataStream
        ))
    }
}

pub async fn run_server(config: Config) -> anyhow::Result<()> {
    info!("Starting defguard interface management daemon");

    let addr = SocketAddr::new(IpAddr::V4(Ipv4Addr::LOCALHOST), DAEMON_HTTP_PORT);
    let daemon_service = DaemonService::new(config);

    info!("defguard daemon listening on {addr}");

    Server::builder()
        .add_service(DesktopDaemonServiceServer::new(daemon_service))
        .serve(addr)
        .await?;

    Ok(())
}

impl From<InterfaceConfiguration> for proto::InterfaceConfig {
    fn from(config: InterfaceConfiguration) -> Self {
        Self {
            name: config.name,
            prvkey: config.prvkey,
            address: config.address,
            port: config.port,
            peers: config.peers.into_iter().map(|peer| peer.into()).collect(),
        }
    }
}

impl From<proto::InterfaceConfig> for InterfaceConfiguration {
    fn from(config: proto::InterfaceConfig) -> Self {
        Self {
            name: config.name,
            prvkey: config.prvkey,
            address: config.address,
            port: config.port,
            peers: config.peers.into_iter().map(|peer| peer.into()).collect(),
        }
    }
}

impl From<Peer> for proto::Peer {
    fn from(peer: Peer) -> Self {
        Self {
            public_key: peer.public_key.to_lower_hex(),
            preshared_key: peer.preshared_key.map(|key| key.to_lower_hex()),
            protocol_version: peer.protocol_version,
            endpoint: peer.endpoint.map(|addr| addr.to_string()),
            last_handshake: peer.last_handshake.map(|time| {
                time.duration_since(UNIX_EPOCH)
                    .expect("Time went backwards")
                    .as_secs()
            }),
            tx_bytes: peer.tx_bytes,
            rx_bytes: peer.rx_bytes,
            persistent_keepalive_interval: peer
                .persistent_keepalive_interval
                .map(|interval| interval as u32),
            allowed_ips: peer
                .allowed_ips
                .into_iter()
                .map(|addr| addr.to_string())
                .collect(),
        }
    }
}

impl From<proto::Peer> for Peer {
    fn from(peer: proto::Peer) -> Self {
        Self {
            public_key: Key::decode(peer.public_key).expect("Failed to parse public key"),
            preshared_key: peer
                .preshared_key
                .map(|key| Key::decode(key).expect("Failed to parse preshared key")),
            protocol_version: peer.protocol_version,
            endpoint: peer
                .endpoint
                .map(|addr| addr.parse().expect("Failed to parse endpoint address")),
            last_handshake: peer
                .last_handshake
                .map(|timestamp| UNIX_EPOCH.add(Duration::from_secs(timestamp))),
            tx_bytes: peer.tx_bytes,
            rx_bytes: peer.rx_bytes,
            persistent_keepalive_interval: peer
                .persistent_keepalive_interval
                .map(|interval| interval as u16),
            allowed_ips: peer
                .allowed_ips
                .into_iter()
                .map(|addr| addr.parse().expect("Failed to parse allowed IP"))
                .collect(),
        }
    }
}

impl From<Host> for InterfaceData {
    fn from(host: Host) -> Self {
        Self {
            listen_port: host.listen_port as u32,
            peers: host.peers.into_values().map(|peer| peer.into()).collect(),
        }
    }
}

#[cfg(test)]
mod tests {
    use super::*;
    use defguard_wireguard_rs::{key::Key, net::IpAddrMask};
    use std::{str::FromStr, time::SystemTime};
    use x25519_dalek::{EphemeralSecret, PublicKey};

    #[test]
    fn convert_peer() {
        let secret = EphemeralSecret::random();
        let key = PublicKey::from(&secret);
        let peer_key: Key = key.as_ref().try_into().unwrap();
        let mut base_peer = Peer::new(peer_key);
        let addr = IpAddrMask::from_str("10.20.30.2/32").unwrap();
        base_peer.allowed_ips.push(addr);
        base_peer.last_handshake = Some(SystemTime::UNIX_EPOCH); // workaround since ns are lost in conversion
        base_peer.protocol_version = Some(3);
        base_peer.endpoint = Some("127.0.0.1:8080".parse().unwrap());
        base_peer.tx_bytes = 100;
        base_peer.rx_bytes = 200;

        let proto_peer: proto::Peer = base_peer.clone().into();

        let converted_peer: Peer = proto_peer.into();

        assert_eq!(base_peer, converted_peer)
    }
}<|MERGE_RESOLUTION|>--- conflicted
+++ resolved
@@ -24,7 +24,7 @@
 };
 use tracing::{debug, info};
 
-use self::{config::Config, utils::configure_routing};
+use self::config::Config;
 use crate::utils::IS_MACOS;
 
 use proto::{
@@ -104,15 +104,9 @@
             Status::new(Code::Internal, msg)
         })?;
 
-<<<<<<< HEAD
-        debug!(
-            "Configuring new interface {ifname} routing"
-        );
+        // configure routing
+        debug!("Configuring interface {ifname} routing");
         wgapi.configure_peer_routing(&config.peers).map_err(|err| {
-=======
-        // configure routing
-        configure_routing(request.allowed_ips, ifname).map_err(|err| {
->>>>>>> 172b975f
             let msg =
                 format!("Failed to configure routing for WireGuard interface {ifname}: {err}");
             error!("{msg}");
