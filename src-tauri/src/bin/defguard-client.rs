--- conflicted
+++ resolved
@@ -12,25 +12,14 @@
 
 use defguard_client::{
     __cmd__active_connection, __cmd__all_connections, __cmd__all_instances, __cmd__all_locations,
-<<<<<<< HEAD
     __cmd__connect, __cmd__disconnect, __cmd__get_settings, __cmd__last_connection,
-    __cmd__location_stats, __cmd__save_device_config, __cmd__update_instance,
-    __cmd__update_location_routing, __cmd__update_settings,
+    __cmd__location_interface_details, __cmd__location_stats, __cmd__save_device_config,
+    __cmd__update_instance, __cmd__update_location_routing, __cmd__update_settings,
     appstate::AppState,
     commands::{
         active_connection, all_connections, all_instances, all_locations, connect, disconnect,
-        get_settings, last_connection, location_stats, save_device_config, update_instance,
-        update_location_routing, update_settings,
-=======
-    __cmd__connect, __cmd__disconnect, __cmd__last_connection, __cmd__location_interface_details,
-    __cmd__location_stats, __cmd__save_device_config, __cmd__update_instance,
-    __cmd__update_location_routing,
-    appstate::AppState,
-    commands::{
-        active_connection, all_connections, all_instances, all_locations, connect, disconnect,
-        last_connection, location_interface_details, location_stats, save_device_config,
-        update_instance, update_location_routing,
->>>>>>> c649eed5
+        get_settings, last_connection, location_interface_details, location_stats,
+        save_device_config, update_instance, update_location_routing, update_settings,
     },
     database::{self, models::settings::Settings},
     tray::{configure_tray_icon, create_tray_menu},
