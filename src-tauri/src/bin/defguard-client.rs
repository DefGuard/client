--- conflicted
+++ resolved
@@ -169,15 +169,11 @@
         })
         // Initialize plugins here, except for `tauri_plugin_log` which is handled in `setup()`.
         // Single instance plugin should always be the first to register.
-<<<<<<< HEAD
-        .plugin(tauri_plugin_single_instance::init(|_app, _argv, _cwd| {}))
-=======
         .plugin(tauri_plugin_single_instance::init(|app, argv, cwd| {
             let _ = app.emit(EventKey::SingleInstance.into(), Payload { args: argv, cwd });
             // Running instance might be hidden, so show it.
             show_main_window(app);
         }))
->>>>>>> 43e10e5e
         .plugin(tauri_plugin_deep_link::init())
         .plugin(tauri_plugin_dialog::init())
         .plugin(tauri_plugin_clipboard_manager::init())
