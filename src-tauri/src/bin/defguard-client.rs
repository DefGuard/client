//! defguard desktop client

// Prevents additional console window on Windows in release, DO NOT REMOVE!!
#![cfg_attr(not(debug_assertions), windows_subsystem = "windows")]

use lazy_static::lazy_static;
use log::{Level, LevelFilter};
#[cfg(target_os = "macos")]
use tauri::{api::process, Env};
use tauri::{Manager, State};
use tauri_plugin_log::LogTarget;

use defguard_client::{
    __cmd__active_connection, __cmd__all_connections, __cmd__all_instances, __cmd__all_locations,
<<<<<<< HEAD
    __cmd__all_tunnels, __cmd__connect, __cmd__delete_instance, __cmd__delete_tunnel,
    __cmd__disconnect, __cmd__get_settings, __cmd__last_connection,
    __cmd__location_interface_details, __cmd__location_stats, __cmd__parse_tunnel_config,
    __cmd__save_device_config, __cmd__save_tunnel, __cmd__tunnel_details, __cmd__update_instance,
=======
    __cmd__all_tunnels, __cmd__connect, __cmd__delete_instance, __cmd__disconnect,
    __cmd__get_settings, __cmd__last_connection, __cmd__location_interface_details,
    __cmd__location_stats, __cmd__open_link, __cmd__parse_tunnel_config, __cmd__save_device_config,
    __cmd__save_tunnel, __cmd__tunnel_details, __cmd__update_instance,
>>>>>>> 3ea3dc61
    __cmd__update_location_routing, __cmd__update_settings,
    appstate::AppState,
    commands::{
        active_connection, all_connections, all_instances, all_locations, all_tunnels, connect,
<<<<<<< HEAD
        delete_instance, delete_tunnel, disconnect, get_settings, last_connection,
        location_interface_details, location_stats, parse_tunnel_config, save_device_config,
        save_tunnel, tunnel_details, update_instance, update_location_routing, update_settings,
=======
        delete_instance, disconnect, get_settings, last_connection, location_interface_details,
        location_stats, open_link, parse_tunnel_config, save_device_config, save_tunnel,
        tunnel_details, update_instance, update_location_routing, update_settings,
>>>>>>> 3ea3dc61
    },
    database::{self, models::settings::Settings},
    tray::{configure_tray_icon, create_tray_menu, handle_tray_event},
    utils::load_log_targets,
};
use std::{env, str::FromStr};

#[derive(Clone, serde::Serialize)]
struct Payload {
    args: Vec<String>,
    cwd: String,
}

#[macro_use]
extern crate log;

// for tauri log plugin
const LOG_TARGETS: [LogTarget; 2] = [LogTarget::Stdout, LogTarget::LogDir];

lazy_static! {
    static ref LOG_INCLUDES: Vec<String> = load_log_targets();
}

// TODO: Refactor later
#[allow(clippy::single_match)]
#[tokio::main]
async fn main() {
    // add bundled `wireguard-go` binary to PATH
    #[cfg(target_os = "macos")]
    {
        debug!("Adding bundled wireguard-go binary to PATH");
        let current_bin_path =
            process::current_binary(&Env::default()).expect("Failed to get current binary path");
        let current_bin_dir = current_bin_path
            .parent()
            .expect("Failed to get current binary directory");
        let current_path = env::var("PATH").expect("Failed to get current PATH variable");
        env::set_var(
            "PATH",
            format! {"{current_path}:{}", current_bin_dir.to_str().unwrap()},
        );
        debug!("Added binary dir {current_bin_dir:?} to PATH");
    }

    let tray_menu = create_tray_menu();
    let system_tray = tauri::SystemTray::new().with_menu(tray_menu);

    let log_level =
        LevelFilter::from_str(&env::var("DEFGUARD_CLIENT_LOG_LEVEL").unwrap_or("info".into()))
            .unwrap_or(LevelFilter::Info);

    let app = tauri::Builder::default()
        .invoke_handler(tauri::generate_handler![
            all_locations,
            save_device_config,
            all_instances,
            connect,
            disconnect,
            update_instance,
            location_stats,
            location_interface_details,
            all_connections,
            last_connection,
            active_connection,
            update_location_routing,
            get_settings,
            update_settings,
            delete_instance,
            parse_tunnel_config,
            save_tunnel,
            all_tunnels,
            open_link,
            tunnel_details,
            delete_tunnel,
        ])
        .on_window_event(|event| match event.event() {
            tauri::WindowEvent::CloseRequested { api, .. } => {
                event.window().hide().unwrap();
                api.prevent_close();
            }
            _ => {}
        })
        .system_tray(system_tray)
        .on_system_tray_event(handle_tray_event)
        .plugin(tauri_plugin_single_instance::init(|app, argv, cwd| {
            app.emit_all("single-instance", Payload { args: argv, cwd })
                .unwrap();
        }))
        .plugin(
            tauri_plugin_log::Builder::default()
                .targets(LOG_TARGETS)
                .level(log_level)
                .filter(|metadata| {
                    if metadata.level() == Level::Error {
                        return true;
                    }
                    if !LOG_INCLUDES.is_empty() {
                        for target in LOG_INCLUDES.iter() {
                            if metadata.target().contains(target) {
                                return true;
                            }
                        }
                        return false;
                    }
                    true
                })
                .build(),
        )
        .manage(AppState::default())
        .build(tauri::generate_context!())
        .expect("error while running tauri application");

    // initialize database
    let app_handle = app.handle();
    debug!("Initializing database connection");
    let app_state: State<AppState> = app_handle.state();
    let db = database::init_db(&app_handle)
        .await
        .expect("Database initialization failed");
    *app_state.db.lock().unwrap() = Some(db);
    info!("Database initialization completed");
    info!("Starting main app thread.");
    let result = database::info(&app_state.get_pool()).await;
    info!("Database info result: {:#?}", result);
    // configure tray
    if let Ok(settings) = Settings::get(&app_state.get_pool()).await {
        configure_tray_icon(&app_handle, &settings.tray_icon_theme).unwrap();
    }

    // run app
    app.run(|_app_handle, event| {
        if let tauri::RunEvent::ExitRequested { api, .. } = event {
            api.prevent_exit();
        }
    });
}<|MERGE_RESOLUTION|>--- conflicted
+++ resolved
@@ -12,30 +12,17 @@
 
 use defguard_client::{
     __cmd__active_connection, __cmd__all_connections, __cmd__all_instances, __cmd__all_locations,
-<<<<<<< HEAD
-    __cmd__all_tunnels, __cmd__connect, __cmd__delete_instance, __cmd__delete_tunnel,
-    __cmd__disconnect, __cmd__get_settings, __cmd__last_connection,
-    __cmd__location_interface_details, __cmd__location_stats, __cmd__parse_tunnel_config,
-    __cmd__save_device_config, __cmd__save_tunnel, __cmd__tunnel_details, __cmd__update_instance,
-=======
     __cmd__all_tunnels, __cmd__connect, __cmd__delete_instance, __cmd__disconnect,
     __cmd__get_settings, __cmd__last_connection, __cmd__location_interface_details,
     __cmd__location_stats, __cmd__open_link, __cmd__parse_tunnel_config, __cmd__save_device_config,
     __cmd__save_tunnel, __cmd__tunnel_details, __cmd__update_instance,
->>>>>>> 3ea3dc61
-    __cmd__update_location_routing, __cmd__update_settings,
+    __cmd__update_location_routing, __cmd__update_settings, __cmd__delete_tunnel
     appstate::AppState,
     commands::{
         active_connection, all_connections, all_instances, all_locations, all_tunnels, connect,
-<<<<<<< HEAD
-        delete_instance, delete_tunnel, disconnect, get_settings, last_connection,
-        location_interface_details, location_stats, parse_tunnel_config, save_device_config,
-        save_tunnel, tunnel_details, update_instance, update_location_routing, update_settings,
-=======
         delete_instance, disconnect, get_settings, last_connection, location_interface_details,
         location_stats, open_link, parse_tunnel_config, save_device_config, save_tunnel,
-        tunnel_details, update_instance, update_location_routing, update_settings,
->>>>>>> 3ea3dc61
+        tunnel_details, update_instance, update_location_routing, update_settings, delete_tunnel,
     },
     database::{self, models::settings::Settings},
     tray::{configure_tray_icon, create_tray_menu, handle_tray_event},
