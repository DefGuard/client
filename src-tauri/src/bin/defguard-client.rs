//! defguard desktop client

// Prevents additional console window on Windows in release, DO NOT REMOVE!!
#![cfg_attr(not(debug_assertions), windows_subsystem = "windows")]

use lazy_static::lazy_static;
use log::{Level, LevelFilter};
#[cfg(target_os = "macos")]
use tauri::{api::process, Env};
use tauri::{Manager, State};
use tauri_plugin_log::LogTarget;

use defguard_client::{
    __cmd__active_connection, __cmd__all_connections, __cmd__all_instances, __cmd__all_locations,
    __cmd__all_tunnels, __cmd__connect, __cmd__delete_instance, __cmd__disconnect,
    __cmd__get_settings, __cmd__last_connection, __cmd__location_interface_details,
<<<<<<< HEAD
    __cmd__location_stats, __cmd__open_link, __cmd__parse_tunnel_config, __cmd__save_device_config,
    __cmd__save_tunnel, __cmd__update_instance, __cmd__update_location_routing,
    __cmd__update_settings,
=======
    __cmd__location_stats, __cmd__parse_tunnel_config, __cmd__save_device_config,
    __cmd__save_tunnel, __cmd__tunnel_details, __cmd__update_instance,
    __cmd__update_location_routing, __cmd__update_settings,
>>>>>>> cff80330
    appstate::AppState,
    commands::{
        active_connection, all_connections, all_instances, all_locations, all_tunnels, connect,
        delete_instance, disconnect, get_settings, last_connection, location_interface_details,
<<<<<<< HEAD
        location_stats, open_link, parse_tunnel_config, save_device_config, save_tunnel,
=======
        location_stats, parse_tunnel_config, save_device_config, save_tunnel, tunnel_details,
>>>>>>> cff80330
        update_instance, update_location_routing, update_settings,
    },
    database::{self, models::settings::Settings},
    tray::{configure_tray_icon, create_tray_menu, handle_tray_event},
    utils::load_log_targets,
};
use std::{env, str::FromStr};

#[derive(Clone, serde::Serialize)]
struct Payload {
    args: Vec<String>,
    cwd: String,
}

#[macro_use]
extern crate log;

// for tauri log plugin
const LOG_TARGETS: [LogTarget; 2] = [LogTarget::Stdout, LogTarget::LogDir];

lazy_static! {
    static ref LOG_INCLUDES: Vec<String> = load_log_targets();
}

// TODO: Refactor later
#[allow(clippy::single_match)]
#[tokio::main]
async fn main() {
    // add bundled `wireguard-go` binary to PATH
    #[cfg(target_os = "macos")]
    {
        debug!("Adding bundled wireguard-go binary to PATH");
        let current_bin_path =
            process::current_binary(&Env::default()).expect("Failed to get current binary path");
        let current_bin_dir = current_bin_path
            .parent()
            .expect("Failed to get current binary directory");
        let current_path = env::var("PATH").expect("Failed to get current PATH variable");
        env::set_var(
            "PATH",
            format! {"{current_path}:{}", current_bin_dir.to_str().unwrap()},
        );
        debug!("Added binary dir {current_bin_dir:?} to PATH");
    }

    let tray_menu = create_tray_menu();
    let system_tray = tauri::SystemTray::new().with_menu(tray_menu);

    let log_level =
        LevelFilter::from_str(&env::var("DEFGUARD_CLIENT_LOG_LEVEL").unwrap_or("info".into()))
            .unwrap_or(LevelFilter::Info);

    let app = tauri::Builder::default()
        .invoke_handler(tauri::generate_handler![
            all_locations,
            save_device_config,
            all_instances,
            connect,
            disconnect,
            update_instance,
            location_stats,
            location_interface_details,
            all_connections,
            last_connection,
            active_connection,
            update_location_routing,
            get_settings,
            update_settings,
            delete_instance,
            parse_tunnel_config,
            save_tunnel,
            all_tunnels,
<<<<<<< HEAD
            open_link
=======
            tunnel_details,
>>>>>>> cff80330
        ])
        .on_window_event(|event| match event.event() {
            tauri::WindowEvent::CloseRequested { api, .. } => {
                event.window().hide().unwrap();
                api.prevent_close();
            }
            _ => {}
        })
        .system_tray(system_tray)
        .on_system_tray_event(handle_tray_event)
        .plugin(tauri_plugin_single_instance::init(|app, argv, cwd| {
            app.emit_all("single-instance", Payload { args: argv, cwd })
                .unwrap();
        }))
        .plugin(
            tauri_plugin_log::Builder::default()
                .targets(LOG_TARGETS)
                .level(log_level)
                .filter(|metadata| {
                    if metadata.level() == Level::Error {
                        return true;
                    }
                    if !LOG_INCLUDES.is_empty() {
                        for target in LOG_INCLUDES.iter() {
                            if metadata.target().contains(target) {
                                return true;
                            }
                        }
                        return false;
                    }
                    true
                })
                .build(),
        )
        .manage(AppState::default())
        .build(tauri::generate_context!())
        .expect("error while running tauri application");

    // initialize database
    let app_handle = app.handle();
    debug!("Initializing database connection");
    let app_state: State<AppState> = app_handle.state();
    let db = database::init_db(&app_handle)
        .await
        .expect("Database initialization failed");
    *app_state.db.lock().unwrap() = Some(db);
    info!("Database initialization completed");
    info!("Starting main app thread.");
    let result = database::info(&app_state.get_pool()).await;
    info!("Database info result: {:#?}", result);
    // configure tray
    if let Ok(settings) = Settings::get(&app_state.get_pool()).await {
        configure_tray_icon(&app_handle, &settings.tray_icon_theme).unwrap();
    }

    // run app
    app.run(|_app_handle, event| {
        if let tauri::RunEvent::ExitRequested { api, .. } = event {
            api.prevent_exit();
        }
    });
}<|MERGE_RESOLUTION|>--- conflicted
+++ resolved
@@ -14,25 +14,15 @@
     __cmd__active_connection, __cmd__all_connections, __cmd__all_instances, __cmd__all_locations,
     __cmd__all_tunnels, __cmd__connect, __cmd__delete_instance, __cmd__disconnect,
     __cmd__get_settings, __cmd__last_connection, __cmd__location_interface_details,
-<<<<<<< HEAD
     __cmd__location_stats, __cmd__open_link, __cmd__parse_tunnel_config, __cmd__save_device_config,
-    __cmd__save_tunnel, __cmd__update_instance, __cmd__update_location_routing,
-    __cmd__update_settings,
-=======
-    __cmd__location_stats, __cmd__parse_tunnel_config, __cmd__save_device_config,
     __cmd__save_tunnel, __cmd__tunnel_details, __cmd__update_instance,
     __cmd__update_location_routing, __cmd__update_settings,
->>>>>>> cff80330
     appstate::AppState,
     commands::{
         active_connection, all_connections, all_instances, all_locations, all_tunnels, connect,
         delete_instance, disconnect, get_settings, last_connection, location_interface_details,
-<<<<<<< HEAD
         location_stats, open_link, parse_tunnel_config, save_device_config, save_tunnel,
-=======
-        location_stats, parse_tunnel_config, save_device_config, save_tunnel, tunnel_details,
->>>>>>> cff80330
-        update_instance, update_location_routing, update_settings,
+        update_instance, update_location_routing, update_settings, tunnel_details
     },
     database::{self, models::settings::Settings},
     tray::{configure_tray_icon, create_tray_menu, handle_tray_event},
@@ -104,11 +94,8 @@
             parse_tunnel_config,
             save_tunnel,
             all_tunnels,
-<<<<<<< HEAD
             open_link
-=======
             tunnel_details,
->>>>>>> cff80330
         ])
         .on_window_event(|event| match event.event() {
             tauri::WindowEvent::CloseRequested { api, .. } => {
