--- conflicted
+++ resolved
@@ -23,21 +23,10 @@
     VERSION,
 };
 use log::{Level, LevelFilter};
-<<<<<<< HEAD
-use tauri::{Builder, Manager, RunEvent, State, SystemTray, WindowEvent};
-use tauri_plugin_log::LogTarget;
-
-#[derive(Clone, serde::Serialize)]
-struct Payload {
-    args: Vec<String>,
-    cwd: String,
-}
-=======
 #[cfg(target_os = "macos")]
 use tauri::{process, Env};
 use tauri::{AppHandle, Builder, Manager, RunEvent, WindowEvent};
 use tauri_plugin_log::{Target, TargetKind};
->>>>>>> 80b6d1e1
 
 #[macro_use]
 extern crate log;
@@ -48,10 +37,6 @@
 
 static LOG_INCLUDES: LazyLock<Vec<String>> = LazyLock::new(load_log_targets);
 
-<<<<<<< HEAD
-#[tokio::main]
-async fn main() {
-=======
 async fn startup(app_handle: &AppHandle) {
     debug!("Running database migrations, if there are any.");
     sqlx::migrate!()
@@ -143,7 +128,6 @@
         debug!("Added binary dir {} to PATH", current_bin_dir.display());
     }
 
->>>>>>> 80b6d1e1
     let app = Builder::default()
         .invoke_handler(tauri::generate_handler![
             all_locations,
