use std::{
    fs::{create_dir_all, File, OpenOptions},
    path::PathBuf,
};

use log::LevelFilter;
use serde::{Deserialize, Serialize};
use struct_patch::Patch;
use strum::{Display, EnumString};
use tauri::{AppHandle, Manager};

<<<<<<< HEAD
=======
#[cfg(unix)]
>>>>>>> 48006bdd
use crate::set_perms;

static APP_CONFIG_FILE_NAME: &str = "config.json";

fn get_config_file_path(app: &AppHandle) -> PathBuf {
    let mut config_file_path = app
        .path()
        .app_data_dir()
        .expect("Failed to access app data");
    if !config_file_path.exists() {
        create_dir_all(&config_file_path).expect("Failed to create missing app data dir");
    }
<<<<<<< HEAD
    set_perms(&config_file_path);
    config_file_path.push(APP_CONFIG_FILE_NAME);
=======
    #[cfg(unix)]
    set_perms(&config_file_path);
    config_file_path.push(APP_CONFIG_FILE_NAME);
    #[cfg(unix)]
>>>>>>> 48006bdd
    set_perms(&config_file_path);
    config_file_path
}

fn get_config_file(app: &AppHandle, for_write: bool) -> File {
    let config_file_path = get_config_file_path(app);
    OpenOptions::new()
        .create(true)
        .read(true)
        .truncate(for_write)
        .write(true)
        .open(config_file_path)
        .expect("Failed to create and open app config.")
}

#[derive(Debug, Clone, Deserialize, Display, EnumString, PartialEq, Serialize)]
#[strum(serialize_all = "lowercase")]
#[serde(rename_all = "lowercase")]
pub enum AppTheme {
    Light,
    Dark,
}

#[derive(Clone, Copy, Debug, Deserialize, Display, EnumString, PartialEq, Serialize)]
#[strum(serialize_all = "lowercase")]
#[serde(rename_all = "lowercase")]
pub enum AppTrayTheme {
    Color,
    White,
    Black,
    Gray,
}

// config stored in config.json in app data
// config is loaded once at startup and saved when modified to the app data file
// information's needed at startup of the application.
#[derive(Clone, Debug, Deserialize, Patch, Serialize)]
#[patch(attribute(derive(Debug, Deserialize, Serialize)))]
pub struct AppConfig {
    pub theme: AppTheme,
    pub tray_theme: AppTrayTheme,
    pub check_for_updates: bool,
    pub log_level: LevelFilter,
    /// In seconds. How much time after last network activity the connection is automatically dropped.
    pub peer_alive_period: u32,
}

// Important: keep in sync with client store default in frontend
impl Default for AppConfig {
    fn default() -> Self {
        Self {
            theme: AppTheme::Light,
            check_for_updates: true,
            tray_theme: AppTrayTheme::Color,
            log_level: LevelFilter::Info,
            peer_alive_period: 300,
        }
    }
}

impl AppConfig {
    /// Try to load application configuration from application data directory.
    /// If reading the configuration file fails, default settings will be returned.
    #[must_use]
    pub fn new(app: &AppHandle) -> Self {
        let config_path = get_config_file_path(app);
        if !config_path.exists() {
            eprintln!(
                "Application configuration file doesn't exist; initializing it with the defaults."
            );
            let res = Self::default();
            res.save(app);
            return res;
        }
        let config_file = get_config_file(app, false);
        let mut app_config = Self::default();
        match serde_json::from_reader::<_, AppConfigPatch>(config_file) {
            Ok(patch) => {
                app_config.apply(patch);
            }
            // If deserialization fails, remove file and return the default.
            Err(err) => {
                eprintln!(
                    "Failed to deserialize application configuration file: {err}. Using defaults."
                );
                app_config.save(app);
            }
        }
        app_config
    }

    /// Saves currently loaded AppConfig into app data dir file.
    /// Warning: this will always overwrite file contents.
    pub fn save(&self, app: &AppHandle) {
        let file = get_config_file(app, true);
        match serde_json::to_writer(file, &self) {
            Ok(()) => debug!("Application configuration file has been saved."),
            Err(err) => {
                error!(
                    "Application configuration file couldn't be saved. Failed to serialize: {err}",
                );
            }
        }
    }
}<|MERGE_RESOLUTION|>--- conflicted
+++ resolved
@@ -9,10 +9,7 @@
 use strum::{Display, EnumString};
 use tauri::{AppHandle, Manager};
 
-<<<<<<< HEAD
-=======
 #[cfg(unix)]
->>>>>>> 48006bdd
 use crate::set_perms;
 
 static APP_CONFIG_FILE_NAME: &str = "config.json";
@@ -25,15 +22,10 @@
     if !config_file_path.exists() {
         create_dir_all(&config_file_path).expect("Failed to create missing app data dir");
     }
-<<<<<<< HEAD
-    set_perms(&config_file_path);
-    config_file_path.push(APP_CONFIG_FILE_NAME);
-=======
     #[cfg(unix)]
     set_perms(&config_file_path);
     config_file_path.push(APP_CONFIG_FILE_NAME);
     #[cfg(unix)]
->>>>>>> 48006bdd
     set_perms(&config_file_path);
     config_file_path
 }
