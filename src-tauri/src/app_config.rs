--- conflicted
+++ resolved
@@ -23,18 +23,13 @@
     config_file_path
 }
 
-fn get_config_file(app: &AppHandle, write: bool, truncate: bool) -> File {
+fn get_config_file(app: &AppHandle, for_write: bool) -> File {
     let config_file_path = get_config_file_path(app);
     OpenOptions::new()
         .create(true)
-<<<<<<< HEAD
-        .truncate(truncate)
-        .write(write)
-=======
         .read(true)
         .truncate(for_write)
         .write(true)
->>>>>>> 362cfd9f
         .open(config_file_path)
         .expect("Failed to create and open app config.")
 }
@@ -94,41 +89,24 @@
     pub fn new(app: &AppHandle) -> Self {
         let config_path = get_config_file_path(app);
         if !config_path.exists() {
-<<<<<<< HEAD
-            println!("Configuration file not found !");
-            debug!(
-=======
             eprintln!(
->>>>>>> 362cfd9f
                 "Application configuration file doesn't exist; initializing it with the defaults."
             );
             let res = Self::default();
             res.save(app);
             return res;
         }
-        let config_file = get_config_file(app, true, true);
+        let config_file = get_config_file(app, false);
         let mut app_config = Self::default();
         match serde_json::from_reader::<_, AppConfigPatch>(config_file) {
             Ok(patch) => {
-<<<<<<< HEAD
-                debug!("Config deserialized successfully");
-                println!("{app_config:?}");
-                println!("{patch:?}");
-=======
                 eprintln!("Config deserialized successfully");
->>>>>>> 362cfd9f
                 app_config.apply(patch);
             }
             // if deserialization failed, remove file and return default
             Err(err) => {
-<<<<<<< HEAD
-                println!("Deserialization failed. returning default, {err}");
-                error!(
-                    "Failed to deserialize application configuration file: {err}. Using defaults."
-=======
                 eprintln!(
                     "Failed to deserialize application configurtion file: {err}. Using defaults."
->>>>>>> 362cfd9f
                 );
                 app_config.save(app);
             }
@@ -139,7 +117,7 @@
     /// Saves currently loaded AppConfig into app data dir file.
     /// Warning: this will always overwrite file contents.
     pub fn save(&self, app: &AppHandle) {
-        let file = get_config_file(app, true, true);
+        let file = get_config_file(app, true);
         match serde_json::to_writer(file, &self) {
             Ok(()) => debug!("Application configuration file has been saved."),
             Err(err) => {
