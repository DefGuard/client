--- conflicted
+++ resolved
@@ -45,14 +45,7 @@
     error::Error,
     events::EventKey,
     log_watcher::service_log_watcher::spawn_log_watcher_task,
-<<<<<<< HEAD
-=======
     proto::ClientPlatformInfo,
-    service::{
-        proto::{CreateInterfaceRequest, ReadInterfaceDataRequest, RemoveInterfaceRequest},
-        utils::DAEMON_CLIENT,
-    },
->>>>>>> ab21b2a4
     ConnectionType,
 };
 
@@ -758,7 +751,10 @@
             #[cfg(target_os = "macos")]
             {
                 let result = stop_tunnel(&location.name);
-                error!("stop_tunnel() for location {} returned {result:?}", location.name);
+                error!(
+                    "stop_tunnel() for location {} returned {result:?}",
+                    location.name
+                );
                 if !result {
                     return Err(Error::InternalError("Error from tunnel".into()));
                 }
@@ -832,7 +828,10 @@
             #[cfg(target_os = "macos")]
             {
                 let result = stop_tunnel(&tunnel.name);
-                error!("stop_tunnel() for tunnel {} returned {result:?}", tunnel.name);
+                error!(
+                    "stop_tunnel() for tunnel {} returned {result:?}",
+                    tunnel.name
+                );
                 if !result {
                     return Err(Error::InternalError("Error from tunnel".into()));
                 }
