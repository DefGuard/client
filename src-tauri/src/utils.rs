--- conflicted
+++ resolved
@@ -664,14 +664,10 @@
             let stdout = String::from_utf8_lossy(&output.stdout);
             let stderr = String::from_utf8_lossy(&output.stderr);
 
-<<<<<<< HEAD
-            info!("Command executed successfully. Stdout:\n{stdout}");
-=======
             info!(
                 "Command {command} executed successfully. Stdout: {}",
                 stdout
             );
->>>>>>> ac7eaa03
             if !stderr.is_empty() {
                 error!("Command produced the following output on stderr: {stderr}");
             }
@@ -719,45 +715,19 @@
             debug!("Interface removed");
         }
         ConnectionType::Tunnel => {
-<<<<<<< HEAD
             let Some(tunnel) = Tunnel::find_by_id(&state.get_pool(), location_id).await? else {
                 error!("Tunnel with ID {location_id} not found");
-=======
-            if let Some(tunnel) =
-                Tunnel::find_by_id(&state.get_pool(), active_connection.location_id).await?
-            {
-                let request = RemoveInterfaceRequest {
-                    interface_name: interface_name.clone(),
-                    pre_down: None,
-                    post_down: None,
-                };
-                if let Some(pre_down) = tunnel.pre_down {
-                    debug!("Executing specified PreDown command: {pre_down}");
-                    let _ = execute_command(&pre_down);
-                    info!("Executed specified PreDown command: {pre_down}");
-                }
-                if let Err(error) = client.remove_interface(request).await {
-                    let msg = format!("Failed to remove interface: {error}");
-                    error!("{msg}");
-                    return Err(Error::InternalError(msg));
-                }
-                if let Some(post_down) = tunnel.post_down {
-                    debug!("Executing specified PostDown command: {post_down}");
-                    let _ = execute_command(&post_down);
-                    info!("Executed specified PostDown command: {post_down}");
-                }
-                let mut connection: TunnelConnection = active_connection.into();
-                connection.save(&state.get_pool()).await?;
-                trace!("Saved connection: {connection:#?}");
-            } else {
-                error!("Tunnel with ID {} not found", active_connection.location_id);
->>>>>>> ac7eaa03
                 return Err(Error::NotFound);
             };
+            if let Some(pre_down) = tunnel.pre_down {
+              debug!("Executing specified PreDown command: {pre_down}");
+              let _ = execute_command(&pre_down);
+              info!("Executed specified PreDown command: {pre_down}");
+          }
             let request = RemoveInterfaceRequest {
                 interface_name,
-                pre_down: tunnel.pre_down,
-                post_down: tunnel.post_down,
+                pre_down: None,
+                post_down: None,
                 endpoint: tunnel.endpoint,
             };
             if let Err(error) = client.remove_interface(request).await {
@@ -765,6 +735,11 @@
                 error!("{msg}");
                 return Err(Error::InternalError(msg));
             }
+            if let Some(post_down) = tunnel.post_down {
+              debug!("Executing specified PostDown command: {post_down}");
+              let _ = execute_command(&post_down);
+              info!("Executed specified PostDown command: {post_down}");
+          }
             let connection: TunnelConnection = active_connection.into();
             let connection = connection.save(&state.get_pool()).await?;
             trace!("Saved connection: {connection:#?}");
