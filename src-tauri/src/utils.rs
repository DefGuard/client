use std::{net::SocketAddr, str::FromStr};

use wireguard_rs::{
    netlink::{address_interface, create_interface},
    wgapi::WGApi,
    IpAddrMask, Key, Peer,
};

use crate::{
    database::{DbPool, Location, WireguardKeys},
    error::Error,
};

// TODO: Learn how to run tauri app with sudo permissions to setup interface
/// Setup client interface
pub async fn setup_interface(location: &Location, pool: &DbPool) -> Result<(), Error> {
    let interface_name = remove_whitespace(&location.name);
<<<<<<< HEAD
    debug!("Creating interface: {}", interface_name);
    create_interface(&interface_name)?;
    info!("Created interface: {}", interface_name);
    address_interface(&interface_name, &IpAddrMask::from_str(&location.address)?)?;
    info!("Adressed interface: {}", interface_name);
=======
    create_interface(&interface_name)?;
    address_interface(&interface_name, &IpAddrMask::from_str(&location.address)?)?;
>>>>>>> 05eec08e
    let api = WGApi::new(interface_name.clone(), false);

    let mut host = api.read_host()?;
    if let Some(keys) = WireguardKeys::find_by_instance_id(pool, location.instance_id).await? {
        // TODO: handle unwrap
        let private_key: Key = Key::from_str(&keys.prvkey).unwrap();
        host.private_key = Some(private_key);
        let peer_key: Key = Key::from_str(&location.pubkey).unwrap();
        let mut peer = Peer::new(peer_key);
        println!("{}", location.endpoint);
        let endpoint: SocketAddr = location.endpoint.parse().unwrap();
        peer.endpoint = Some(endpoint);
        peer.persistent_keepalive_interval = Some(25);
        let allowed_ips: Vec<String> = location
            .allowed_ips
            .split(',')
            .map(str::to_string)
            .collect();
<<<<<<< HEAD
        debug!("Routing allowed ips");
=======
>>>>>>> 05eec08e
        for allowed_ip in allowed_ips {
            match IpAddrMask::from_str(&allowed_ip) {
                Ok(addr) => {
                    peer.allowed_ips.push(addr);
                    // TODO: Handle other OS than linux
                    // Add a route for the allowed IP using the `ip -4 route add` command
                    if let Err(err) = std::process::Command::new("ip")
                        .args(["-4", "route", "add", &allowed_ip, "dev", &interface_name])
                        .output()
                    {
                        // Handle the error if the ip command fails
                        eprintln!("Error adding route for {}: {}", allowed_ip, err);
                    }
                }
                Err(err) => {
<<<<<<< HEAD
                    println!("here2");
=======
>>>>>>> 05eec08e
                    // Handle the error from IpAddrMask::from_str, if needed
                    eprintln!("Error parsing IP address {}: {}", allowed_ip, err);
                    // Continue to the next iteration of the loop
                    continue;
                }
            }
        }
        api.write_host(&host)?;
        api.write_peer(&peer)?;
<<<<<<< HEAD
        info!("created peer {:#?}", peer);
=======
>>>>>>> 05eec08e
    };

    Ok(())
}
pub fn remove_whitespace(s: &str) -> String {
    s.chars().filter(|c| !c.is_whitespace()).collect()
}<|MERGE_RESOLUTION|>--- conflicted
+++ resolved
@@ -15,16 +15,12 @@
 /// Setup client interface
 pub async fn setup_interface(location: &Location, pool: &DbPool) -> Result<(), Error> {
     let interface_name = remove_whitespace(&location.name);
-<<<<<<< HEAD
     debug!("Creating interface: {}", interface_name);
     create_interface(&interface_name)?;
     info!("Created interface: {}", interface_name);
     address_interface(&interface_name, &IpAddrMask::from_str(&location.address)?)?;
     info!("Adressed interface: {}", interface_name);
-=======
-    create_interface(&interface_name)?;
-    address_interface(&interface_name, &IpAddrMask::from_str(&location.address)?)?;
->>>>>>> 05eec08e
+
     let api = WGApi::new(interface_name.clone(), false);
 
     let mut host = api.read_host()?;
@@ -43,10 +39,7 @@
             .split(',')
             .map(str::to_string)
             .collect();
-<<<<<<< HEAD
         debug!("Routing allowed ips");
-=======
->>>>>>> 05eec08e
         for allowed_ip in allowed_ips {
             match IpAddrMask::from_str(&allowed_ip) {
                 Ok(addr) => {
@@ -62,12 +55,8 @@
                     }
                 }
                 Err(err) => {
-<<<<<<< HEAD
-                    println!("here2");
-=======
->>>>>>> 05eec08e
                     // Handle the error from IpAddrMask::from_str, if needed
-                    eprintln!("Error parsing IP address {}: {}", allowed_ip, err);
+                    error!("Error parsing IP address {}: {}", allowed_ip, err);
                     // Continue to the next iteration of the loop
                     continue;
                 }
@@ -75,10 +64,7 @@
         }
         api.write_host(&host)?;
         api.write_peer(&peer)?;
-<<<<<<< HEAD
         info!("created peer {:#?}", peer);
-=======
->>>>>>> 05eec08e
     };
 
     Ok(())
