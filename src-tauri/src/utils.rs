use std::{
    net::{IpAddr, Ipv4Addr, SocketAddr, TcpListener},
    path::PathBuf,
    process::Command,
    str::FromStr,
};
use tauri::AppHandle;

use defguard_wireguard_rs::{host::Peer, key::Key, net::IpAddrMask, InterfaceConfiguration};
use sqlx::query;
use tauri::Manager;
use tonic::{codegen::tokio_stream::StreamExt, transport::Channel};

use crate::{
    appstate::AppState,
    commands::{LocationInterfaceDetails, Payload},
    database::{
        models::location::peer_to_location_stats, models::tunnel::peer_to_tunnel_stats,
        ActiveConnection, DbPool, Location, Tunnel, WireguardKeys,
    },
    error::Error,
    service::{
        log_watcher::spawn_log_watcher_task,
        proto::{
            desktop_daemon_service_client::DesktopDaemonServiceClient, CreateInterfaceRequest,
            ReadInterfaceDataRequest,
        },
    },
    ConnectionType,
};
use local_ip_address::local_ip;
use tracing::Level;

pub static IS_MACOS: bool = cfg!(target_os = "macos");
pub static STATS_PERIOD: u64 = 60;
pub static DEFAULT_ROUTE: &str = "0.0.0.0/0";

/// Setup client interface
pub async fn setup_interface(
    location: &Location,
    interface_name: String,
    pool: &DbPool,
    mut client: DesktopDaemonServiceClient<Channel>,
) -> Result<(), Error> {
    if let Some(keys) = WireguardKeys::find_by_instance_id(pool, location.instance_id).await? {
        // prepare peer config
        debug!("Decoding location public key: {}.", location.pubkey);
        let peer_key: Key = Key::from_str(&location.pubkey)?;
        let mut peer = Peer::new(peer_key);

        debug!("Parsing location endpoint: {}", location.endpoint);
        let endpoint: SocketAddr = location.endpoint.parse()?;
        peer.endpoint = Some(endpoint);
        peer.persistent_keepalive_interval = Some(25);

        debug!("Parsing location allowed ips: {}", location.allowed_ips);
        let allowed_ips: Vec<String> = if location.route_all_traffic {
            debug!("Using all traffic routing: {DEFAULT_ROUTE}");
            vec![DEFAULT_ROUTE.into()]
        } else {
            debug!("Using predefined location traffic");
            location
                .allowed_ips
                .split(',')
                .map(str::to_string)
                .collect()
        };
        for allowed_ip in &allowed_ips {
            match IpAddrMask::from_str(allowed_ip) {
                Ok(addr) => {
                    peer.allowed_ips.push(addr);
                }
                Err(err) => {
                    // Handle the error from IpAddrMask::from_str, if needed
                    error!("Error parsing IP address {allowed_ip}: {err}");
                    // Continue to the next iteration of the loop
                    continue;
                }
            }
        }

        // request interface configuration
        if let Some(port) = find_random_free_port() {
            let interface_config = InterfaceConfiguration {
                name: interface_name,
                prvkey: keys.prvkey,
                address: location.address.clone(),
                port: port.into(),
                peers: vec![peer.clone()],
            };
            debug!("Creating interface {interface_config:#?}");
            let request = CreateInterfaceRequest {
                config: Some(interface_config.clone().into()),
                allowed_ips,
                dns: location.dns.clone(),
            };
            if let Err(error) = client.create_interface(request).await {
                error!("Failed to create interface: {error}");
                Err(Error::InternalError)
            } else {
                info!("Created interface {interface_config:#?}");
                Ok(())
            }
        } else {
            error!("Error finding free port");
            Err(Error::InternalError)
        }
    } else {
        error!("No keys found for instance: {}", location.instance_id);
        Err(Error::InternalError)
    }
}

/// Helper function to remove whitespace from location name
#[must_use]
pub fn remove_whitespace(s: &str) -> String {
    s.chars().filter(|c| !c.is_whitespace()).collect()
}

fn find_random_free_port() -> Option<u16> {
    const MAX_PORT: u16 = 65535;
    const MIN_PORT: u16 = 6000;

    // Create a TcpListener to check for port availability
    for _ in 0..=(MAX_PORT - MIN_PORT) {
        let port = rand::random::<u16>() % (MAX_PORT - MIN_PORT) + MIN_PORT;
        if is_port_free(port) {
            return Some(port);
        }
    }

    None // No free port found in the specified range
}

#[cfg(target_os = "macos")]
/// Find next available `utun` interface.
#[must_use]
pub fn get_interface_name() -> String {
    let mut index = 0;
    if let Ok(interfaces) = nix::net::if_::if_nameindex() {
        while index < u32::MAX {
            let ifname = format!("utun{index}");
            if interfaces
                .iter()
                .any(|interface| interface.name().to_string_lossy() == ifname)
            {
                index += 1;
            } else {
                return ifname;
            }
        }
    }

    "utun0".into()
}

#[cfg(not(target_os = "macos"))]
/// Returns interface name for location
#[must_use]
pub fn get_interface_name(name: &str) -> String {
    remove_whitespace(name)
}

fn is_port_free(port: u16) -> bool {
    if let Ok(listener) = TcpListener::bind(SocketAddr::new(IpAddr::V4(Ipv4Addr::LOCALHOST), port))
    {
        // Port is available; close the listener
        drop(listener);
        true
    } else {
        false
    }
}

pub async fn spawn_stats_thread(
    handle: tauri::AppHandle,
    interface_name: String,
    connection_type: ConnectionType,
) {
    tokio::spawn(async move {
        let state = handle.state::<AppState>();
        let mut client = state.client.clone();
        let request = ReadInterfaceDataRequest {
            interface_name: interface_name.clone(),
        };
        let mut stream = client
            .read_interface_data(request)
            .await
            .expect("Failed to connect to interface stats stream")
            .into_inner();

        while let Some(item) = stream.next().await {
            match item {
                Ok(interface_data) => {
                    debug!("Received interface data update: {interface_data:?}");
                    let peers: Vec<Peer> =
                        interface_data.peers.into_iter().map(Into::into).collect();
                    for peer in peers {
                        if connection_type.eq(&ConnectionType::Location) {
                            let mut location_stats = peer_to_location_stats(
                                &peer,
                                interface_data.listen_port,
                                &state.get_pool(),
                            )
                            .await
                            .unwrap();
                            debug!("Saving location stats: {location_stats:#?}");
                            let _ = location_stats.save(&state.get_pool()).await;
                            debug!("Saved location stats: {location_stats:#?}");
                        } else {
                            let mut tunnel_stats = peer_to_tunnel_stats(
                                &peer,
                                interface_data.listen_port,
                                &state.get_pool(),
                            )
                            .await
                            .unwrap();
                            debug!("Saving tunnel stats: {tunnel_stats:#?}");
                            let _ = tunnel_stats.save(&state.get_pool()).await;
                            debug!("Saved location stats: {tunnel_stats:#?}");
                        }
                    }
                }
                Err(err) => {
                    error!("Failed to receive interface data update: {err}");
                }
            }
        }
        warn!("Interface data stream disconnected");
    });
}

// gets targets that will be allowed by logger, this will be empty if not provided
#[must_use]
pub fn load_log_targets() -> Vec<String> {
    match std::env::var("DEFGUARD_CLIENT_LOG_INCLUDE") {
        Ok(targets) => {
            if !targets.is_empty() {
                return targets
                    .split(',')
                    .filter(|t| !t.is_empty())
                    .map(ToString::to_string)
                    .collect();
            }
            Vec::new()
        }
        Err(_) => Vec::new(),
    }
}

// helper function to get log file directory for the defguard-service daemon
pub fn get_service_log_dir() -> PathBuf {
    // FIXME: find out what's a shared log dir on Windows
    #[cfg(target_os = "windows")]
    unimplemented!();

    #[cfg(not(target_os = "windows"))]
    let path = PathBuf::from("/var/log/defguard-service");

    path
}
/// Setup client interface
pub async fn setup_interface_tunnel(
    tunnel: &Tunnel,
    interface_name: String,
    mut client: DesktopDaemonServiceClient<Channel>,
) -> Result<(), Error> {
    // prepare peer config
    debug!("Decoding location public key: {}.", tunnel.server_pubkey);
    let peer_key: Key = Key::from_str(&tunnel.server_pubkey)?;
    let mut peer = Peer::new(peer_key);

    debug!("Parsing location endpoint: {}", tunnel.endpoint);
    let endpoint: SocketAddr = tunnel.endpoint.parse()?;
    peer.endpoint = Some(endpoint);
    peer.persistent_keepalive_interval = Some(
        tunnel
            .persistent_keep_alive
            .try_into()
            .expect("Failed to parse persistent keep alive"),
    );

    debug!("Parsing location allowed ips: {:?}", tunnel.allowed_ips);
    let allowed_ips: Vec<String> = if tunnel.route_all_traffic {
        debug!("Using all traffic routing: {DEFAULT_ROUTE}");
        vec![DEFAULT_ROUTE.into()]
    } else {
        debug!("Using predefined location traffic");
        tunnel
            .allowed_ips
            .as_ref()
            .map(|ips| ips.split(',').map(str::to_string).collect())
            .unwrap_or_default()
    };
    for allowed_ip in &allowed_ips {
        match IpAddrMask::from_str(allowed_ip) {
            Ok(addr) => {
                peer.allowed_ips.push(addr);
            }
            Err(err) => {
                // Handle the error from IpAddrMask::from_str, if needed
                error!("Error parsing IP address {allowed_ip}: {err}");
                // Continue to the next iteration of the loop
                continue;
            }
        }
    }

    // request interface configuration
    if let Some(port) = find_random_free_port() {
        let interface_config = InterfaceConfiguration {
            name: interface_name,
            prvkey: tunnel.prvkey.clone(),
            address: tunnel.address.clone(),
            port: port.into(),
            peers: vec![peer.clone()],
        };
        debug!("Creating interface {interface_config:#?}");
        let request = CreateInterfaceRequest {
            config: Some(interface_config.clone().into()),
            allowed_ips,
            dns: tunnel.dns.clone(),
        };
        if let Err(error) = client.create_interface(request).await {
            error!("Failed to create interface: {error}");
            Err(Error::InternalError)
        } else {
            info!("Created interface {interface_config:#?}");
            Ok(())
        }
    } else {
        error!("Error finding free port");
        Err(Error::InternalError)
    }
}

pub async fn get_tunnel_interface_details(
    tunnel_id: i64,
    pool: &DbPool,
) -> Result<LocationInterfaceDetails, Error> {
    debug!("Fetching tunnel details for tunnel ID {tunnel_id}");
    if let Some(tunnel) = Tunnel::find_by_id(pool, tunnel_id).await? {
        debug!("Fetching WireGuard keys for location {}", tunnel.name);
        let peer_pubkey = tunnel.pubkey;

        // generate interface name
        #[cfg(target_os = "macos")]
        let interface_name = get_interface_name();
        #[cfg(not(target_os = "macos"))]
        let interface_name = get_interface_name(&tunnel.name);

        let result = query!(
            r#"
            SELECT last_handshake, listen_port as "listen_port!: u32",
              persistent_keepalive_interval as "persistent_keepalive_interval?: u16"
            FROM tunnel_stats
            WHERE tunnel_id = $1 ORDER BY collected_at DESC LIMIT 1
            "#,
            tunnel_id
        )
        .fetch_optional(pool)
        .await?;

        let (listen_port, persistent_keepalive_interval, last_handshake) = match result {
            Some(record) => (
                Some(record.listen_port),
                record.persistent_keepalive_interval,
                Some(record.last_handshake),
            ),
            None => (None, None, None),
        };

        Ok(LocationInterfaceDetails {
            location_id: tunnel_id,
            name: interface_name,
            pubkey: tunnel.server_pubkey,
            address: tunnel.address,
            dns: tunnel.dns,
            listen_port,
            peer_pubkey,
            peer_endpoint: tunnel.endpoint,
            allowed_ips: tunnel.allowed_ips.unwrap_or_default(),
            persistent_keepalive_interval,
            last_handshake,
        })
    } else {
        error!("Tunnel ID {tunnel_id} not found");
        Err(Error::NotFound)
    }
}
pub async fn get_location_interface_details(
    location_id: i64,
    pool: &DbPool,
) -> Result<LocationInterfaceDetails, Error> {
    debug!("Fetching location details for location ID {location_id}");
    if let Some(location) = Location::find_by_id(pool, location_id).await? {
        debug!("Fetching WireGuard keys for location {}", location.name);
        let keys = WireguardKeys::find_by_instance_id(pool, location.instance_id)
            .await?
            .ok_or(Error::NotFound)?;
        let peer_pubkey = keys.pubkey;

        // generate interface name
        #[cfg(target_os = "macos")]
        let interface_name = get_interface_name();
        #[cfg(not(target_os = "macos"))]
        let interface_name = get_interface_name(&location.name);

        let result = query!(
            r#"
            SELECT last_handshake, listen_port as "listen_port!: u32",
              persistent_keepalive_interval as "persistent_keepalive_interval?: u16"
            FROM location_stats
            WHERE location_id = $1 ORDER BY collected_at DESC LIMIT 1
            "#,
            location_id
        )
        .fetch_optional(pool)
        .await?;

        let (listen_port, persistent_keepalive_interval, last_handshake) = match result {
            Some(record) => (
                Some(record.listen_port),
                record.persistent_keepalive_interval,
                Some(record.last_handshake),
            ),
            None => (None, None, None),
        };

        Ok(LocationInterfaceDetails {
            location_id,
            name: interface_name,
            pubkey: location.pubkey,
            address: location.address,
            dns: location.dns,
            listen_port,
            peer_pubkey,
            peer_endpoint: location.endpoint,
            allowed_ips: location.allowed_ips,
            persistent_keepalive_interval,
            last_handshake,
        })
    } else {
        error!("Location ID {location_id} not found");
        Err(Error::NotFound)
    }
}

/// Setup new connection for location
pub async fn handle_connection_for_location(
    location: &Location,
    handle: AppHandle,
) -> Result<(), Error> {
    debug!(
        "Creating new interface connection for location: {}",
        location.name
    );
    let state = handle.state::<AppState>();
    #[cfg(target_os = "macos")]
    let interface_name = get_interface_name();
    #[cfg(not(target_os = "macos"))]
    let interface_name = get_interface_name(&location.name);
    setup_interface(
        location,
        interface_name.clone(),
        &state.get_pool(),
        state.client.clone(),
    )
    .await?;
    let address = local_ip()?;
    let connection = ActiveConnection::new(
        location.id.expect("Missing Location ID"),
        address.to_string(),
        interface_name.clone(),
        ConnectionType::Location,
    );
    state
        .active_connections
        .lock()
        .map_err(|_| Error::MutexError)?
        .push(connection);
    debug!(
        "Active connections: {:#?}",
        state
            .active_connections
            .lock()
            .map_err(|_| Error::MutexError)?
    );
    debug!("Sending event connection-changed.");
    handle.emit_all(
        "connection-changed",
        Payload {
            message: "Created new connection".into(),
        },
    )?;

    // Spawn stats threads
    debug!("Spawning stats thread");
    spawn_stats_thread(
        handle.clone(),
        interface_name.clone(),
        ConnectionType::Location,
    )
    .await;

    // spawn log watcher
    spawn_log_watcher_task(
        handle,
        location.id.expect("Missing Location ID"),
        interface_name,
        ConnectionType::Location,
        Level::DEBUG,
        None,
    )
    .await?;
    Ok(())
}

/// Setup new connection for tunnel
pub async fn handle_connection_for_tunnel(tunnel: &Tunnel, handle: AppHandle) -> Result<(), Error> {
    debug!(
        "Creating new interface connection for tunnel: {}",
        tunnel.name
    );
    let state = handle.state::<AppState>();
    #[cfg(target_os = "macos")]
    let interface_name = get_interface_name();
    #[cfg(not(target_os = "macos"))]
    let interface_name = get_interface_name(&tunnel.name);
    setup_interface_tunnel(tunnel, interface_name.clone(), state.client.clone()).await?;
    let address = local_ip()?;
    let connection = ActiveConnection::new(
        tunnel.id.expect("Missing Tunnel ID"),
        address.to_string(),
        interface_name.clone(),
        ConnectionType::Tunnel,
    );
    state
        .active_connections
        .lock()
        .map_err(|_| Error::MutexError)?
        .push(connection);
    debug!(
        "Active connections: {:#?}",
        state
            .active_connections
            .lock()
            .map_err(|_| Error::MutexError)?
    );
    debug!("Sending event connection-changed.");
    handle.emit_all(
        "connection-changed",
        Payload {
            message: "Created new connection".into(),
        },
    )?;

    // Spawn stats threads
    info!("Spawning stats thread");
    spawn_stats_thread(
        handle.clone(),
        interface_name.clone(),
        ConnectionType::Tunnel,
    )
    .await;

    //spawn log watcher
    spawn_log_watcher_task(
        handle,
        tunnel.id.expect("Missing Tunnel ID"),
        interface_name,
        ConnectionType::Tunnel,
        Level::DEBUG,
        None,
    )
    .await?;
    Ok(())
<<<<<<< HEAD
}
/// Execute command passed as argument.
pub fn execute_command(command: &str) -> Result<(), Error> {
    let mut command_parts = command.split_whitespace();

    if let Some(command) = command_parts.next() {
        let output = Command::new(command).args(command_parts).output()?;

        if output.status.success() {
            let stdout = String::from_utf8_lossy(&output.stdout);
            let stderr = String::from_utf8_lossy(&output.stderr);

            info!("Command executed successfully. Stdout:\n{}", stdout);
            if !stderr.is_empty() {
                error!("Stderr:\n{}", stderr);
            }
        } else {
            let stderr = String::from_utf8_lossy(&output.stderr);
            error!("Error executing command. Stderr:\n{}", stderr);
        }
    }
    Ok(())
=======
>>>>>>> 67d97657
}<|MERGE_RESOLUTION|>--- conflicted
+++ resolved
@@ -575,29 +575,4 @@
     )
     .await?;
     Ok(())
-<<<<<<< HEAD
-}
-/// Execute command passed as argument.
-pub fn execute_command(command: &str) -> Result<(), Error> {
-    let mut command_parts = command.split_whitespace();
-
-    if let Some(command) = command_parts.next() {
-        let output = Command::new(command).args(command_parts).output()?;
-
-        if output.status.success() {
-            let stdout = String::from_utf8_lossy(&output.stdout);
-            let stderr = String::from_utf8_lossy(&output.stderr);
-
-            info!("Command executed successfully. Stdout:\n{}", stdout);
-            if !stderr.is_empty() {
-                error!("Stderr:\n{}", stderr);
-            }
-        } else {
-            let stderr = String::from_utf8_lossy(&output.stderr);
-            error!("Error executing command. Stderr:\n{}", stderr);
-        }
-    }
-    Ok(())
-=======
->>>>>>> 67d97657
 }