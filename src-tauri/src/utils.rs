use std::{
    net::{SocketAddr, TcpListener},
    panic::Location as ErrorLocation,
    str::FromStr,
};

use defguard_wireguard_rs::{
    host::Peer, key::Key, net::IpAddrMask, InterfaceConfiguration, WGApi, WireguardInterfaceApi,
};

use crate::{
    database::{ActiveConnection, DbPool, Location, WireguardKeys},
    error::Error,
};

pub static IS_MACOS: bool = true;

/// Setup client interface
<<<<<<< HEAD
pub async fn setup_interface(
    location: &Location,
    interface_name: &str,
    pool: &DbPool,
) -> Result<WGApi, Error> {
=======
pub async fn setup_interface(location: &Location, pool: &DbPool) -> Result<WGApi, Error> {
    let interface_name = remove_whitespace(&location.name);
>>>>>>> 7e02cf2e
    debug!(
        "Creating new interface: {} for location: {:#?}",
        interface_name, location
    );
<<<<<<< HEAD
=======
    let api = create_api(&interface_name)?;

    api.create_interface()?;
>>>>>>> 7e02cf2e

    if let Some(keys) = WireguardKeys::find_by_instance_id(pool, location.instance_id).await? {
        let api = create_api(&interface_name).log()?;

        api.create_interface().log()?;
        // TODO: handle unwrap
        debug!("Decoding location public key: {}.", location.pubkey);
        let peer_key: Key = Key::from_str(&location.pubkey).unwrap();
        let mut peer = Peer::new(peer_key);
        debug!("Parsing location endpoint: {}", location.endpoint);
<<<<<<< HEAD
        let endpoint: SocketAddr = location.endpoint.parse().log()?;
=======
        let endpoint: SocketAddr = location.endpoint.parse()?;
>>>>>>> 7e02cf2e
        peer.endpoint = Some(endpoint);
        peer.persistent_keepalive_interval = Some(25);

        debug!("Parsing location allowed ips: {}", location.allowed_ips);
        let allowed_ips: Vec<String> = location
            .allowed_ips
            .split(',')
            .map(str::to_string)
            .collect();
        debug!("Routing allowed ips");
        for allowed_ip in allowed_ips {
            match IpAddrMask::from_str(&allowed_ip) {
                Ok(addr) => {
                    peer.allowed_ips.push(addr);
                    // TODO: Handle windows when wireguard_rs adds support
                    // Add a route for the allowed IP using the `ip -4 route add` command
                    if let Err(err) = add_route(&allowed_ip, &interface_name) {
                        error!("Error adding route for {}: {}", allowed_ip, err);
                    } else {
                        debug!("Added route for {}", allowed_ip);
                    }
                }
                Err(err) => {
                    // Handle the error from IpAddrMask::from_str, if needed
                    error!("Error parsing IP address {}: {}", allowed_ip, err);
                    // Continue to the next iteration of the loop
                    continue;
                }
            }
        }
        if let Some(port) = find_random_free_port() {
            let interface_config = InterfaceConfiguration {
                name: interface_name.into(),
                prvkey: keys.prvkey,
                address: location.address.clone(),
                port: port.into(),
                peers: vec![peer.clone()],
            };
            debug!("Creating interface {:#?}", interface_config);
            if let Err(err) = api.configure_interface(&interface_config) {
                error!("Failed to configure interface: {}", err.to_string());
                Err(Error::InternalError)
            } else {
                if let Err(err) = api.configure_peer(&peer) {
                    error!("Failed to configure peer: {}", err.to_string());
                    return Err(Error::InternalError);
                }
                info!("created interface {:#?}", interface_config);
                Ok(api)
            }
        } else {
            error!("Error finding free port");
            Err(Error::InternalError)
        }
    } else {
        error!("No keys found for instance: {}", location.instance_id);
        Err(Error::InternalError)
    }
}

/// Helper function to remove whitespace from location name
pub fn remove_whitespace(s: &str) -> String {
    s.chars().filter(|c| !c.is_whitespace()).collect()
}

#[cfg(target_os = "linux")]
fn add_route(allowed_ip: &str, interface_name: &str) -> Result<(), std::io::Error> {
    std::process::Command::new("ip")
        .args(["-4", "route", "add", allowed_ip, "dev", interface_name])
        .output()?;
    Ok(())
}

#[cfg(target_os = "macos")]
fn add_route(allowed_ip: &str, interface_name: &str) -> Result<(), std::io::Error> {
    std::process::Command::new("route")
        .args([
            "-n",
            "add",
            "-net",
            allowed_ip,
            "-interface",
            interface_name,
        ])
        .output()?;
    Ok(())
}

fn find_random_free_port() -> Option<u16> {
    const MAX_PORT: u16 = 65535;
    const MIN_PORT: u16 = 6000;

    // Create a TcpListener to check for port availability
    for _ in 0..(MAX_PORT - MIN_PORT + 1) {
        let port = rand::random::<u16>() % (MAX_PORT - MIN_PORT) + MIN_PORT;
        if is_port_free(port) {
            return Some(port);
        }
    }

    None // No free port found in the specified range
}

/// Returns interface name for location
pub fn get_interface_name(
    location: &Location,
    active_connections: Vec<ActiveConnection>,
) -> String {
    let active_interfaces: Vec<String> = active_connections
        .iter()
        .map(|con| con.interface_name)
        .collect();
    match IS_MACOS {
        true => {
            let mut counter = 3;
            let mut interface_name = format!("utun{}", counter);

            while active_interfaces.contains(&interface_name) {
                counter += 1;
                interface_name = format!("utun{}", counter);
            }

            return interface_name;
        }
        false => remove_whitespace(&location.name),
    }
}

fn is_port_free(port: u16) -> bool {
    if let Ok(listener) = TcpListener::bind(format!("127.0.0.1:{}", port)) {
        // Port is available; close the listener
        drop(listener);
        true
    } else {
        false
    }
}

/// Create new api object
pub fn create_api(interface_name: &str) -> Result<WGApi, Error> {
    Ok(WGApi::new(interface_name.to_string(), IS_MACOS)?)
}

pub trait LogError {
    fn log(self) -> Self;
}
/// Trait to know when mapped error failed and how
/// example use failing_function().log()?;
impl<T, E> LogError for Result<T, E>
where
    E: std::fmt::Display,
{
    #[track_caller]
    fn log(self) -> Self {
        if let Err(e) = &self {
            error!("Error '{e}' originated in :{}", &ErrorLocation::caller());
        }
        self
    }
}

#[cfg(test)]
mod tests {
    use super::*;
    use crate::database::Location;
    use chrono::Utc;

    #[test]
    fn test_macos_existing_interfaces() {
        let location = Location {
            id: None,
            instance_id: 1,
            network_id: 2,
            name: "Example Location".to_string(),
            address: "123 Main St".to_string(),
            pubkey: "public_key_here".to_string(),
            endpoint: "endpoint_here".to_string(),
            allowed_ips: "allowed_ips_here".to_string(),
        };
        let active_connections = vec![ActiveConnection {
            location_id: 1,
            start: Utc::now().naive_utc(),
            connected_from: "Test".to_string(),
            interface_name: "utun3".to_string(),
        }];

        assert_eq!(get_interface_name(&location, active_connections), "utun4");
    }
}<|MERGE_RESOLUTION|>--- conflicted
+++ resolved
@@ -1,6 +1,5 @@
 use std::{
     net::{SocketAddr, TcpListener},
-    panic::Location as ErrorLocation,
     str::FromStr,
 };
 
@@ -9,48 +8,34 @@
 };
 
 use crate::{
-    database::{ActiveConnection, DbPool, Location, WireguardKeys},
+    database::{
+        models::location::peer_to_location_stats, ActiveConnection, DbPool, Location, WireguardKeys,
+    },
     error::Error,
+    AppState,
 };
-
-pub static IS_MACOS: bool = true;
+use tauri::Manager;
+use tokio::time::{sleep, Duration};
+
+pub static IS_MACOS: bool = cfg!(target_os = "macos");
 
 /// Setup client interface
-<<<<<<< HEAD
 pub async fn setup_interface(
     location: &Location,
     interface_name: &str,
     pool: &DbPool,
 ) -> Result<WGApi, Error> {
-=======
-pub async fn setup_interface(location: &Location, pool: &DbPool) -> Result<WGApi, Error> {
-    let interface_name = remove_whitespace(&location.name);
->>>>>>> 7e02cf2e
-    debug!(
-        "Creating new interface: {} for location: {:#?}",
-        interface_name, location
-    );
-<<<<<<< HEAD
-=======
-    let api = create_api(&interface_name)?;
-
-    api.create_interface()?;
->>>>>>> 7e02cf2e
-
     if let Some(keys) = WireguardKeys::find_by_instance_id(pool, location.instance_id).await? {
-        let api = create_api(&interface_name).log()?;
-
-        api.create_interface().log()?;
+        debug!("Creating api for interface: '{}'", interface_name);
+        let api = create_api(&interface_name)?;
+
+        api.create_interface()?;
         // TODO: handle unwrap
         debug!("Decoding location public key: {}.", location.pubkey);
         let peer_key: Key = Key::from_str(&location.pubkey).unwrap();
         let mut peer = Peer::new(peer_key);
         debug!("Parsing location endpoint: {}", location.endpoint);
-<<<<<<< HEAD
-        let endpoint: SocketAddr = location.endpoint.parse().log()?;
-=======
         let endpoint: SocketAddr = location.endpoint.parse()?;
->>>>>>> 7e02cf2e
         peer.endpoint = Some(endpoint);
         peer.persistent_keepalive_interval = Some(25);
 
@@ -160,7 +145,7 @@
     active_connections: Vec<ActiveConnection>,
 ) -> String {
     let active_interfaces: Vec<String> = active_connections
-        .iter()
+        .into_iter()
         .map(|con| con.interface_name)
         .collect();
     match IS_MACOS {
@@ -192,24 +177,6 @@
 /// Create new api object
 pub fn create_api(interface_name: &str) -> Result<WGApi, Error> {
     Ok(WGApi::new(interface_name.to_string(), IS_MACOS)?)
-}
-
-pub trait LogError {
-    fn log(self) -> Self;
-}
-/// Trait to know when mapped error failed and how
-/// example use failing_function().log()?;
-impl<T, E> LogError for Result<T, E>
-where
-    E: std::fmt::Display,
-{
-    #[track_caller]
-    fn log(self) -> Self {
-        if let Err(e) = &self {
-            error!("Error '{e}' originated in :{}", &ErrorLocation::caller());
-        }
-        self
-    }
 }
 
 #[cfg(test)]
@@ -239,4 +206,43 @@
 
         assert_eq!(get_interface_name(&location, active_connections), "utun4");
     }
+}
+
+pub async fn spawn_stats_thread(
+    handle: tauri::AppHandle,
+    location: Location,
+    api: WGApi, // Replace with your actual type
+) {
+    tokio::spawn(async move {
+        let state = handle.state::<AppState>();
+        loop {
+            debug!("Reading interface data");
+            match api.read_interface_data() {
+                Ok(host) => {
+                    let peers = host.peers;
+                    for (_, peer) in peers {
+                        let mut location_stats = peer_to_location_stats(&peer, &state.get_pool())
+                            .await
+                            .unwrap();
+                        debug!("Saving location stats: {:#?}", location_stats);
+                        let _ = location_stats.save(&state.get_pool()).await;
+                        debug!("Saved location stats: {:#?}", location_stats);
+                    }
+                }
+                Err(e) => {
+                    error!(
+                        "Error {} while reading data for interface: {}",
+                        e, location.name
+                    );
+                    debug!(
+                        "Stopped stats thread for location: {}. Error: {}",
+                        location.name,
+                        e.to_string()
+                    );
+                    break;
+                }
+            }
+            sleep(Duration::from_secs(60)).await;
+        }
+    });
 }