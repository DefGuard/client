lockfileVersion: '9.0'

settings:
  autoInstallPeers: true
  excludeLinksFromLockfile: false

importers:

  .:
    dependencies:
      '@floating-ui/react':
        specifier: ^0.27.16
        version: 0.27.16(react-dom@19.2.0(react@19.2.0))(react@19.2.0)
      '@hookform/resolvers':
        specifier: ^3.10.0
        version: 3.10.0(react-hook-form@7.63.0(react@19.2.0))
      '@react-hook/resize-observer':
        specifier: ^2.0.2
        version: 2.0.2(react@19.2.0)
      '@stablelib/base64':
        specifier: ^2.0.1
        version: 2.0.1
      '@stablelib/x25519':
        specifier: ^2.0.1
        version: 2.0.1
      '@tanstack/query-core':
        specifier: ^5.90.2
        version: 5.90.2
      '@tanstack/react-virtual':
        specifier: 3.13.12
        version: 3.13.12(react-dom@19.2.0(react@19.2.0))(react@19.2.0)
      '@tauri-apps/api':
        specifier: ^2.8.0
        version: 2.8.0
      '@tauri-apps/plugin-clipboard-manager':
        specifier: ^2.3.0
        version: 2.3.0
      '@tauri-apps/plugin-deep-link':
        specifier: ^2.4.3
        version: 2.4.3
      '@tauri-apps/plugin-dialog':
        specifier: ^2.4.0
        version: 2.4.0
      '@tauri-apps/plugin-fs':
        specifier: ^2.4.2
        version: 2.4.2
      '@tauri-apps/plugin-http':
        specifier: ^2.5.2
        version: 2.5.2
      '@tauri-apps/plugin-log':
        specifier: ^2.7.0
        version: 2.7.0
      '@tauri-apps/plugin-notification':
        specifier: ^2.3.1
        version: 2.3.1
      '@tauri-apps/plugin-opener':
        specifier: ^2.5.0
        version: 2.5.0
      '@tauri-apps/plugin-os':
        specifier: ^2.3.1
        version: 2.3.1
      '@tauri-apps/plugin-window-state':
        specifier: ^2.4.0
        version: 2.4.0
      '@types/byte-size':
        specifier: ^8.1.2
        version: 8.1.2
      '@use-gesture/react':
        specifier: ^10.3.1
        version: 10.3.1(react@19.2.0)
      byte-size:
        specifier: ^9.0.1
        version: 9.0.1
      classnames:
        specifier: ^2.5.1
        version: 2.5.1
      clsx:
        specifier: ^2.1.1
        version: 2.1.1
      compare-versions:
        specifier: ^6.1.1
        version: 6.1.1
      dayjs:
        specifier: ^1.11.18
        version: 1.11.18
      deepmerge-ts:
        specifier: ^7.1.5
        version: 7.1.5
      detect-browser:
        specifier: ^5.3.0
        version: 5.3.0
      fast-deep-equal:
        specifier: ^3.1.3
        version: 3.1.3
      file-saver:
        specifier: ^2.0.5
        version: 2.0.5
      get-text-width:
        specifier: ^1.0.3
        version: 1.0.3
      html-react-parser:
        specifier: ^5.2.6
<<<<<<< HEAD
        version: 5.2.6(@types/react@19.1.16)(react@19.1.1)
=======
        version: 5.2.6(@types/react@19.2.0)(react@19.2.0)
>>>>>>> 2d5ceb07
      itertools:
        specifier: ^2.5.0
        version: 2.5.0
      js-base64:
        specifier: ^3.7.8
        version: 3.7.8
      lodash-es:
        specifier: ^4.17.21
        version: 4.17.21
      merge-refs:
        specifier: ^2.0.0
<<<<<<< HEAD
        version: 2.0.0(@types/react@19.1.16)
=======
        version: 2.0.0(@types/react@19.2.0)
>>>>>>> 2d5ceb07
      millify:
        specifier: ^6.1.0
        version: 6.1.0
      motion:
        specifier: ^12.23.22
<<<<<<< HEAD
        version: 12.23.22(@emotion/is-prop-valid@1.4.0)(react-dom@19.1.1(react@19.1.1))(react@19.1.1)
=======
        version: 12.23.22(@emotion/is-prop-valid@1.4.0)(react-dom@19.2.0(react@19.2.0))(react@19.2.0)
>>>>>>> 2d5ceb07
      p-timeout:
        specifier: ^6.1.4
        version: 6.1.4
      prop-types:
        specifier: ^15.8.1
        version: 15.8.1
      radash:
        specifier: ^12.1.1
        version: 12.1.1
      react:
        specifier: ^19.2.0
        version: 19.2.0
      react-auth-code-input:
        specifier: ^3.2.1
        version: 3.2.1(react@19.2.0)
      react-click-away-listener:
        specifier: ^2.4.0
        version: 2.4.0(react-dom@19.2.0(react@19.2.0))(react@19.2.0)
      react-dom:
        specifier: ^19.2.0
        version: 19.2.0(react@19.2.0)
      react-hook-form:
        specifier: ^7.63.0
        version: 7.63.0(react@19.2.0)
      react-loading-skeleton:
        specifier: ^3.5.0
        version: 3.5.0(react@19.2.0)
      react-markdown:
        specifier: ^10.1.0
<<<<<<< HEAD
        version: 10.1.0(@types/react@19.1.16)(react@19.1.1)
=======
        version: 10.1.0(@types/react@19.2.0)(react@19.2.0)
>>>>>>> 2d5ceb07
      react-qr-code:
        specifier: ^2.0.18
        version: 2.0.18(react@19.2.0)
      react-router-dom:
        specifier: ^6.30.1
        version: 6.30.1(react-dom@19.2.0(react@19.2.0))(react@19.2.0)
      react-use-websocket:
        specifier: ^4.13.0
        version: 4.13.0
      react-virtualized-auto-sizer:
        specifier: ^1.0.26
        version: 1.0.26(react-dom@19.2.0(react@19.2.0))(react@19.2.0)
      recharts:
        specifier: ^3.2.1
<<<<<<< HEAD
        version: 3.2.1(@types/react@19.1.16)(react-dom@19.1.1(react@19.1.1))(react-is@18.3.1)(react@19.1.1)(redux@5.0.1)
=======
        version: 3.2.1(@types/react@19.2.0)(react-dom@19.2.0(react@19.2.0))(react-is@18.3.1)(react@19.2.0)(redux@5.0.1)
>>>>>>> 2d5ceb07
      rehype-sanitize:
        specifier: ^6.0.0
        version: 6.0.0
      rxjs:
        specifier: ^7.8.2
        version: 7.8.2
      use-breakpoint:
        specifier: ^4.0.6
        version: 4.0.6(react-dom@19.2.0(react@19.2.0))(react@19.2.0)
      zod:
        specifier: ^3.25.76
        version: 3.25.76
      zustand:
        specifier: ^5.0.8
<<<<<<< HEAD
        version: 5.0.8(@types/react@19.1.16)(immer@10.1.3)(react@19.1.1)(use-sync-external-store@1.5.0(react@19.1.1))
=======
        version: 5.0.8(@types/react@19.2.0)(immer@10.1.3)(react@19.2.0)(use-sync-external-store@1.6.0(react@19.2.0))
>>>>>>> 2d5ceb07
    devDependencies:
      '@biomejs/biome':
        specifier: ^2.2.4
        version: 2.2.4
      '@hookform/devtools':
        specifier: ^4.4.0
<<<<<<< HEAD
        version: 4.4.0(@types/react@19.1.16)(react-dom@19.1.1(react@19.1.1))(react@19.1.1)
=======
        version: 4.4.0(@types/react@19.2.0)(react-dom@19.2.0(react@19.2.0))(react@19.2.0)
>>>>>>> 2d5ceb07
      '@svgr/cli':
        specifier: ^8.1.0
        version: 8.1.0(typescript@5.9.3)
      '@tanstack/react-query':
        specifier: ^5.90.2
        version: 5.90.2(react@19.2.0)
      '@tanstack/react-query-devtools':
        specifier: ^5.90.2
        version: 5.90.2(@tanstack/react-query@5.90.2(react@19.2.0))(react@19.2.0)
      '@tauri-apps/cli':
        specifier: ^2.8.4
        version: 2.8.4
      '@types/file-saver':
        specifier: ^2.0.7
        version: 2.0.7
      '@types/lodash-es':
        specifier: ^4.17.12
        version: 4.17.12
      '@types/node':
<<<<<<< HEAD
        specifier: ^24.6.1
        version: 24.6.1
      '@types/react':
        specifier: ^19.1.16
        version: 19.1.16
      '@types/react-dom':
        specifier: ^19.1.9
        version: 19.1.9(@types/react@19.1.16)
      '@vitejs/plugin-react':
        specifier: ^5.0.4
        version: 5.0.4(vite@7.1.7(@types/node@24.6.1)(sass@1.92.1)(yaml@2.8.1))
      '@vitejs/plugin-react-swc':
        specifier: ^4.1.0
        version: 4.1.0(vite@7.1.7(@types/node@24.6.1)(sass@1.92.1)(yaml@2.8.1))
=======
        specifier: ^24.6.2
        version: 24.6.2
      '@types/react':
        specifier: ^19.2.0
        version: 19.2.0
      '@types/react-dom':
        specifier: ^19.2.0
        version: 19.2.0(@types/react@19.2.0)
      '@vitejs/plugin-react':
        specifier: ^5.0.4
        version: 5.0.4(vite@7.1.8(@types/node@24.6.2)(sass@1.92.1)(yaml@2.8.1))
      '@vitejs/plugin-react-swc':
        specifier: ^4.1.0
        version: 4.1.0(vite@7.1.8(@types/node@24.6.2)(sass@1.92.1)(yaml@2.8.1))
>>>>>>> 2d5ceb07
      autoprefixer:
        specifier: ^10.4.21
        version: 10.4.21(postcss@8.5.6)
      npm-run-all:
        specifier: ^4.1.5
        version: 4.1.5
      postcss:
        specifier: ^8.5.6
        version: 8.5.6
      prettier:
        specifier: ^3.6.2
        version: 3.6.2
      sass:
        specifier: ~1.92.1
        version: 1.92.1
      typedoc:
        specifier: ^0.28.13
        version: 0.28.13(typescript@5.9.3)
      typesafe-i18n:
        specifier: ^5.26.2
        version: 5.26.2(typescript@5.9.3)
      typescript:
        specifier: ^5.9.3
        version: 5.9.3
      vite:
<<<<<<< HEAD
        specifier: ^7.1.7
        version: 7.1.7(@types/node@24.6.1)(sass@1.92.1)(yaml@2.8.1)
=======
        specifier: ^7.1.8
        version: 7.1.8(@types/node@24.6.2)(sass@1.92.1)(yaml@2.8.1)
>>>>>>> 2d5ceb07

packages:

  '@babel/code-frame@7.27.1':
    resolution: {integrity: sha512-cjQ7ZlQ0Mv3b47hABuTevyTuYN4i+loJKGeV9flcCgIK37cCXRh+L1bd3iBHlynerhQ7BhCkn2BPbQUL+rGqFg==}
    engines: {node: '>=6.9.0'}

  '@babel/compat-data@7.28.4':
    resolution: {integrity: sha512-YsmSKC29MJwf0gF8Rjjrg5LQCmyh+j/nD8/eP7f+BeoQTKYqs9RoWbjGOdy0+1Ekr68RJZMUOPVQaQisnIo4Rw==}
    engines: {node: '>=6.9.0'}

  '@babel/core@7.28.4':
    resolution: {integrity: sha512-2BCOP7TN8M+gVDj7/ht3hsaO/B/n5oDbiAyyvnRlNOs+u1o+JWNYTQrmpuNp1/Wq2gcFrI01JAW+paEKDMx/CA==}
    engines: {node: '>=6.9.0'}

  '@babel/generator@7.28.3':
    resolution: {integrity: sha512-3lSpxGgvnmZznmBkCRnVREPUFJv2wrv9iAoFDvADJc0ypmdOxdUtcLeBgBJ6zE0PMeTKnxeQzyk0xTBq4Ep7zw==}
    engines: {node: '>=6.9.0'}

  '@babel/helper-compilation-targets@7.27.2':
    resolution: {integrity: sha512-2+1thGUUWWjLTYTHZWK1n8Yga0ijBz1XAhUXcKy81rd5g6yh7hGqMp45v7cadSbEHc9G3OTv45SyneRN3ps4DQ==}
    engines: {node: '>=6.9.0'}

  '@babel/helper-globals@7.28.0':
    resolution: {integrity: sha512-+W6cISkXFa1jXsDEdYA8HeevQT/FULhxzR99pxphltZcVaugps53THCeiWA8SguxxpSp3gKPiuYfSWopkLQ4hw==}
    engines: {node: '>=6.9.0'}

  '@babel/helper-module-imports@7.27.1':
    resolution: {integrity: sha512-0gSFWUPNXNopqtIPQvlD5WgXYI5GY2kP2cCvoT8kczjbfcfuIljTbcWrulD1CIPIX2gt1wghbDy08yE1p+/r3w==}
    engines: {node: '>=6.9.0'}

  '@babel/helper-module-transforms@7.28.3':
    resolution: {integrity: sha512-gytXUbs8k2sXS9PnQptz5o0QnpLL51SwASIORY6XaBKF88nsOT0Zw9szLqlSGQDP/4TljBAD5y98p2U1fqkdsw==}
    engines: {node: '>=6.9.0'}
    peerDependencies:
      '@babel/core': ^7.0.0

  '@babel/helper-plugin-utils@7.27.1':
    resolution: {integrity: sha512-1gn1Up5YXka3YYAHGKpbideQ5Yjf1tDa9qYcgysz+cNCXukyLl6DjPXhD3VRwSb8c0J9tA4b2+rHEZtc6R0tlw==}
    engines: {node: '>=6.9.0'}

  '@babel/helper-string-parser@7.27.1':
    resolution: {integrity: sha512-qMlSxKbpRlAridDExk92nSobyDdpPijUq2DW6oDnUqd0iOGxmQjyqhMIihI9+zv4LPyZdRje2cavWPbCbWm3eA==}
    engines: {node: '>=6.9.0'}

  '@babel/helper-validator-identifier@7.27.1':
    resolution: {integrity: sha512-D2hP9eA+Sqx1kBZgzxZh0y1trbuU+JoDkiEwqhQ36nodYqJwyEIhPSdMNd7lOm/4io72luTPWH20Yda0xOuUow==}
    engines: {node: '>=6.9.0'}

  '@babel/helper-validator-option@7.27.1':
    resolution: {integrity: sha512-YvjJow9FxbhFFKDSuFnVCe2WxXk1zWc22fFePVNEaWJEu8IrZVlda6N0uHwzZrUM1il7NC9Mlp4MaJYbYd9JSg==}
    engines: {node: '>=6.9.0'}

  '@babel/helpers@7.28.4':
    resolution: {integrity: sha512-HFN59MmQXGHVyYadKLVumYsA9dBFun/ldYxipEjzA4196jpLZd8UjEEBLkbEkvfYreDqJhZxYAWFPtrfhNpj4w==}
    engines: {node: '>=6.9.0'}

  '@babel/parser@7.28.4':
    resolution: {integrity: sha512-yZbBqeM6TkpP9du/I2pUZnJsRMGGvOuIrhjzC1AwHwW+6he4mni6Bp/m8ijn0iOuZuPI2BfkCoSRunpyjnrQKg==}
    engines: {node: '>=6.0.0'}
    hasBin: true

  '@babel/plugin-transform-react-jsx-self@7.27.1':
    resolution: {integrity: sha512-6UzkCs+ejGdZ5mFFC/OCUrv028ab2fp1znZmCZjAOBKiBK2jXD1O+BPSfX8X2qjJ75fZBMSnQn3Rq2mrBJK2mw==}
    engines: {node: '>=6.9.0'}
    peerDependencies:
      '@babel/core': ^7.0.0-0

  '@babel/plugin-transform-react-jsx-source@7.27.1':
    resolution: {integrity: sha512-zbwoTsBruTeKB9hSq73ha66iFeJHuaFkUbwvqElnygoNbj/jHRsSeokowZFN3CZ64IvEqcmmkVe89OPXc7ldAw==}
    engines: {node: '>=6.9.0'}
    peerDependencies:
      '@babel/core': ^7.0.0-0

  '@babel/runtime@7.28.4':
    resolution: {integrity: sha512-Q/N6JNWvIvPnLDvjlE1OUBLPQHH6l3CltCEsHIujp45zQUSSh8K+gHnaEX45yAT1nyngnINhvWtzN+Nb9D8RAQ==}
    engines: {node: '>=6.9.0'}

  '@babel/template@7.27.2':
    resolution: {integrity: sha512-LPDZ85aEJyYSd18/DkjNh4/y1ntkE5KwUHWTiqgRxruuZL2F1yuHligVHLvcHY2vMHXttKFpJn6LwfI7cw7ODw==}
    engines: {node: '>=6.9.0'}

  '@babel/traverse@7.28.4':
    resolution: {integrity: sha512-YEzuboP2qvQavAcjgQNVgsvHIDv6ZpwXvcvjmyySP2DIMuByS/6ioU5G9pYrWHM6T2YDfc7xga9iNzYOs12CFQ==}
    engines: {node: '>=6.9.0'}

  '@babel/types@7.28.4':
    resolution: {integrity: sha512-bkFqkLhh3pMBUQQkpVgWDWq/lqzc2678eUyDlTBhRqhCHFguYYGM0Efga7tYk4TogG/3x0EEl66/OQ+WGbWB/Q==}
    engines: {node: '>=6.9.0'}

  '@biomejs/biome@2.2.4':
    resolution: {integrity: sha512-TBHU5bUy/Ok6m8c0y3pZiuO/BZoY/OcGxoLlrfQof5s8ISVwbVBdFINPQZyFfKwil8XibYWb7JMwnT8wT4WVPg==}
    engines: {node: '>=14.21.3'}
    hasBin: true

  '@biomejs/cli-darwin-arm64@2.2.4':
    resolution: {integrity: sha512-RJe2uiyaloN4hne4d2+qVj3d3gFJFbmrr5PYtkkjei1O9c+BjGXgpUPVbi8Pl8syumhzJjFsSIYkcLt2VlVLMA==}
    engines: {node: '>=14.21.3'}
    cpu: [arm64]
    os: [darwin]

  '@biomejs/cli-darwin-x64@2.2.4':
    resolution: {integrity: sha512-cFsdB4ePanVWfTnPVaUX+yr8qV8ifxjBKMkZwN7gKb20qXPxd/PmwqUH8mY5wnM9+U0QwM76CxFyBRJhC9tQwg==}
    engines: {node: '>=14.21.3'}
    cpu: [x64]
    os: [darwin]

  '@biomejs/cli-linux-arm64-musl@2.2.4':
    resolution: {integrity: sha512-7TNPkMQEWfjvJDaZRSkDCPT/2r5ESFPKx+TEev+I2BXDGIjfCZk2+b88FOhnJNHtksbOZv8ZWnxrA5gyTYhSsQ==}
    engines: {node: '>=14.21.3'}
    cpu: [arm64]
    os: [linux]

  '@biomejs/cli-linux-arm64@2.2.4':
    resolution: {integrity: sha512-M/Iz48p4NAzMXOuH+tsn5BvG/Jb07KOMTdSVwJpicmhN309BeEyRyQX+n1XDF0JVSlu28+hiTQ2L4rZPvu7nMw==}
    engines: {node: '>=14.21.3'}
    cpu: [arm64]
    os: [linux]

  '@biomejs/cli-linux-x64-musl@2.2.4':
    resolution: {integrity: sha512-m41nFDS0ksXK2gwXL6W6yZTYPMH0LughqbsxInSKetoH6morVj43szqKx79Iudkp8WRT5SxSh7qVb8KCUiewGg==}
    engines: {node: '>=14.21.3'}
    cpu: [x64]
    os: [linux]

  '@biomejs/cli-linux-x64@2.2.4':
    resolution: {integrity: sha512-orr3nnf2Dpb2ssl6aihQtvcKtLySLta4E2UcXdp7+RTa7mfJjBgIsbS0B9GC8gVu0hjOu021aU8b3/I1tn+pVQ==}
    engines: {node: '>=14.21.3'}
    cpu: [x64]
    os: [linux]

  '@biomejs/cli-win32-arm64@2.2.4':
    resolution: {integrity: sha512-NXnfTeKHDFUWfxAefa57DiGmu9VyKi0cDqFpdI+1hJWQjGJhJutHPX0b5m+eXvTKOaf+brU+P0JrQAZMb5yYaQ==}
    engines: {node: '>=14.21.3'}
    cpu: [arm64]
    os: [win32]

  '@biomejs/cli-win32-x64@2.2.4':
    resolution: {integrity: sha512-3Y4V4zVRarVh/B/eSHczR4LYoSVyv3Dfuvm3cWs5w/HScccS0+Wt/lHOcDTRYeHjQmMYVC3rIRWqyN2EI52+zg==}
    engines: {node: '>=14.21.3'}
    cpu: [x64]
    os: [win32]

  '@emotion/babel-plugin@11.13.5':
    resolution: {integrity: sha512-pxHCpT2ex+0q+HH91/zsdHkw/lXd468DIN2zvfvLtPKLLMo6gQj7oLObq8PhkrxOZb/gGCq03S3Z7PDhS8pduQ==}

  '@emotion/cache@11.14.0':
    resolution: {integrity: sha512-L/B1lc/TViYk4DcpGxtAVbx0ZyiKM5ktoIyafGkH6zg/tj+mA+NE//aPYKG0k8kCHSHVJrpLpcAlOBEXQ3SavA==}

  '@emotion/hash@0.9.2':
    resolution: {integrity: sha512-MyqliTZGuOm3+5ZRSaaBGP3USLw6+EGykkwZns2EPC5g8jJ4z9OrdZY9apkl3+UP9+sdz76YYkwCKP5gh8iY3g==}

  '@emotion/is-prop-valid@1.4.0':
    resolution: {integrity: sha512-QgD4fyscGcbbKwJmqNvUMSE02OsHUa+lAWKdEUIJKgqe5IwRSKd7+KhibEWdaKwgjLj0DRSHA9biAIqGBk05lw==}

  '@emotion/memoize@0.9.0':
    resolution: {integrity: sha512-30FAj7/EoJ5mwVPOWhAyCX+FPfMDrVecJAM+Iw9NRoSl4BBAQeqj4cApHHUXOVvIPgLVDsCFoz/hGD+5QQD1GQ==}

  '@emotion/react@11.14.0':
    resolution: {integrity: sha512-O000MLDBDdk/EohJPFUqvnp4qnHeYkVP5B0xEG0D/L7cOKP9kefu2DXn8dj74cQfsEzUqh+sr1RzFqiL1o+PpA==}
    peerDependencies:
      '@types/react': '*'
      react: '>=16.8.0'
    peerDependenciesMeta:
      '@types/react':
        optional: true

  '@emotion/serialize@1.3.3':
    resolution: {integrity: sha512-EISGqt7sSNWHGI76hC7x1CksiXPahbxEOrC5RjmFRJTqLyEK9/9hZvBbiYn70dw4wuwMKiEMCUlR6ZXTSWQqxA==}

  '@emotion/sheet@1.4.0':
    resolution: {integrity: sha512-fTBW9/8r2w3dXWYM4HCB1Rdp8NLibOw2+XELH5m5+AkWiL/KqYX6dc0kKYlaYyKjrQ6ds33MCdMPEwgs2z1rqg==}

  '@emotion/styled@11.14.1':
    resolution: {integrity: sha512-qEEJt42DuToa3gurlH4Qqc1kVpNq8wO8cJtDzU46TjlzWjDlsVyevtYCRijVq3SrHsROS+gVQ8Fnea108GnKzw==}
    peerDependencies:
      '@emotion/react': ^11.0.0-rc.0
      '@types/react': '*'
      react: '>=16.8.0'
    peerDependenciesMeta:
      '@types/react':
        optional: true

  '@emotion/unitless@0.10.0':
    resolution: {integrity: sha512-dFoMUuQA20zvtVTuxZww6OHoJYgrzfKM1t52mVySDJnMSEa08ruEvdYQbhvyu6soU+NeLVd3yKfTfT0NeV6qGg==}

  '@emotion/use-insertion-effect-with-fallbacks@1.2.0':
    resolution: {integrity: sha512-yJMtVdH59sxi/aVJBpk9FQq+OR8ll5GT8oWd57UpeaKEVGab41JWaCFA7FRLoMLloOZF/c/wsPoe+bfGmRKgDg==}
    peerDependencies:
      react: '>=16.8.0'

  '@emotion/utils@1.4.2':
    resolution: {integrity: sha512-3vLclRofFziIa3J2wDh9jjbkUz9qk5Vi3IZ/FSTKViB0k+ef0fPV7dYrUIugbgupYDx7v9ud/SjrtEP8Y4xLoA==}

  '@emotion/weak-memoize@0.4.0':
    resolution: {integrity: sha512-snKqtPW01tN0ui7yu9rGv69aJXr/a/Ywvl11sUjNtEcRc+ng/mQriFL0wLXMef74iHa/EkftbDzU9F8iFbH+zg==}

  '@esbuild/aix-ppc64@0.25.10':
    resolution: {integrity: sha512-0NFWnA+7l41irNuaSVlLfgNT12caWJVLzp5eAVhZ0z1qpxbockccEt3s+149rE64VUI3Ml2zt8Nv5JVc4QXTsw==}
    engines: {node: '>=18'}
    cpu: [ppc64]
    os: [aix]

  '@esbuild/android-arm64@0.25.10':
    resolution: {integrity: sha512-LSQa7eDahypv/VO6WKohZGPSJDq5OVOo3UoFR1E4t4Gj1W7zEQMUhI+lo81H+DtB+kP+tDgBp+M4oNCwp6kffg==}
    engines: {node: '>=18'}
    cpu: [arm64]
    os: [android]

  '@esbuild/android-arm@0.25.10':
    resolution: {integrity: sha512-dQAxF1dW1C3zpeCDc5KqIYuZ1tgAdRXNoZP7vkBIRtKZPYe2xVr/d3SkirklCHudW1B45tGiUlz2pUWDfbDD4w==}
    engines: {node: '>=18'}
    cpu: [arm]
    os: [android]

  '@esbuild/android-x64@0.25.10':
    resolution: {integrity: sha512-MiC9CWdPrfhibcXwr39p9ha1x0lZJ9KaVfvzA0Wxwz9ETX4v5CHfF09bx935nHlhi+MxhA63dKRRQLiVgSUtEg==}
    engines: {node: '>=18'}
    cpu: [x64]
    os: [android]

  '@esbuild/darwin-arm64@0.25.10':
    resolution: {integrity: sha512-JC74bdXcQEpW9KkV326WpZZjLguSZ3DfS8wrrvPMHgQOIEIG/sPXEN/V8IssoJhbefLRcRqw6RQH2NnpdprtMA==}
    engines: {node: '>=18'}
    cpu: [arm64]
    os: [darwin]

  '@esbuild/darwin-x64@0.25.10':
    resolution: {integrity: sha512-tguWg1olF6DGqzws97pKZ8G2L7Ig1vjDmGTwcTuYHbuU6TTjJe5FXbgs5C1BBzHbJ2bo1m3WkQDbWO2PvamRcg==}
    engines: {node: '>=18'}
    cpu: [x64]
    os: [darwin]

  '@esbuild/freebsd-arm64@0.25.10':
    resolution: {integrity: sha512-3ZioSQSg1HT2N05YxeJWYR+Libe3bREVSdWhEEgExWaDtyFbbXWb49QgPvFH8u03vUPX10JhJPcz7s9t9+boWg==}
    engines: {node: '>=18'}
    cpu: [arm64]
    os: [freebsd]

  '@esbuild/freebsd-x64@0.25.10':
    resolution: {integrity: sha512-LLgJfHJk014Aa4anGDbh8bmI5Lk+QidDmGzuC2D+vP7mv/GeSN+H39zOf7pN5N8p059FcOfs2bVlrRr4SK9WxA==}
    engines: {node: '>=18'}
    cpu: [x64]
    os: [freebsd]

  '@esbuild/linux-arm64@0.25.10':
    resolution: {integrity: sha512-5luJWN6YKBsawd5f9i4+c+geYiVEw20FVW5x0v1kEMWNq8UctFjDiMATBxLvmmHA4bf7F6hTRaJgtghFr9iziQ==}
    engines: {node: '>=18'}
    cpu: [arm64]
    os: [linux]

  '@esbuild/linux-arm@0.25.10':
    resolution: {integrity: sha512-oR31GtBTFYCqEBALI9r6WxoU/ZofZl962pouZRTEYECvNF/dtXKku8YXcJkhgK/beU+zedXfIzHijSRapJY3vg==}
    engines: {node: '>=18'}
    cpu: [arm]
    os: [linux]

  '@esbuild/linux-ia32@0.25.10':
    resolution: {integrity: sha512-NrSCx2Kim3EnnWgS4Txn0QGt0Xipoumb6z6sUtl5bOEZIVKhzfyp/Lyw4C1DIYvzeW/5mWYPBFJU3a/8Yr75DQ==}
    engines: {node: '>=18'}
    cpu: [ia32]
    os: [linux]

  '@esbuild/linux-loong64@0.25.10':
    resolution: {integrity: sha512-xoSphrd4AZda8+rUDDfD9J6FUMjrkTz8itpTITM4/xgerAZZcFW7Dv+sun7333IfKxGG8gAq+3NbfEMJfiY+Eg==}
    engines: {node: '>=18'}
    cpu: [loong64]
    os: [linux]

  '@esbuild/linux-mips64el@0.25.10':
    resolution: {integrity: sha512-ab6eiuCwoMmYDyTnyptoKkVS3k8fy/1Uvq7Dj5czXI6DF2GqD2ToInBI0SHOp5/X1BdZ26RKc5+qjQNGRBelRA==}
    engines: {node: '>=18'}
    cpu: [mips64el]
    os: [linux]

  '@esbuild/linux-ppc64@0.25.10':
    resolution: {integrity: sha512-NLinzzOgZQsGpsTkEbdJTCanwA5/wozN9dSgEl12haXJBzMTpssebuXR42bthOF3z7zXFWH1AmvWunUCkBE4EA==}
    engines: {node: '>=18'}
    cpu: [ppc64]
    os: [linux]

  '@esbuild/linux-riscv64@0.25.10':
    resolution: {integrity: sha512-FE557XdZDrtX8NMIeA8LBJX3dC2M8VGXwfrQWU7LB5SLOajfJIxmSdyL/gU1m64Zs9CBKvm4UAuBp5aJ8OgnrA==}
    engines: {node: '>=18'}
    cpu: [riscv64]
    os: [linux]

  '@esbuild/linux-s390x@0.25.10':
    resolution: {integrity: sha512-3BBSbgzuB9ajLoVZk0mGu+EHlBwkusRmeNYdqmznmMc9zGASFjSsxgkNsqmXugpPk00gJ0JNKh/97nxmjctdew==}
    engines: {node: '>=18'}
    cpu: [s390x]
    os: [linux]

  '@esbuild/linux-x64@0.25.10':
    resolution: {integrity: sha512-QSX81KhFoZGwenVyPoberggdW1nrQZSvfVDAIUXr3WqLRZGZqWk/P4T8p2SP+de2Sr5HPcvjhcJzEiulKgnxtA==}
    engines: {node: '>=18'}
    cpu: [x64]
    os: [linux]

  '@esbuild/netbsd-arm64@0.25.10':
    resolution: {integrity: sha512-AKQM3gfYfSW8XRk8DdMCzaLUFB15dTrZfnX8WXQoOUpUBQ+NaAFCP1kPS/ykbbGYz7rxn0WS48/81l9hFl3u4A==}
    engines: {node: '>=18'}
    cpu: [arm64]
    os: [netbsd]

  '@esbuild/netbsd-x64@0.25.10':
    resolution: {integrity: sha512-7RTytDPGU6fek/hWuN9qQpeGPBZFfB4zZgcz2VK2Z5VpdUxEI8JKYsg3JfO0n/Z1E/6l05n0unDCNc4HnhQGig==}
    engines: {node: '>=18'}
    cpu: [x64]
    os: [netbsd]

  '@esbuild/openbsd-arm64@0.25.10':
    resolution: {integrity: sha512-5Se0VM9Wtq797YFn+dLimf2Zx6McttsH2olUBsDml+lm0GOCRVebRWUvDtkY4BWYv/3NgzS8b/UM3jQNh5hYyw==}
    engines: {node: '>=18'}
    cpu: [arm64]
    os: [openbsd]

  '@esbuild/openbsd-x64@0.25.10':
    resolution: {integrity: sha512-XkA4frq1TLj4bEMB+2HnI0+4RnjbuGZfet2gs/LNs5Hc7D89ZQBHQ0gL2ND6Lzu1+QVkjp3x1gIcPKzRNP8bXw==}
    engines: {node: '>=18'}
    cpu: [x64]
    os: [openbsd]

  '@esbuild/openharmony-arm64@0.25.10':
    resolution: {integrity: sha512-AVTSBhTX8Y/Fz6OmIVBip9tJzZEUcY8WLh7I59+upa5/GPhh2/aM6bvOMQySspnCCHvFi79kMtdJS1w0DXAeag==}
    engines: {node: '>=18'}
    cpu: [arm64]
    os: [openharmony]

  '@esbuild/sunos-x64@0.25.10':
    resolution: {integrity: sha512-fswk3XT0Uf2pGJmOpDB7yknqhVkJQkAQOcW/ccVOtfx05LkbWOaRAtn5SaqXypeKQra1QaEa841PgrSL9ubSPQ==}
    engines: {node: '>=18'}
    cpu: [x64]
    os: [sunos]

  '@esbuild/win32-arm64@0.25.10':
    resolution: {integrity: sha512-ah+9b59KDTSfpaCg6VdJoOQvKjI33nTaQr4UluQwW7aEwZQsbMCfTmfEO4VyewOxx4RaDT/xCy9ra2GPWmO7Kw==}
    engines: {node: '>=18'}
    cpu: [arm64]
    os: [win32]

  '@esbuild/win32-ia32@0.25.10':
    resolution: {integrity: sha512-QHPDbKkrGO8/cz9LKVnJU22HOi4pxZnZhhA2HYHez5Pz4JeffhDjf85E57Oyco163GnzNCVkZK0b/n4Y0UHcSw==}
    engines: {node: '>=18'}
    cpu: [ia32]
    os: [win32]

  '@esbuild/win32-x64@0.25.10':
    resolution: {integrity: sha512-9KpxSVFCu0iK1owoez6aC/s/EdUQLDN3adTxGCqxMVhrPDj6bt5dbrHDXUuq+Bs2vATFBBrQS5vdQ/Ed2P+nbw==}
    engines: {node: '>=18'}
    cpu: [x64]
    os: [win32]

  '@floating-ui/core@1.7.3':
    resolution: {integrity: sha512-sGnvb5dmrJaKEZ+LDIpguvdX3bDlEllmv4/ClQ9awcmCZrlx5jQyyMWFM5kBI+EyNOCDDiKk8il0zeuX3Zlg/w==}

  '@floating-ui/dom@1.7.4':
    resolution: {integrity: sha512-OOchDgh4F2CchOX94cRVqhvy7b3AFb+/rQXyswmzmGakRfkMgoWVjfnLWkRirfLEfuD4ysVW16eXzwt3jHIzKA==}

  '@floating-ui/react-dom@2.1.6':
    resolution: {integrity: sha512-4JX6rEatQEvlmgU80wZyq9RT96HZJa88q8hp0pBd+LrczeDI4o6uA2M+uvxngVHo4Ihr8uibXxH6+70zhAFrVw==}
    peerDependencies:
      react: '>=16.8.0'
      react-dom: '>=16.8.0'

  '@floating-ui/react@0.27.16':
    resolution: {integrity: sha512-9O8N4SeG2z++TSM8QA/KTeKFBVCNEz/AGS7gWPJf6KFRzmRWixFRnCnkPHRDwSVZW6QPDO6uT0P2SpWNKCc9/g==}
    peerDependencies:
      react: '>=17.0.0'
      react-dom: '>=17.0.0'

  '@floating-ui/utils@0.2.10':
    resolution: {integrity: sha512-aGTxbpbg8/b5JfU1HXSrbH3wXZuLPJcNEcZQFMxLs3oSzgtVu6nFPkbbGGUvBcUjKV2YyB9Wxxabo+HEH9tcRQ==}

  '@gerrit0/mini-shiki@3.13.0':
    resolution: {integrity: sha512-mCrNvZNYNrwKer5PWLF6cOc0OEe2eKzgy976x+IT2tynwJYl+7UpHTSeXQJGijgTcoOf+f359L946unWlYRnsg==}

  '@hookform/devtools@4.4.0':
    resolution: {integrity: sha512-Mtlic+uigoYBPXlfvPBfiYYUZuyMrD3pTjDpVIhL6eCZTvQkHsKBSKeZCvXWUZr8fqrkzDg27N+ZuazLKq6Vmg==}
    peerDependencies:
      react: ^16.8.0 || ^17 || ^18 || ^19
      react-dom: ^16.8.0 || ^17 || ^18 || ^19

  '@hookform/resolvers@3.10.0':
    resolution: {integrity: sha512-79Dv+3mDF7i+2ajj7SkypSKHhl1cbln1OGavqrsF7p6mbUv11xpqpacPsGDCTRvCSjEEIez2ef1NveSVL3b0Ag==}
    peerDependencies:
      react-hook-form: ^7.0.0

  '@jridgewell/gen-mapping@0.3.13':
    resolution: {integrity: sha512-2kkt/7niJ6MgEPxF0bYdQ6etZaA+fQvDcLKckhy1yIQOzaoKjBBjSj63/aLVjYE3qhRt5dvM+uUyfCg6UKCBbA==}

  '@jridgewell/remapping@2.3.5':
    resolution: {integrity: sha512-LI9u/+laYG4Ds1TDKSJW2YPrIlcVYOwi2fUC6xB43lueCjgxV4lffOCZCtYFiH6TNOX+tQKXx97T4IKHbhyHEQ==}

  '@jridgewell/resolve-uri@3.1.2':
    resolution: {integrity: sha512-bRISgCIjP20/tbWSPWMEi54QVPRZExkuD9lJL+UIxUKtwVJA8wW1Trb1jMs1RFXo1CBTNZ/5hpC9QvmKWdopKw==}
    engines: {node: '>=6.0.0'}

  '@jridgewell/sourcemap-codec@1.5.5':
    resolution: {integrity: sha512-cYQ9310grqxueWbl+WuIUIaiUaDcj7WOq5fVhEljNVgRfOUhY9fy2zTvfoqWsnebh8Sl70VScFbICvJnLKB0Og==}

  '@jridgewell/trace-mapping@0.3.31':
    resolution: {integrity: sha512-zzNR+SdQSDJzc8joaeP8QQoCQr8NuYx2dIIytl1QeBEZHJ9uW6hebsrYgbz8hJwUQao3TWCMtmfV8Nu1twOLAw==}

  '@parcel/watcher-android-arm64@2.5.1':
    resolution: {integrity: sha512-KF8+j9nNbUN8vzOFDpRMsaKBHZ/mcjEjMToVMJOhTozkDonQFFrRcfdLWn6yWKCmJKmdVxSgHiYvTCef4/qcBA==}
    engines: {node: '>= 10.0.0'}
    cpu: [arm64]
    os: [android]

  '@parcel/watcher-darwin-arm64@2.5.1':
    resolution: {integrity: sha512-eAzPv5osDmZyBhou8PoF4i6RQXAfeKL9tjb3QzYuccXFMQU0ruIc/POh30ePnaOyD1UXdlKguHBmsTs53tVoPw==}
    engines: {node: '>= 10.0.0'}
    cpu: [arm64]
    os: [darwin]

  '@parcel/watcher-darwin-x64@2.5.1':
    resolution: {integrity: sha512-1ZXDthrnNmwv10A0/3AJNZ9JGlzrF82i3gNQcWOzd7nJ8aj+ILyW1MTxVk35Db0u91oD5Nlk9MBiujMlwmeXZg==}
    engines: {node: '>= 10.0.0'}
    cpu: [x64]
    os: [darwin]

  '@parcel/watcher-freebsd-x64@2.5.1':
    resolution: {integrity: sha512-SI4eljM7Flp9yPuKi8W0ird8TI/JK6CSxju3NojVI6BjHsTyK7zxA9urjVjEKJ5MBYC+bLmMcbAWlZ+rFkLpJQ==}
    engines: {node: '>= 10.0.0'}
    cpu: [x64]
    os: [freebsd]

  '@parcel/watcher-linux-arm-glibc@2.5.1':
    resolution: {integrity: sha512-RCdZlEyTs8geyBkkcnPWvtXLY44BCeZKmGYRtSgtwwnHR4dxfHRG3gR99XdMEdQ7KeiDdasJwwvNSF5jKtDwdA==}
    engines: {node: '>= 10.0.0'}
    cpu: [arm]
    os: [linux]

  '@parcel/watcher-linux-arm-musl@2.5.1':
    resolution: {integrity: sha512-6E+m/Mm1t1yhB8X412stiKFG3XykmgdIOqhjWj+VL8oHkKABfu/gjFj8DvLrYVHSBNC+/u5PeNrujiSQ1zwd1Q==}
    engines: {node: '>= 10.0.0'}
    cpu: [arm]
    os: [linux]

  '@parcel/watcher-linux-arm64-glibc@2.5.1':
    resolution: {integrity: sha512-LrGp+f02yU3BN9A+DGuY3v3bmnFUggAITBGriZHUREfNEzZh/GO06FF5u2kx8x+GBEUYfyTGamol4j3m9ANe8w==}
    engines: {node: '>= 10.0.0'}
    cpu: [arm64]
    os: [linux]

  '@parcel/watcher-linux-arm64-musl@2.5.1':
    resolution: {integrity: sha512-cFOjABi92pMYRXS7AcQv9/M1YuKRw8SZniCDw0ssQb/noPkRzA+HBDkwmyOJYp5wXcsTrhxO0zq1U11cK9jsFg==}
    engines: {node: '>= 10.0.0'}
    cpu: [arm64]
    os: [linux]

  '@parcel/watcher-linux-x64-glibc@2.5.1':
    resolution: {integrity: sha512-GcESn8NZySmfwlTsIur+49yDqSny2IhPeZfXunQi48DMugKeZ7uy1FX83pO0X22sHntJ4Ub+9k34XQCX+oHt2A==}
    engines: {node: '>= 10.0.0'}
    cpu: [x64]
    os: [linux]

  '@parcel/watcher-linux-x64-musl@2.5.1':
    resolution: {integrity: sha512-n0E2EQbatQ3bXhcH2D1XIAANAcTZkQICBPVaxMeaCVBtOpBZpWJuf7LwyWPSBDITb7In8mqQgJ7gH8CILCURXg==}
    engines: {node: '>= 10.0.0'}
    cpu: [x64]
    os: [linux]

  '@parcel/watcher-win32-arm64@2.5.1':
    resolution: {integrity: sha512-RFzklRvmc3PkjKjry3hLF9wD7ppR4AKcWNzH7kXR7GUe0Igb3Nz8fyPwtZCSquGrhU5HhUNDr/mKBqj7tqA2Vw==}
    engines: {node: '>= 10.0.0'}
    cpu: [arm64]
    os: [win32]

  '@parcel/watcher-win32-ia32@2.5.1':
    resolution: {integrity: sha512-c2KkcVN+NJmuA7CGlaGD1qJh1cLfDnQsHjE89E60vUEMlqduHGCdCLJCID5geFVM0dOtA3ZiIO8BoEQmzQVfpQ==}
    engines: {node: '>= 10.0.0'}
    cpu: [ia32]
    os: [win32]

  '@parcel/watcher-win32-x64@2.5.1':
    resolution: {integrity: sha512-9lHBdJITeNR++EvSQVUcaZoWupyHfXe1jZvGZ06O/5MflPcuPLtEphScIBL+AiCWBO46tDSHzWyD0uDmmZqsgA==}
    engines: {node: '>= 10.0.0'}
    cpu: [x64]
    os: [win32]

  '@parcel/watcher@2.5.1':
    resolution: {integrity: sha512-dfUnCxiN9H4ap84DvD2ubjw+3vUNpstxa0TneY/Paat8a3R4uQZDLSvWjmznAY/DoahqTHl9V46HF/Zs3F29pg==}
    engines: {node: '>= 10.0.0'}

  '@react-hook/latest@1.0.3':
    resolution: {integrity: sha512-dy6duzl+JnAZcDbNTfmaP3xHiKtbXYOaz3G51MGVljh548Y8MWzTr+PHLOfvpypEVW9zwvl+VyKjbWKEVbV1Rg==}
    peerDependencies:
      react: '>=16.8'

  '@react-hook/passive-layout-effect@1.2.1':
    resolution: {integrity: sha512-IwEphTD75liO8g+6taS+4oqz+nnroocNfWVHWz7j+N+ZO2vYrc6PV1q7GQhuahL0IOR7JccFTsFKQ/mb6iZWAg==}
    peerDependencies:
      react: '>=16.8'

  '@react-hook/resize-observer@2.0.2':
    resolution: {integrity: sha512-tzKKzxNpfE5TWmxuv+5Ae3IF58n0FQgQaWJmcbYkjXTRZATXxClnTprQ2uuYygYTpu1pqbBskpwMpj6jpT1djA==}
    peerDependencies:
      react: '>=18'

  '@reduxjs/toolkit@2.9.0':
    resolution: {integrity: sha512-fSfQlSRu9Z5yBkvsNhYF2rPS8cGXn/TZVrlwN1948QyZ8xMZ0JvP50S2acZNaf+o63u6aEeMjipFyksjIcWrog==}
    peerDependencies:
      react: ^16.9.0 || ^17.0.0 || ^18 || ^19
      react-redux: ^7.2.1 || ^8.1.3 || ^9.0.0
    peerDependenciesMeta:
      react:
        optional: true
      react-redux:
        optional: true

  '@remix-run/router@1.23.0':
    resolution: {integrity: sha512-O3rHJzAQKamUz1fvE0Qaw0xSFqsA/yafi2iqeE0pvdFtCO1viYx8QL6f3Ln/aCCTLxs68SLf0KPM9eSeM8yBnA==}
    engines: {node: '>=14.0.0'}

  '@rolldown/pluginutils@1.0.0-beta.35':
    resolution: {integrity: sha512-slYrCpoxJUqzFDDNlvrOYRazQUNRvWPjXA17dAOISY3rDMxX6k8K4cj2H+hEYMHF81HO3uNd5rHVigAWRM5dSg==}

  '@rolldown/pluginutils@1.0.0-beta.38':
    resolution: {integrity: sha512-N/ICGKleNhA5nc9XXQG/kkKHJ7S55u0x0XUJbbkmdCnFuoRkM1Il12q9q0eX19+M7KKUEPw/daUPIRnxhcxAIw==}

  '@rollup/rollup-android-arm-eabi@4.52.3':
    resolution: {integrity: sha512-h6cqHGZ6VdnwliFG1NXvMPTy/9PS3h8oLh7ImwR+kl+oYnQizgjxsONmmPSb2C66RksfkfIxEVtDSEcJiO0tqw==}
    cpu: [arm]
    os: [android]

  '@rollup/rollup-android-arm64@4.52.3':
    resolution: {integrity: sha512-wd+u7SLT/u6knklV/ifG7gr5Qy4GUbH2hMWcDauPFJzmCZUAJ8L2bTkVXC2niOIxp8lk3iH/QX8kSrUxVZrOVw==}
    cpu: [arm64]
    os: [android]

  '@rollup/rollup-darwin-arm64@4.52.3':
    resolution: {integrity: sha512-lj9ViATR1SsqycwFkJCtYfQTheBdvlWJqzqxwc9f2qrcVrQaF/gCuBRTiTolkRWS6KvNxSk4KHZWG7tDktLgjg==}
    cpu: [arm64]
    os: [darwin]

  '@rollup/rollup-darwin-x64@4.52.3':
    resolution: {integrity: sha512-+Dyo7O1KUmIsbzx1l+4V4tvEVnVQqMOIYtrxK7ncLSknl1xnMHLgn7gddJVrYPNZfEB8CIi3hK8gq8bDhb3h5A==}
    cpu: [x64]
    os: [darwin]

  '@rollup/rollup-freebsd-arm64@4.52.3':
    resolution: {integrity: sha512-u9Xg2FavYbD30g3DSfNhxgNrxhi6xVG4Y6i9Ur1C7xUuGDW3banRbXj+qgnIrwRN4KeJ396jchwy9bCIzbyBEQ==}
    cpu: [arm64]
    os: [freebsd]

  '@rollup/rollup-freebsd-x64@4.52.3':
    resolution: {integrity: sha512-5M8kyi/OX96wtD5qJR89a/3x5x8x5inXBZO04JWhkQb2JWavOWfjgkdvUqibGJeNNaz1/Z1PPza5/tAPXICI6A==}
    cpu: [x64]
    os: [freebsd]

  '@rollup/rollup-linux-arm-gnueabihf@4.52.3':
    resolution: {integrity: sha512-IoerZJ4l1wRMopEHRKOO16e04iXRDyZFZnNZKrWeNquh5d6bucjezgd+OxG03mOMTnS1x7hilzb3uURPkJ0OfA==}
    cpu: [arm]
    os: [linux]

  '@rollup/rollup-linux-arm-musleabihf@4.52.3':
    resolution: {integrity: sha512-ZYdtqgHTDfvrJHSh3W22TvjWxwOgc3ThK/XjgcNGP2DIwFIPeAPNsQxrJO5XqleSlgDux2VAoWQ5iJrtaC1TbA==}
    cpu: [arm]
    os: [linux]

  '@rollup/rollup-linux-arm64-gnu@4.52.3':
    resolution: {integrity: sha512-NcViG7A0YtuFDA6xWSgmFb6iPFzHlf5vcqb2p0lGEbT+gjrEEz8nC/EeDHvx6mnGXnGCC1SeVV+8u+smj0CeGQ==}
    cpu: [arm64]
    os: [linux]

  '@rollup/rollup-linux-arm64-musl@4.52.3':
    resolution: {integrity: sha512-d3pY7LWno6SYNXRm6Ebsq0DJGoiLXTb83AIPCXl9fmtIQs/rXoS8SJxxUNtFbJ5MiOvs+7y34np77+9l4nfFMw==}
    cpu: [arm64]
    os: [linux]

  '@rollup/rollup-linux-loong64-gnu@4.52.3':
    resolution: {integrity: sha512-3y5GA0JkBuirLqmjwAKwB0keDlI6JfGYduMlJD/Rl7fvb4Ni8iKdQs1eiunMZJhwDWdCvrcqXRY++VEBbvk6Eg==}
    cpu: [loong64]
    os: [linux]

  '@rollup/rollup-linux-ppc64-gnu@4.52.3':
    resolution: {integrity: sha512-AUUH65a0p3Q0Yfm5oD2KVgzTKgwPyp9DSXc3UA7DtxhEb/WSPfbG4wqXeSN62OG5gSo18em4xv6dbfcUGXcagw==}
    cpu: [ppc64]
    os: [linux]

  '@rollup/rollup-linux-riscv64-gnu@4.52.3':
    resolution: {integrity: sha512-1makPhFFVBqZE+XFg3Dkq+IkQ7JvmUrwwqaYBL2CE+ZpxPaqkGaiWFEWVGyvTwZace6WLJHwjVh/+CXbKDGPmg==}
    cpu: [riscv64]
    os: [linux]

  '@rollup/rollup-linux-riscv64-musl@4.52.3':
    resolution: {integrity: sha512-OOFJa28dxfl8kLOPMUOQBCO6z3X2SAfzIE276fwT52uXDWUS178KWq0pL7d6p1kz7pkzA0yQwtqL0dEPoVcRWg==}
    cpu: [riscv64]
    os: [linux]

  '@rollup/rollup-linux-s390x-gnu@4.52.3':
    resolution: {integrity: sha512-jMdsML2VI5l+V7cKfZx3ak+SLlJ8fKvLJ0Eoa4b9/vCUrzXKgoKxvHqvJ/mkWhFiyp88nCkM5S2v6nIwRtPcgg==}
    cpu: [s390x]
    os: [linux]

  '@rollup/rollup-linux-x64-gnu@4.52.3':
    resolution: {integrity: sha512-tPgGd6bY2M2LJTA1uGq8fkSPK8ZLYjDjY+ZLK9WHncCnfIz29LIXIqUgzCR0hIefzy6Hpbe8Th5WOSwTM8E7LA==}
    cpu: [x64]
    os: [linux]

  '@rollup/rollup-linux-x64-musl@4.52.3':
    resolution: {integrity: sha512-BCFkJjgk+WFzP+tcSMXq77ymAPIxsX9lFJWs+2JzuZTLtksJ2o5hvgTdIcZ5+oKzUDMwI0PfWzRBYAydAHF2Mw==}
    cpu: [x64]
    os: [linux]

  '@rollup/rollup-openharmony-arm64@4.52.3':
    resolution: {integrity: sha512-KTD/EqjZF3yvRaWUJdD1cW+IQBk4fbQaHYJUmP8N4XoKFZilVL8cobFSTDnjTtxWJQ3JYaMgF4nObY/+nYkumA==}
    cpu: [arm64]
    os: [openharmony]

  '@rollup/rollup-win32-arm64-msvc@4.52.3':
    resolution: {integrity: sha512-+zteHZdoUYLkyYKObGHieibUFLbttX2r+58l27XZauq0tcWYYuKUwY2wjeCN9oK1Um2YgH2ibd6cnX/wFD7DuA==}
    cpu: [arm64]
    os: [win32]

  '@rollup/rollup-win32-ia32-msvc@4.52.3':
    resolution: {integrity: sha512-of1iHkTQSo3kr6dTIRX6t81uj/c/b15HXVsPcEElN5sS859qHrOepM5p9G41Hah+CTqSh2r8Bm56dL2z9UQQ7g==}
    cpu: [ia32]
    os: [win32]

  '@rollup/rollup-win32-x64-gnu@4.52.3':
    resolution: {integrity: sha512-s0hybmlHb56mWVZQj8ra9048/WZTPLILKxcvcq+8awSZmyiSUZjjem1AhU3Tf4ZKpYhK4mg36HtHDOe8QJS5PQ==}
    cpu: [x64]
    os: [win32]

  '@rollup/rollup-win32-x64-msvc@4.52.3':
    resolution: {integrity: sha512-zGIbEVVXVtauFgl3MRwGWEN36P5ZGenHRMgNw88X5wEhEBpq0XrMEZwOn07+ICrwM17XO5xfMZqh0OldCH5VTA==}
    cpu: [x64]
    os: [win32]

  '@shikijs/engine-oniguruma@3.13.0':
    resolution: {integrity: sha512-O42rBGr4UDSlhT2ZFMxqM7QzIU+IcpoTMzb3W7AlziI1ZF7R8eS2M0yt5Ry35nnnTX/LTLXFPUjRFCIW+Operg==}

  '@shikijs/langs@3.13.0':
    resolution: {integrity: sha512-672c3WAETDYHwrRP0yLy3W1QYB89Hbpj+pO4KhxK6FzIrDI2FoEXNiNCut6BQmEApYLfuYfpgOZaqbY+E9b8wQ==}

  '@shikijs/themes@3.13.0':
    resolution: {integrity: sha512-Vxw1Nm1/Od8jyA7QuAenaV78BG2nSr3/gCGdBkLpfLscddCkzkL36Q5b67SrLLfvAJTOUzW39x4FHVCFriPVgg==}

  '@shikijs/types@3.13.0':
    resolution: {integrity: sha512-oM9P+NCFri/mmQ8LoFGVfVyemm5Hi27330zuOBp0annwJdKH1kOLndw3zCtAVDehPLg9fKqoEx3Ht/wNZxolfw==}

  '@shikijs/vscode-textmate@10.0.2':
    resolution: {integrity: sha512-83yeghZ2xxin3Nj8z1NMd/NCuca+gsYXswywDy5bHvwlWL8tpTQmzGeUuHd9FC3E/SBEMvzJRwWEOz5gGes9Qg==}

  '@stablelib/base64@2.0.1':
    resolution: {integrity: sha512-P2z89A7N1ETt6RxgpVdDT2xlg8cnm3n6td0lY9gyK7EiWK3wdq388yFX/hLknkCC0we05OZAD1rfxlQJUbl5VQ==}

  '@stablelib/binary@2.0.1':
    resolution: {integrity: sha512-U9iAO8lXgEDONsA0zPPSgcf3HUBNAqHiJmSHgZz62OvC3Hi2Bhc5kTnQ3S1/L+sthDTHtCMhcEiklmIly6uQ3w==}

  '@stablelib/bytes@2.0.1':
    resolution: {integrity: sha512-QIzI6V7nkJA5CjOZ7GoceBd4CIKrJoC471VaI6jh1xPQ2cMhkhQK4HddyzCXOR2y+fBF3/5B2HO3FXXI9C+Xzg==}

  '@stablelib/int@2.0.1':
    resolution: {integrity: sha512-Ht63fQp3wz/F8U4AlXEPb7hfJOIILs8Lq55jgtD7KueWtyjhVuzcsGLSTAWtZs3XJDZYdF1WcSKn+kBtbzupww==}

  '@stablelib/keyagreement@2.0.1':
    resolution: {integrity: sha512-2+tWBLCMtWlHQ7GqjD5L+lQRyWtun4Lou0IOdTML8zuTuAS0EgihnHFx+4uMZwYU1In40J/WlpyKSLidHfStRQ==}

  '@stablelib/random@2.0.1':
    resolution: {integrity: sha512-W6GAtXEEs7r+dSbuBsvoFmlyL3gLxle41tQkjKu17dDWtDdjhVUbtRfRCQcCUeczwkgjQxMPopgwYEvxXtHXGw==}

  '@stablelib/wipe@2.0.1':
    resolution: {integrity: sha512-1eU2K9EgOcV4qc9jcP6G72xxZxEm5PfeI5H55l08W95b4oRJaqhmlWRc4xZAm6IVSKhVNxMi66V67hCzzuMTAg==}

  '@stablelib/x25519@2.0.1':
    resolution: {integrity: sha512-qi04HS2puHaBf50kM/kes5QcZFGsx8yF0YmCjLCOa/LPmnBaKEKX9ZR82OnnCwMn72YH13R/bBZgr/UP0aPFfA==}

  '@standard-schema/spec@1.0.0':
    resolution: {integrity: sha512-m2bOd0f2RT9k8QJx1JN85cZYyH1RqFBdlwtkSlf4tBDYLCiiZnv1fIIwacK6cqwXavOydf0NPToMQgpKq+dVlA==}

  '@standard-schema/utils@0.3.0':
    resolution: {integrity: sha512-e7Mew686owMaPJVNNLs55PUvgz371nKgwsc4vxE49zsODpJEnxgxRo2y/OKrqueavXgZNMDVj3DdHFlaSAeU8g==}

  '@svgr/babel-plugin-add-jsx-attribute@8.0.0':
    resolution: {integrity: sha512-b9MIk7yhdS1pMCZM8VeNfUlSKVRhsHZNMl5O9SfaX0l0t5wjdgu4IDzGB8bpnGBBOjGST3rRFVsaaEtI4W6f7g==}
    engines: {node: '>=14'}
    peerDependencies:
      '@babel/core': ^7.0.0-0

  '@svgr/babel-plugin-remove-jsx-attribute@8.0.0':
    resolution: {integrity: sha512-BcCkm/STipKvbCl6b7QFrMh/vx00vIP63k2eM66MfHJzPr6O2U0jYEViXkHJWqXqQYjdeA9cuCl5KWmlwjDvbA==}
    engines: {node: '>=14'}
    peerDependencies:
      '@babel/core': ^7.0.0-0

  '@svgr/babel-plugin-remove-jsx-empty-expression@8.0.0':
    resolution: {integrity: sha512-5BcGCBfBxB5+XSDSWnhTThfI9jcO5f0Ai2V24gZpG+wXF14BzwxxdDb4g6trdOux0rhibGs385BeFMSmxtS3uA==}
    engines: {node: '>=14'}
    peerDependencies:
      '@babel/core': ^7.0.0-0

  '@svgr/babel-plugin-replace-jsx-attribute-value@8.0.0':
    resolution: {integrity: sha512-KVQ+PtIjb1BuYT3ht8M5KbzWBhdAjjUPdlMtpuw/VjT8coTrItWX6Qafl9+ji831JaJcu6PJNKCV0bp01lBNzQ==}
    engines: {node: '>=14'}
    peerDependencies:
      '@babel/core': ^7.0.0-0

  '@svgr/babel-plugin-svg-dynamic-title@8.0.0':
    resolution: {integrity: sha512-omNiKqwjNmOQJ2v6ge4SErBbkooV2aAWwaPFs2vUY7p7GhVkzRkJ00kILXQvRhA6miHnNpXv7MRnnSjdRjK8og==}
    engines: {node: '>=14'}
    peerDependencies:
      '@babel/core': ^7.0.0-0

  '@svgr/babel-plugin-svg-em-dimensions@8.0.0':
    resolution: {integrity: sha512-mURHYnu6Iw3UBTbhGwE/vsngtCIbHE43xCRK7kCw4t01xyGqb2Pd+WXekRRoFOBIY29ZoOhUCTEweDMdrjfi9g==}
    engines: {node: '>=14'}
    peerDependencies:
      '@babel/core': ^7.0.0-0

  '@svgr/babel-plugin-transform-react-native-svg@8.1.0':
    resolution: {integrity: sha512-Tx8T58CHo+7nwJ+EhUwx3LfdNSG9R2OKfaIXXs5soiy5HtgoAEkDay9LIimLOcG8dJQH1wPZp/cnAv6S9CrR1Q==}
    engines: {node: '>=14'}
    peerDependencies:
      '@babel/core': ^7.0.0-0

  '@svgr/babel-plugin-transform-svg-component@8.0.0':
    resolution: {integrity: sha512-DFx8xa3cZXTdb/k3kfPeaixecQLgKh5NVBMwD0AQxOzcZawK4oo1Jh9LbrcACUivsCA7TLG8eeWgrDXjTMhRmw==}
    engines: {node: '>=12'}
    peerDependencies:
      '@babel/core': ^7.0.0-0

  '@svgr/babel-preset@8.1.0':
    resolution: {integrity: sha512-7EYDbHE7MxHpv4sxvnVPngw5fuR6pw79SkcrILHJ/iMpuKySNCl5W1qcwPEpU+LgyRXOaAFgH0KhwD18wwg6ug==}
    engines: {node: '>=14'}
    peerDependencies:
      '@babel/core': ^7.0.0-0

  '@svgr/cli@8.1.0':
    resolution: {integrity: sha512-SnlaLspB610XFXvs3PmhzViHErsXp0yIy4ERyZlHDlO1ro2iYtHMWYk2mztdLD/lBjiA4ZXe4RePON3qU/Tc4A==}
    engines: {node: '>=14'}
    hasBin: true

  '@svgr/core@8.1.0':
    resolution: {integrity: sha512-8QqtOQT5ACVlmsvKOJNEaWmRPmcojMOzCz4Hs2BGG/toAp/K38LcsMRyLp349glq5AzJbCEeimEoxaX6v/fLrA==}
    engines: {node: '>=14'}

  '@svgr/hast-util-to-babel-ast@8.0.0':
    resolution: {integrity: sha512-EbDKwO9GpfWP4jN9sGdYwPBU0kdomaPIL2Eu4YwmgP+sJeXT+L7bMwJUBnhzfH8Q2qMBqZ4fJwpCyYsAN3mt2Q==}
    engines: {node: '>=14'}

  '@svgr/plugin-jsx@8.1.0':
    resolution: {integrity: sha512-0xiIyBsLlr8quN+WyuxooNW9RJ0Dpr8uOnH/xrCVO8GLUcwHISwj1AG0k+LFzteTkAA0GbX0kj9q6Dk70PTiPA==}
    engines: {node: '>=14'}
    peerDependencies:
      '@svgr/core': '*'

  '@svgr/plugin-prettier@8.1.0':
    resolution: {integrity: sha512-o4/uFI8G64tAjBZ4E7gJfH+VP7Qi3T0+M4WnIsP91iFnGPqs5WvPDkpZALXPiyWEtzfYs1Rmwy1Zdfu8qoZuKw==}
    engines: {node: '>=14'}
    peerDependencies:
      '@svgr/core': '*'

  '@svgr/plugin-svgo@8.1.0':
    resolution: {integrity: sha512-Ywtl837OGO9pTLIN/onoWLmDQ4zFUycI1g76vuKGEz6evR/ZTJlJuz3G/fIkb6OVBJ2g0o6CGJzaEjfmEo3AHA==}
    engines: {node: '>=14'}
    peerDependencies:
      '@svgr/core': '*'

  '@swc/core-darwin-arm64@1.13.5':
    resolution: {integrity: sha512-lKNv7SujeXvKn16gvQqUQI5DdyY8v7xcoO3k06/FJbHJS90zEwZdQiMNRiqpYw/orU543tPaWgz7cIYWhbopiQ==}
    engines: {node: '>=10'}
    cpu: [arm64]
    os: [darwin]

  '@swc/core-darwin-x64@1.13.5':
    resolution: {integrity: sha512-ILd38Fg/w23vHb0yVjlWvQBoE37ZJTdlLHa8LRCFDdX4WKfnVBiblsCU9ar4QTMNdeTBEX9iUF4IrbNWhaF1Ng==}
    engines: {node: '>=10'}
    cpu: [x64]
    os: [darwin]

  '@swc/core-linux-arm-gnueabihf@1.13.5':
    resolution: {integrity: sha512-Q6eS3Pt8GLkXxqz9TAw+AUk9HpVJt8Uzm54MvPsqp2yuGmY0/sNaPPNVqctCX9fu/Nu8eaWUen0si6iEiCsazQ==}
    engines: {node: '>=10'}
    cpu: [arm]
    os: [linux]

  '@swc/core-linux-arm64-gnu@1.13.5':
    resolution: {integrity: sha512-aNDfeN+9af+y+M2MYfxCzCy/VDq7Z5YIbMqRI739o8Ganz6ST+27kjQFd8Y/57JN/hcnUEa9xqdS3XY7WaVtSw==}
    engines: {node: '>=10'}
    cpu: [arm64]
    os: [linux]

  '@swc/core-linux-arm64-musl@1.13.5':
    resolution: {integrity: sha512-9+ZxFN5GJag4CnYnq6apKTnnezpfJhCumyz0504/JbHLo+Ue+ZtJnf3RhyA9W9TINtLE0bC4hKpWi8ZKoETyOQ==}
    engines: {node: '>=10'}
    cpu: [arm64]
    os: [linux]

  '@swc/core-linux-x64-gnu@1.13.5':
    resolution: {integrity: sha512-WD530qvHrki8Ywt/PloKUjaRKgstQqNGvmZl54g06kA+hqtSE2FTG9gngXr3UJxYu/cNAjJYiBifm7+w4nbHbA==}
    engines: {node: '>=10'}
    cpu: [x64]
    os: [linux]

  '@swc/core-linux-x64-musl@1.13.5':
    resolution: {integrity: sha512-Luj8y4OFYx4DHNQTWjdIuKTq2f5k6uSXICqx+FSabnXptaOBAbJHNbHT/06JZh6NRUouaf0mYXN0mcsqvkhd7Q==}
    engines: {node: '>=10'}
    cpu: [x64]
    os: [linux]

  '@swc/core-win32-arm64-msvc@1.13.5':
    resolution: {integrity: sha512-cZ6UpumhF9SDJvv4DA2fo9WIzlNFuKSkZpZmPG1c+4PFSEMy5DFOjBSllCvnqihCabzXzpn6ykCwBmHpy31vQw==}
    engines: {node: '>=10'}
    cpu: [arm64]
    os: [win32]

  '@swc/core-win32-ia32-msvc@1.13.5':
    resolution: {integrity: sha512-C5Yi/xIikrFUzZcyGj9L3RpKljFvKiDMtyDzPKzlsDrKIw2EYY+bF88gB6oGY5RGmv4DAX8dbnpRAqgFD0FMEw==}
    engines: {node: '>=10'}
    cpu: [ia32]
    os: [win32]

  '@swc/core-win32-x64-msvc@1.13.5':
    resolution: {integrity: sha512-YrKdMVxbYmlfybCSbRtrilc6UA8GF5aPmGKBdPvjrarvsmf4i7ZHGCEnLtfOMd3Lwbs2WUZq3WdMbozYeLU93Q==}
    engines: {node: '>=10'}
    cpu: [x64]
    os: [win32]

  '@swc/core@1.13.5':
    resolution: {integrity: sha512-WezcBo8a0Dg2rnR82zhwoR6aRNxeTGfK5QCD6TQ+kg3xx/zNT02s/0o+81h/3zhvFSB24NtqEr8FTw88O5W/JQ==}
    engines: {node: '>=10'}
    peerDependencies:
      '@swc/helpers': '>=0.5.17'
    peerDependenciesMeta:
      '@swc/helpers':
        optional: true

  '@swc/counter@0.1.3':
    resolution: {integrity: sha512-e2BR4lsJkkRlKZ/qCHPw9ZaSxc0MVUd7gtbtaB7aMvHeJVYe8sOB8DBZkP2DtISHGSku9sCK6T6cnY0CtXrOCQ==}

  '@swc/types@0.1.25':
    resolution: {integrity: sha512-iAoY/qRhNH8a/hBvm3zKj9qQ4oc2+3w1unPJa2XvTK3XjeLXtzcCingVPw/9e5mn1+0yPqxcBGp9Jf0pkfMb1g==}

  '@tanstack/query-core@5.90.2':
    resolution: {integrity: sha512-k/TcR3YalnzibscALLwxeiLUub6jN5EDLwKDiO7q5f4ICEoptJ+n9+7vcEFy5/x/i6Q+Lb/tXrsKCggf5uQJXQ==}

  '@tanstack/query-devtools@5.90.1':
    resolution: {integrity: sha512-GtINOPjPUH0OegJExZ70UahT9ykmAhmtNVcmtdnOZbxLwT7R5OmRztR5Ahe3/Cu7LArEmR6/588tAycuaWb1xQ==}

  '@tanstack/react-query-devtools@5.90.2':
    resolution: {integrity: sha512-vAXJzZuBXtCQtrY3F/yUNJCV4obT/A/n81kb3+YqLbro5Z2+phdAbceO+deU3ywPw8B42oyJlp4FhO0SoivDFQ==}
    peerDependencies:
      '@tanstack/react-query': ^5.90.2
      react: ^18 || ^19

  '@tanstack/react-query@5.90.2':
    resolution: {integrity: sha512-CLABiR+h5PYfOWr/z+vWFt5VsOA2ekQeRQBFSKlcoW6Ndx/f8rfyVmq4LbgOM4GG2qtxAxjLYLOpCNTYm4uKzw==}
    peerDependencies:
      react: ^18 || ^19

  '@tanstack/react-virtual@3.13.12':
    resolution: {integrity: sha512-Gd13QdxPSukP8ZrkbgS2RwoZseTTbQPLnQEn7HY/rqtM+8Zt95f7xKC7N0EsKs7aoz0WzZ+fditZux+F8EzYxA==}
    peerDependencies:
      react: ^16.8.0 || ^17.0.0 || ^18.0.0 || ^19.0.0
      react-dom: ^16.8.0 || ^17.0.0 || ^18.0.0 || ^19.0.0

  '@tanstack/virtual-core@3.13.12':
    resolution: {integrity: sha512-1YBOJfRHV4sXUmWsFSf5rQor4Ss82G8dQWLRbnk3GA4jeP8hQt1hxXh0tmflpC0dz3VgEv/1+qwPyLeWkQuPFA==}

  '@tauri-apps/api@2.8.0':
    resolution: {integrity: sha512-ga7zdhbS2GXOMTIZRT0mYjKJtR9fivsXzsyq5U3vjDL0s6DTMwYRm0UHNjzTY5dh4+LSC68Sm/7WEiimbQNYlw==}

  '@tauri-apps/cli-darwin-arm64@2.8.4':
    resolution: {integrity: sha512-BKu8HRkYV01SMTa7r4fLx+wjgtRK8Vep7lmBdHDioP6b8XH3q2KgsAyPWfEZaZIkZ2LY4SqqGARaE9oilNe0oA==}
    engines: {node: '>= 10'}
    cpu: [arm64]
    os: [darwin]

  '@tauri-apps/cli-darwin-x64@2.8.4':
    resolution: {integrity: sha512-imb9PfSd/7G6VAO7v1bQ2A3ZH4NOCbhGJFLchxzepGcXf9NKkfun157JH9mko29K6sqAwuJ88qtzbKCbWJTH9g==}
    engines: {node: '>= 10'}
    cpu: [x64]
    os: [darwin]

  '@tauri-apps/cli-linux-arm-gnueabihf@2.8.4':
    resolution: {integrity: sha512-Ml215UnDdl7/fpOrF1CNovym/KjtUbCuPgrcZ4IhqUCnhZdXuphud/JT3E8X97Y03TZ40Sjz8raXYI2ET0exzw==}
    engines: {node: '>= 10'}
    cpu: [arm]
    os: [linux]

  '@tauri-apps/cli-linux-arm64-gnu@2.8.4':
    resolution: {integrity: sha512-pbcgBpMyI90C83CxE5REZ9ODyIlmmAPkkJXtV398X3SgZEIYy5TACYqlyyv2z5yKgD8F8WH4/2fek7+jH+ZXAw==}
    engines: {node: '>= 10'}
    cpu: [arm64]
    os: [linux]

  '@tauri-apps/cli-linux-arm64-musl@2.8.4':
    resolution: {integrity: sha512-zumFeaU1Ws5Ay872FTyIm7z8kfzEHu8NcIn8M6TxbJs0a7GRV21KBdpW1zNj2qy7HynnpQCqjAYXTUUmm9JAOw==}
    engines: {node: '>= 10'}
    cpu: [arm64]
    os: [linux]

  '@tauri-apps/cli-linux-riscv64-gnu@2.8.4':
    resolution: {integrity: sha512-qiqbB3Zz6IyO201f+1ojxLj65WYj8mixL5cOMo63nlg8CIzsP23cPYUrx1YaDPsCLszKZo7tVs14pc7BWf+/aQ==}
    engines: {node: '>= 10'}
    cpu: [riscv64]
    os: [linux]

  '@tauri-apps/cli-linux-x64-gnu@2.8.4':
    resolution: {integrity: sha512-TaqaDd9Oy6k45Hotx3pOf+pkbsxLaApv4rGd9mLuRM1k6YS/aw81YrsMryYPThrxrScEIUcmNIHaHsLiU4GMkw==}
    engines: {node: '>= 10'}
    cpu: [x64]
    os: [linux]

  '@tauri-apps/cli-linux-x64-musl@2.8.4':
    resolution: {integrity: sha512-ot9STAwyezN8w+bBHZ+bqSQIJ0qPZFlz/AyscpGqB/JnJQVDFQcRDmUPFEaAtt2UUHSWzN3GoTJ5ypqLBp2WQA==}
    engines: {node: '>= 10'}
    cpu: [x64]
    os: [linux]

  '@tauri-apps/cli-win32-arm64-msvc@2.8.4':
    resolution: {integrity: sha512-+2aJ/g90dhLiOLFSD1PbElXX3SoMdpO7HFPAZB+xot3CWlAZD1tReUFy7xe0L5GAR16ZmrxpIDM9v9gn5xRy/w==}
    engines: {node: '>= 10'}
    cpu: [arm64]
    os: [win32]

  '@tauri-apps/cli-win32-ia32-msvc@2.8.4':
    resolution: {integrity: sha512-yj7WDxkL1t9Uzr2gufQ1Hl7hrHuFKTNEOyascbc109EoiAqCp0tgZ2IykQqOZmZOHU884UAWI1pVMqBhS/BfhA==}
    engines: {node: '>= 10'}
    cpu: [ia32]
    os: [win32]

  '@tauri-apps/cli-win32-x64-msvc@2.8.4':
    resolution: {integrity: sha512-XuvGB4ehBdd7QhMZ9qbj/8icGEatDuBNxyYHbLKsTYh90ggUlPa/AtaqcC1Fo69lGkTmq9BOKrs1aWSi7xDonA==}
    engines: {node: '>= 10'}
    cpu: [x64]
    os: [win32]

  '@tauri-apps/cli@2.8.4':
    resolution: {integrity: sha512-ejUZBzuQRcjFV+v/gdj/DcbyX/6T4unZQjMSBZwLzP/CymEjKcc2+Fc8xTORThebHDUvqoXMdsCZt8r+hyN15g==}
    engines: {node: '>= 10'}
    hasBin: true

  '@tauri-apps/plugin-clipboard-manager@2.3.0':
    resolution: {integrity: sha512-81NOBA2P+OTY8RLkBwyl9ZR/0CeggLub4F6zxcxUIfFOAqtky7J61+K/MkH2SC1FMxNBxrX0swDuKvkjkHadlA==}

  '@tauri-apps/plugin-deep-link@2.4.3':
    resolution: {integrity: sha512-yVCZpVG1ZrtfCvE7K5LRSrGqlyPlCrqlKgoREJHnfjyYdDtUhFmZqScOXpL8XL2PizJHDsoahEweuTaUPEokPA==}

  '@tauri-apps/plugin-dialog@2.4.0':
    resolution: {integrity: sha512-OvXkrEBfWwtd8tzVCEXIvRfNEX87qs2jv6SqmVPiHcJjBhSF/GUvjqUNIDmKByb5N8nvDqVUM7+g1sXwdC/S9w==}

  '@tauri-apps/plugin-fs@2.4.2':
    resolution: {integrity: sha512-YGhmYuTgXGsi6AjoV+5mh2NvicgWBfVJHHheuck6oHD+HC9bVWPaHvCP0/Aw4pHDejwrvT8hE3+zZAaWf+hrig==}

  '@tauri-apps/plugin-http@2.5.2':
    resolution: {integrity: sha512-x1mQKHSLDk4mS2S938OTeyk8L7QyLpCrKZCZcjkljGsvTvRMojCvI9SeJ1kaxc7t8xSilkC7WdId8xER9TIGLg==}

  '@tauri-apps/plugin-log@2.7.0':
    resolution: {integrity: sha512-81XQ2f93x4vmIB5OY0XlYAxy60cHdYLs0Ki8Qp38tNATRiuBit+Orh3frpY3qfYQnqEvYVyRub7YRJWlmW2RRA==}

  '@tauri-apps/plugin-notification@2.3.1':
    resolution: {integrity: sha512-7gqgfANSREKhh35fY1L4j3TUjUdePmU735FYDqRGeIf8nMXWpcx6j4FhN9/4nYz+m0mv79DCTPLqIPTySggGgg==}

  '@tauri-apps/plugin-opener@2.5.0':
    resolution: {integrity: sha512-B0LShOYae4CZjN8leiNDbnfjSrTwoZakqKaWpfoH6nXiJwt6Rgj6RnVIffG3DoJiKsffRhMkjmBV9VeilSb4TA==}

  '@tauri-apps/plugin-os@2.3.1':
    resolution: {integrity: sha512-ty5V8XDUIFbSnrk3zsFoP3kzN+vAufYzalJSlmrVhQTImIZa1aL1a03bOaP2vuBvfR+WDRC6NgV2xBl8G07d+w==}

  '@tauri-apps/plugin-window-state@2.4.0':
    resolution: {integrity: sha512-hRSzPNi2NG0lPFthfVY0V5C1MyWN/gGaQtQYw7i9zZhLzrhZveHZ2omHG1rIiIsjfTGbO7fhjydSoeTTK9GqLw==}

  '@trysound/sax@0.2.0':
    resolution: {integrity: sha512-L7z9BgrNEcYyUYtF+HaEfiS5ebkh9jXqbszz7pC0hRBPaatV0XjSD3+eHrpqFemQfgwiFF0QPIarnIihIDn7OA==}
    engines: {node: '>=10.13.0'}

  '@types/babel__core@7.20.5':
    resolution: {integrity: sha512-qoQprZvz5wQFJwMDqeseRXWv3rqMvhgpbXFfVyWhbx9X47POIA6i/+dXefEmZKoAgOaTdaIgNSMqMIU61yRyzA==}

  '@types/babel__generator@7.27.0':
    resolution: {integrity: sha512-ufFd2Xi92OAVPYsy+P4n7/U7e68fex0+Ee8gSG9KX7eo084CWiQ4sdxktvdl0bOPupXtVJPY19zk6EwWqUQ8lg==}

  '@types/babel__template@7.4.4':
    resolution: {integrity: sha512-h/NUaSyG5EyxBIp8YRxo4RMe2/qQgvyowRwVMzhYhBCONbW8PUsg4lkFMrhgZhUe5z3L3MiLDuvyJ/CaPa2A8A==}

  '@types/babel__traverse@7.28.0':
    resolution: {integrity: sha512-8PvcXf70gTDZBgt9ptxJ8elBeBjcLOAcOtoO/mPJjtji1+CdGbHgm77om1GrsPxsiE+uXIpNSK64UYaIwQXd4Q==}

  '@types/byte-size@8.1.2':
    resolution: {integrity: sha512-jGyVzYu6avI8yuqQCNTZd65tzI8HZrLjKX9sdMqZrGWVlNChu0rf6p368oVEDCYJe5BMx2Ov04tD1wqtgTwGSA==}

  '@types/d3-array@3.2.2':
    resolution: {integrity: sha512-hOLWVbm7uRza0BYXpIIW5pxfrKe0W+D5lrFiAEYR+pb6w3N2SwSMaJbXdUfSEv+dT4MfHBLtn5js0LAWaO6otw==}

  '@types/d3-color@3.1.3':
    resolution: {integrity: sha512-iO90scth9WAbmgv7ogoq57O9YpKmFBbmoEoCHDB2xMBY0+/KVrqAaCDyCE16dUspeOvIxFFRI+0sEtqDqy2b4A==}

  '@types/d3-ease@3.0.2':
    resolution: {integrity: sha512-NcV1JjO5oDzoK26oMzbILE6HW7uVXOHLQvHshBUW4UMdZGfiY6v5BeQwh9a9tCzv+CeefZQHJt5SRgK154RtiA==}

  '@types/d3-interpolate@3.0.4':
    resolution: {integrity: sha512-mgLPETlrpVV1YRJIglr4Ez47g7Yxjl1lj7YKsiMCb27VJH9W8NVM6Bb9d8kkpG/uAQS5AmbA48q2IAolKKo1MA==}

  '@types/d3-path@3.1.1':
    resolution: {integrity: sha512-VMZBYyQvbGmWyWVea0EHs/BwLgxc+MKi1zLDCONksozI4YJMcTt8ZEuIR4Sb1MMTE8MMW49v0IwI5+b7RmfWlg==}

  '@types/d3-scale@4.0.9':
    resolution: {integrity: sha512-dLmtwB8zkAeO/juAMfnV+sItKjlsw2lKdZVVy6LRr0cBmegxSABiLEpGVmSJJ8O08i4+sGR6qQtb6WtuwJdvVw==}

  '@types/d3-shape@3.1.7':
    resolution: {integrity: sha512-VLvUQ33C+3J+8p+Daf+nYSOsjB4GXp19/S/aGo60m9h1v6XaxjiT82lKVWJCfzhtuZ3yD7i/TPeC/fuKLLOSmg==}

  '@types/d3-time@3.0.4':
    resolution: {integrity: sha512-yuzZug1nkAAaBlBBikKZTgzCeA+k1uy4ZFwWANOfKw5z5LRhV0gNA7gNkKm7HoK+HRN0wX3EkxGk0fpbWhmB7g==}

  '@types/d3-timer@3.0.2':
    resolution: {integrity: sha512-Ps3T8E8dZDam6fUyNiMkekK3XUsaUEik+idO9/YjPtfj2qruF8tFBXS7XhtE4iIXBLxhmLjP3SXpLhVf21I9Lw==}

  '@types/debug@4.1.12':
    resolution: {integrity: sha512-vIChWdVG3LG1SMxEvI/AK+FWJthlrqlTu7fbrlywTkkaONwk/UAGaULXRlf8vkzFBLVm0zkMdCquhL5aOjhXPQ==}

  '@types/estree-jsx@1.0.5':
    resolution: {integrity: sha512-52CcUVNFyfb1A2ALocQw/Dd1BQFNmSdkuC3BkZ6iqhdMfQz7JWOFRuJFloOzjk+6WijU56m9oKXFAXc7o3Towg==}

  '@types/estree@1.0.8':
    resolution: {integrity: sha512-dWHzHa2WqEXI/O1E9OjrocMTKJl2mSrEolh1Iomrv6U+JuNwaHXsXx9bLu5gG7BUWFIN0skIQJQ/L1rIex4X6w==}

  '@types/file-saver@2.0.7':
    resolution: {integrity: sha512-dNKVfHd/jk0SkR/exKGj2ggkB45MAkzvWCaqLUUgkyjITkGNzH8H+yUwr+BLJUBjZOe9w8X3wgmXhZDRg1ED6A==}

  '@types/hast@3.0.4':
    resolution: {integrity: sha512-WPs+bbQw5aCj+x6laNGWLH3wviHtoCv/P3+otBhbOhJgG8qtpdAMlTCxLtsTWA7LH1Oh/bFCHsBn0TPS5m30EQ==}

  '@types/lodash-es@4.17.12':
    resolution: {integrity: sha512-0NgftHUcV4v34VhXm8QBSftKVXtbkBG3ViCjs6+eJ5a6y6Mi/jiFGPc1sC7QK+9BFhWrURE3EOggmWaSxL9OzQ==}

  '@types/lodash@4.17.20':
    resolution: {integrity: sha512-H3MHACvFUEiujabxhaI/ImO6gUrd8oOurg7LQtS7mbwIXA/cUqWrvBsaeJ23aZEPk1TAYkurjfMbSELfoCXlGA==}

  '@types/mdast@4.0.4':
    resolution: {integrity: sha512-kGaNbPh1k7AFzgpud/gMdvIm5xuECykRR+JnWKQno9TAXVa6WIVCGTPvYGekIDL4uwCZQSYbUxNBSb1aUo79oA==}

  '@types/ms@2.1.0':
    resolution: {integrity: sha512-GsCCIZDE/p3i96vtEqx+7dBUGXrc7zeSK3wwPHIaRThS+9OhWIXRqzs4d6k1SVU8g91DrNRWxWUGhp5KXQb2VA==}

<<<<<<< HEAD
  '@types/node@24.6.1':
    resolution: {integrity: sha512-ljvjjs3DNXummeIaooB4cLBKg2U6SPI6Hjra/9rRIy7CpM0HpLtG9HptkMKAb4HYWy5S7HUvJEuWgr/y0U8SHw==}
=======
  '@types/node@24.6.2':
    resolution: {integrity: sha512-d2L25Y4j+W3ZlNAeMKcy7yDsK425ibcAOO2t7aPTz6gNMH0z2GThtwENCDc0d/Pw9wgyRqE5Px1wkV7naz8ang==}
>>>>>>> 2d5ceb07

  '@types/parse-json@4.0.2':
    resolution: {integrity: sha512-dISoDXWWQwUquiKsyZ4Ng+HX2KsPL7LyHKHQwgGFEA3IaKac4Obd+h2a/a6waisAoepJlBcx9paWqjA8/HVjCw==}

  '@types/react-dom@19.2.0':
    resolution: {integrity: sha512-brtBs0MnE9SMx7px208g39lRmC5uHZs96caOJfTjFcYSLHNamvaSMfJNagChVNkup2SdtOxKX1FDBkRSJe1ZAg==}
    peerDependencies:
      '@types/react': ^19.2.0

<<<<<<< HEAD
  '@types/react@19.1.16':
    resolution: {integrity: sha512-WBM/nDbEZmDUORKnh5i1bTnAz6vTohUf9b8esSMu+b24+srbaxa04UbJgWx78CVfNXA20sNu0odEIluZDFdCog==}
=======
  '@types/react@19.2.0':
    resolution: {integrity: sha512-1LOH8xovvsKsCBq1wnT4ntDUdCJKmnEakhsuoUSy6ExlHCkGP2hqnatagYTgFk6oeL0VU31u7SNjunPN+GchtA==}
>>>>>>> 2d5ceb07

  '@types/unist@2.0.11':
    resolution: {integrity: sha512-CmBKiL6NNo/OqgmMn95Fk9Whlp2mtvIv+KNpQKN2F4SjvrEesubTRWGYSg+BnWZOnlCaSTU1sMpsBOzgbYhnsA==}

  '@types/unist@3.0.3':
    resolution: {integrity: sha512-ko/gIFJRv177XgZsZcBwnqJN5x/Gien8qNOn0D5bQU/zAzVf9Zt3BlcUiLqhV9y4ARk0GbT3tnUiPNgnTXzc/Q==}

  '@types/use-sync-external-store@0.0.6':
    resolution: {integrity: sha512-zFDAD+tlpf2r4asuHEj0XH6pY6i0g5NeAHPn+15wk3BV6JA69eERFXC1gyGThDkVa1zCyKr5jox1+2LbV/AMLg==}

  '@ungap/structured-clone@1.3.0':
    resolution: {integrity: sha512-WmoN8qaIAo7WTYWbAZuG8PYEhn5fkz7dZrqTBZ7dtt//lL2Gwms1IcnQ5yHqjDfX8Ft5j4YzDM23f87zBfDe9g==}

  '@use-gesture/core@10.3.1':
    resolution: {integrity: sha512-WcINiDt8WjqBdUXye25anHiNxPc0VOrlT8F6LLkU6cycrOGUDyY/yyFmsg3k8i5OLvv25llc0QC45GhR/C8llw==}

  '@use-gesture/react@10.3.1':
    resolution: {integrity: sha512-Yy19y6O2GJq8f7CHf7L0nxL8bf4PZCPaVOCgJrusOeFHY1LvHgYXnmnXg6N5iwAnbgbZCDjo60SiM6IPJi9C5g==}
    peerDependencies:
      react: '>= 16.8.0'

  '@vitejs/plugin-react-swc@4.1.0':
    resolution: {integrity: sha512-Ff690TUck0Anlh7wdIcnsVMhofeEVgm44Y4OYdeeEEPSKyZHzDI9gfVBvySEhDfXtBp8tLCbfsVKPWEMEjq8/g==}
    engines: {node: ^20.19.0 || >=22.12.0}
    peerDependencies:
      vite: ^4 || ^5 || ^6 || ^7

  '@vitejs/plugin-react@5.0.4':
    resolution: {integrity: sha512-La0KD0vGkVkSk6K+piWDKRUyg8Rl5iAIKRMH0vMJI0Eg47bq1eOxmoObAaQG37WMW9MSyk7Cs8EIWwJC1PtzKA==}
    engines: {node: ^20.19.0 || >=22.12.0}
    peerDependencies:
      vite: ^4.2.0 || ^5.0.0 || ^6.0.0 || ^7.0.0

  ansi-regex@5.0.1:
    resolution: {integrity: sha512-quJQXlTSUGL2LH9SUXo8VwsY4soanhgo6LNSm84E1LBcE8s3O0wpdiRzyR9z/ZZJMlMWv37qOOb9pdJlMUEKFQ==}
    engines: {node: '>=8'}

  ansi-styles@3.2.1:
    resolution: {integrity: sha512-VT0ZI6kZRdTh8YyJw3SMbYm/u+NqfsAxEpWO0Pf9sq8/e94WxxOpPKx9FR1FlyCtOVDNOQ+8ntlqFxiRc+r5qA==}
    engines: {node: '>=4'}

  ansi-styles@4.3.0:
    resolution: {integrity: sha512-zbB9rCJAT1rbjiVDb2hqKFHNYLxgtk8NURxZ3IZwD3F6NtxbXZQCnnSi1Lkx+IDohdPlFp222wVALIheZJQSEg==}
    engines: {node: '>=8'}

  argparse@2.0.1:
    resolution: {integrity: sha512-8+9WqebbFzpX9OR+Wa6O29asIogeRMzcGtAINdpMHHyAg10f05aSFVBbcEqGf/PXw1EjAZ+q2/bEBg3DvurK3Q==}

  array-buffer-byte-length@1.0.2:
    resolution: {integrity: sha512-LHE+8BuR7RYGDKvnrmcuSq3tDcKv9OFEXQt/HpbZhY7V6h0zlUXutnAD82GiFx9rdieCMjkvtcsPqBwgUl1Iiw==}
    engines: {node: '>= 0.4'}

  arraybuffer.prototype.slice@1.0.4:
    resolution: {integrity: sha512-BNoCY6SXXPQ7gF2opIP4GBE+Xw7U+pHMYKuzjgCN3GwiaIR09UUeKfheyIry77QtrCBlC0KK0q5/TER/tYh3PQ==}
    engines: {node: '>= 0.4'}

  async-function@1.0.0:
    resolution: {integrity: sha512-hsU18Ae8CDTR6Kgu9DYf0EbCr/a5iGL0rytQDobUcdpYOKokk8LEjVphnXkDkgpi0wYVsqrXuP0bZxJaTqdgoA==}
    engines: {node: '>= 0.4'}

  autoprefixer@10.4.21:
    resolution: {integrity: sha512-O+A6LWV5LDHSJD3LjHYoNi4VLsj/Whi7k6zG12xTYaU4cQ8oxQGckXNX8cRHK5yOZ/ppVHe0ZBXGzSV9jXdVbQ==}
    engines: {node: ^10 || ^12 || >=14}
    hasBin: true
    peerDependencies:
      postcss: ^8.1.0

  available-typed-arrays@1.0.7:
    resolution: {integrity: sha512-wvUjBtSGN7+7SjNpq/9M2Tg350UZD3q62IFZLbRAR1bSMlCo1ZaeW+BJ+D090e4hIIZLBcTDWe4Mh4jvUDajzQ==}
    engines: {node: '>= 0.4'}

  babel-plugin-macros@3.1.0:
    resolution: {integrity: sha512-Cg7TFGpIr01vOQNODXOOaGz2NpCU5gl8x1qJFbb6hbZxR7XrcE2vtbAsTAbJ7/xwJtUuJEw8K8Zr/AE0LHlesg==}
    engines: {node: '>=10', npm: '>=6'}

  bail@2.0.2:
    resolution: {integrity: sha512-0xO6mYd7JB2YesxDKplafRpsiOzPt9V02ddPCLbY1xYGPOX24NTyN50qnUxgCPcSoYMhKpAuBTjQoRZCAkUDRw==}

  balanced-match@1.0.2:
    resolution: {integrity: sha512-3oSeUO0TMV67hN1AmbXsK4yaqU7tjiHlbxRDZOpH0KW9+CeX4bRAaX0Anxt0tx2MrpRpWwQaPwIlISEJhYU5Pw==}

<<<<<<< HEAD
  baseline-browser-mapping@2.8.9:
    resolution: {integrity: sha512-hY/u2lxLrbecMEWSB0IpGzGyDyeoMFQhCvZd2jGFSE5I17Fh01sYUBPCJtkWERw7zrac9+cIghxm/ytJa2X8iA==}
=======
  baseline-browser-mapping@2.8.10:
    resolution: {integrity: sha512-uLfgBi+7IBNay8ECBO2mVMGZAc1VgZWEChxm4lv+TobGdG82LnXMjuNGo/BSSZZL4UmkWhxEHP2f5ziLNwGWMA==}
>>>>>>> 2d5ceb07
    hasBin: true

  boolbase@1.0.0:
    resolution: {integrity: sha512-JZOSA7Mo9sNGB8+UjSgzdLtokWAky1zbztM3WRLCbZ70/3cTANmQmOdR7y2g+J0e2WXywy1yS468tY+IruqEww==}

  brace-expansion@1.1.12:
    resolution: {integrity: sha512-9T9UjW3r0UW5c1Q7GTwllptXwhvYmEzFhzMfZ9H7FQWt+uZePjZPjBP/W1ZEyZ1twGWom5/56TF4lPcqjnDHcg==}

  brace-expansion@2.0.2:
    resolution: {integrity: sha512-Jt0vHyM+jmUBqojB7E1NIYadt0vI0Qxjxd2TErW94wDz+E2LAm5vKMXXwg6ZZBTHPuUlDgQHKXvjGBdfcF1ZDQ==}

  braces@3.0.3:
    resolution: {integrity: sha512-yQbXgO/OSZVD2IsiLlro+7Hf6Q18EJrKSEsdoMzKePKXct3gvD8oLcOQdIzGupr5Fj+EDe8gO/lxc1BzfMpxvA==}
    engines: {node: '>=8'}

  browserslist@4.26.3:
    resolution: {integrity: sha512-lAUU+02RFBuCKQPj/P6NgjlbCnLBMp4UtgTx7vNHd3XSIJF87s9a5rA3aH2yw3GS9DqZAUbOtZdCCiZeVRqt0w==}
    engines: {node: ^6 || ^7 || ^8 || ^9 || ^10 || ^11 || ^12 || >=13.7}
    hasBin: true

  byte-size@9.0.1:
    resolution: {integrity: sha512-YLe9x3rabBrcI0cueCdLS2l5ONUKywcRpTs02B8KP9/Cimhj7o3ZccGrPnRvcbyHMbb7W79/3MUJl7iGgTXKEw==}
    engines: {node: '>=12.17'}
    peerDependencies:
      '@75lb/nature': latest
    peerDependenciesMeta:
      '@75lb/nature':
        optional: true

  call-bind-apply-helpers@1.0.2:
    resolution: {integrity: sha512-Sp1ablJ0ivDkSzjcaJdxEunN5/XvksFJ2sMBFfq6x0ryhQV/2b/KwFe21cMpmHtPOSij8K99/wSfoEuTObmuMQ==}
    engines: {node: '>= 0.4'}

  call-bind@1.0.8:
    resolution: {integrity: sha512-oKlSFMcMwpUg2ednkhQ454wfWiU/ul3CkJe/PEHcTKuiX6RpbehUiFMXu13HalGZxfUwCQzZG747YXBn1im9ww==}
    engines: {node: '>= 0.4'}

  call-bound@1.0.4:
    resolution: {integrity: sha512-+ys997U96po4Kx/ABpBCqhA9EuxJaQWDQg7295H4hBphv3IZg0boBKuwYpt4YXp6MZ5AmZQnU/tyMTlRpaSejg==}
    engines: {node: '>= 0.4'}

  callsites@3.1.0:
    resolution: {integrity: sha512-P8BjAsXvZS+VIDUI11hHCQEv74YT67YUi5JJFNWIqL235sBmjX4+qx9Muvls5ivyNENctx46xQLQ3aTuE7ssaQ==}
    engines: {node: '>=6'}

  camelcase@6.3.0:
    resolution: {integrity: sha512-Gmy6FhYlCY7uOElZUSbxo2UCDH8owEk996gkbrpsgGtrJLM3J7jGxl9Ic7Qwwj4ivOE5AWZWRMecDdF7hqGjFA==}
    engines: {node: '>=10'}

  caniuse-lite@1.0.30001746:
    resolution: {integrity: sha512-eA7Ys/DGw+pnkWWSE/id29f2IcPHVoE8wxtvE5JdvD2V28VTDPy1yEeo11Guz0sJ4ZeGRcm3uaTcAqK1LXaphA==}

  ccount@2.0.1:
    resolution: {integrity: sha512-eyrF0jiFpY+3drT6383f1qhkbGsLSifNAjA61IUjZjmLCWjItY6LB9ft9YhoDgwfmclB2zhu51Lc7+95b8NRAg==}

  chalk@2.4.2:
    resolution: {integrity: sha512-Mti+f9lpJNcwF4tWV8/OrTTtF1gZi+f8FqlyAdouralcFWFQWF2+NgCHShjkCb+IFBLq9buZwE1xckQU4peSuQ==}
    engines: {node: '>=4'}

  chalk@4.1.2:
    resolution: {integrity: sha512-oKnbhFyRIXpUuez8iBMmyEa4nbj4IOQyuhc/wy9kY7/WVPcwIO9VA668Pu8RkO7+0G76SLROeyw9CpQ061i4mA==}
    engines: {node: '>=10'}

  character-entities-html4@2.1.0:
    resolution: {integrity: sha512-1v7fgQRj6hnSwFpq1Eu0ynr/CDEw0rXo2B61qXrLNdHZmPKgb7fqS1a2JwF0rISo9q77jDI8VMEHoApn8qDoZA==}

  character-entities-legacy@3.0.0:
    resolution: {integrity: sha512-RpPp0asT/6ufRm//AJVwpViZbGM/MkjQFxJccQRHmISF/22NBtsHqAWmL+/pmkPWoIUJdWyeVleTl1wydHATVQ==}

  character-entities@2.0.2:
    resolution: {integrity: sha512-shx7oQ0Awen/BRIdkjkvz54PnEEI/EjwXDSIZp86/KKdbafHh1Df/RYGBhn4hbe2+uKC9FnT5UCEdyPz3ai9hQ==}

  character-reference-invalid@2.0.1:
    resolution: {integrity: sha512-iBZ4F4wRbyORVsu0jPV7gXkOsGYjGHPmAyv+HiHG8gi5PtC9KI2j1+v8/tlibRvjoWX027ypmG/n0HtO5t7unw==}

  chokidar@4.0.3:
    resolution: {integrity: sha512-Qgzu8kfBvo+cA4962jnP1KkS6Dop5NS6g7R5LFYJr4b8Ub94PPQXUksCw9PvXoeXPRRddRNC5C1JQUR2SMGtnA==}
    engines: {node: '>= 14.16.0'}

  classnames@2.5.1:
    resolution: {integrity: sha512-saHYOzhIQs6wy2sVxTM6bUDsQO4F50V9RQ22qBpEdCW+I+/Wmke2HOl6lS6dTpdxVhb88/I6+Hs+438c3lfUow==}

  cliui@8.0.1:
    resolution: {integrity: sha512-BSeNnyus75C4//NQ9gQt1/csTXyo/8Sb+afLAkzAptFuMsod9HFokGNudZpi/oQV73hnVK+sR+5PVRMd+Dr7YQ==}
    engines: {node: '>=12'}

  clsx@2.1.1:
    resolution: {integrity: sha512-eYm0QWBtUrBWZWG0d386OGAw16Z995PiOVo2B7bjWSbHedGl5e0ZWaq65kOGgUSNesEIDkB9ISbTg/JK9dhCZA==}
    engines: {node: '>=6'}

  color-convert@1.9.3:
    resolution: {integrity: sha512-QfAUtd+vFdAtFQcC8CCyYt1fYWxSqAiK2cSD6zDB8N3cpsEBAvRxp9zOGg6G/SHHJYAT88/az/IuDGALsNVbGg==}

  color-convert@2.0.1:
    resolution: {integrity: sha512-RRECPsj7iu/xb5oKYcsFHSppFNnsj/52OVTRKb4zP5onXwVF3zVmmToNcOfGC+CRDpfK/U584fMg38ZHCaElKQ==}
    engines: {node: '>=7.0.0'}

  color-name@1.1.3:
    resolution: {integrity: sha512-72fSenhMw2HZMTVHeCA9KCmpEIbzWiQsjN+BHcBbS9vr1mtt+vJjPdksIBNUmKAW8TFUDPJK5SUU3QhE9NEXDw==}

  color-name@1.1.4:
    resolution: {integrity: sha512-dOy+3AuW3a2wNbZHIuMZpTcgjGuLU/uBL/ubcZF9OXbDo8ff4O8yVp5Bf0efS8uEoYo5q4Fx7dY9OgQGXgAsQA==}

  comma-separated-tokens@2.0.3:
    resolution: {integrity: sha512-Fu4hJdvzeylCfQPp9SGWidpzrMs7tTrlu6Vb8XGaRGck8QSNZJJp538Wrb60Lax4fPwR64ViY468OIUTbRlGZg==}

  commander@7.2.0:
    resolution: {integrity: sha512-QrWXB+ZQSVPmIWIhtEO9H+gwHaMGYiF5ChvoJ+K9ZGHG/sVsa6yiesAD1GC/x46sET00Xlwo1u49RVVVzvcSkw==}
    engines: {node: '>= 10'}

  commander@9.5.0:
    resolution: {integrity: sha512-KRs7WVDKg86PWiuAqhDrAQnTXZKraVcCc6vFdL14qrZ/DcWwuRo7VoiYXalXO7S5GKpqYiVEwCbgFDfxNHKJBQ==}
    engines: {node: ^12.20.0 || >=14}

  compare-versions@6.1.1:
    resolution: {integrity: sha512-4hm4VPpIecmlg59CHXnRDnqGplJFrbLG4aFEl5vl6cK1u76ws3LLvX7ikFnTDl5vo39sjWD6AaDPYodJp/NNHg==}

  concat-map@0.0.1:
    resolution: {integrity: sha512-/Srv4dswyQNBfohGpz9o6Yb3Gz3SrUDqBH5rTuhGR7ahtlbYKnVxw2bCFMRljaA7EXHaXZ8wsHdodFvbkhKmqg==}

  convert-source-map@1.9.0:
    resolution: {integrity: sha512-ASFBup0Mz1uyiIjANan1jzLQami9z1PoYSZCiiYW2FczPbenXc45FZdBZLzOT+r6+iciuEModtmCti+hjaAk0A==}

  convert-source-map@2.0.0:
    resolution: {integrity: sha512-Kvp459HrV2FEJ1CAsi1Ku+MY3kasH19TFykTz2xWmMeq6bk2NU3XXvfJ+Q61m0xktWwt+1HSYf3JZsTms3aRJg==}

  cosmiconfig@7.1.0:
    resolution: {integrity: sha512-AdmX6xUzdNASswsFtmwSt7Vj8po9IuqXm0UXz7QKPuEUmPB4XyjGfaAr2PSuELMwkRMVH1EpIkX5bTZGRB3eCA==}
    engines: {node: '>=10'}

  cosmiconfig@8.3.6:
    resolution: {integrity: sha512-kcZ6+W5QzcJ3P1Mt+83OUv/oHFqZHIx8DuxG6eZ5RGMERoLqp4BuGjhHLYGK+Kf5XVkQvqBSmAy/nGWN3qDgEA==}
    engines: {node: '>=14'}
    peerDependencies:
      typescript: '>=4.9.5'
    peerDependenciesMeta:
      typescript:
        optional: true

  cross-spawn@6.0.6:
    resolution: {integrity: sha512-VqCUuhcd1iB+dsv8gxPttb5iZh/D0iubSP21g36KXdEuf6I5JiioesUVjpCdHV9MZRUfVFlvwtIUyPfxo5trtw==}
    engines: {node: '>=4.8'}

  css-select@5.2.2:
    resolution: {integrity: sha512-TizTzUddG/xYLA3NXodFM0fSbNizXjOKhqiQQwvhlspadZokn1KDy0NZFS0wuEubIYAV5/c1/lAr0TaaFXEXzw==}

  css-tree@2.2.1:
    resolution: {integrity: sha512-OA0mILzGc1kCOCSJerOeqDxDQ4HOh+G8NbOJFOTgOCzpw7fCBubk0fEyxp8AgOL/jvLgYA/uV0cMbe43ElF1JA==}
    engines: {node: ^10 || ^12.20.0 || ^14.13.0 || >=15.0.0, npm: '>=7.0.0'}

  css-tree@2.3.1:
    resolution: {integrity: sha512-6Fv1DV/TYw//QF5IzQdqsNDjx/wc8TrMBZsqjL9eW01tWb7R7k/mq+/VXfJCl7SoD5emsJop9cOByJZfs8hYIw==}
    engines: {node: ^10 || ^12.20.0 || ^14.13.0 || >=15.0.0}

  css-what@6.2.2:
    resolution: {integrity: sha512-u/O3vwbptzhMs3L1fQE82ZSLHQQfto5gyZzwteVIEyeaY5Fc7R4dapF/BvRoSYFeqfBk4m0V1Vafq5Pjv25wvA==}
    engines: {node: '>= 6'}

  csso@5.0.5:
    resolution: {integrity: sha512-0LrrStPOdJj+SPCCrGhzryycLjwcgUSHBtxNA8aIDxf0GLsRh1cKYhB00Gd1lDOS4yGH69+SNn13+TWbVHETFQ==}
    engines: {node: ^10 || ^12.20.0 || ^14.13.0 || >=15.0.0, npm: '>=7.0.0'}

  csstype@3.1.3:
    resolution: {integrity: sha512-M1uQkMl8rQK/szD0LNhtqxIPLpimGm8sOBwU7lLnCpSbTyY3yeU1Vc7l4KT5zT4s/yOxHH5O7tIuuLOCnLADRw==}

  d3-array@3.2.4:
    resolution: {integrity: sha512-tdQAmyA18i4J7wprpYq8ClcxZy3SC31QMeByyCFyRt7BVHdREQZ5lpzoe5mFEYZUWe+oq8HBvk9JjpibyEV4Jg==}
    engines: {node: '>=12'}

  d3-color@3.1.0:
    resolution: {integrity: sha512-zg/chbXyeBtMQ1LbD/WSoW2DpC3I0mpmPdW+ynRTj/x2DAWYrIY7qeZIHidozwV24m4iavr15lNwIwLxRmOxhA==}
    engines: {node: '>=12'}

  d3-ease@3.0.1:
    resolution: {integrity: sha512-wR/XK3D3XcLIZwpbvQwQ5fK+8Ykds1ip7A2Txe0yxncXSdq1L9skcG7blcedkOX+ZcgxGAmLX1FrRGbADwzi0w==}
    engines: {node: '>=12'}

  d3-format@3.1.0:
    resolution: {integrity: sha512-YyUI6AEuY/Wpt8KWLgZHsIU86atmikuoOmCfommt0LYHiQSPjvX2AcFc38PX0CBpr2RCyZhjex+NS/LPOv6YqA==}
    engines: {node: '>=12'}

  d3-interpolate@3.0.1:
    resolution: {integrity: sha512-3bYs1rOD33uo8aqJfKP3JWPAibgw8Zm2+L9vBKEHJ2Rg+viTR7o5Mmv5mZcieN+FRYaAOWX5SJATX6k1PWz72g==}
    engines: {node: '>=12'}

  d3-path@3.1.0:
    resolution: {integrity: sha512-p3KP5HCf/bvjBSSKuXid6Zqijx7wIfNW+J/maPs+iwR35at5JCbLUT0LzF1cnjbCHWhqzQTIN2Jpe8pRebIEFQ==}
    engines: {node: '>=12'}

  d3-scale@4.0.2:
    resolution: {integrity: sha512-GZW464g1SH7ag3Y7hXjf8RoUuAFIqklOAq3MRl4OaWabTFJY9PN/E1YklhXLh+OQ3fM9yS2nOkCoS+WLZ6kvxQ==}
    engines: {node: '>=12'}

  d3-shape@3.2.0:
    resolution: {integrity: sha512-SaLBuwGm3MOViRq2ABk3eLoxwZELpH6zhl3FbAoJ7Vm1gofKx6El1Ib5z23NUEhF9AsGl7y+dzLe5Cw2AArGTA==}
    engines: {node: '>=12'}

  d3-time-format@4.1.0:
    resolution: {integrity: sha512-dJxPBlzC7NugB2PDLwo9Q8JiTR3M3e4/XANkreKSUxF8vvXKqm1Yfq4Q5dl8budlunRVlUUaDUgFt7eA8D6NLg==}
    engines: {node: '>=12'}

  d3-time@3.1.0:
    resolution: {integrity: sha512-VqKjzBLejbSMT4IgbmVgDjpkYrNWUYJnbCGo874u7MMKIWsILRX+OpX/gTk8MqjpT1A/c6HY2dCA77ZN0lkQ2Q==}
    engines: {node: '>=12'}

  d3-timer@3.0.1:
    resolution: {integrity: sha512-ndfJ/JxxMd3nw31uyKoY2naivF+r29V+Lc0svZxe1JvvIRmi8hUsrMvdOwgS1o6uBHmiz91geQ0ylPP0aj1VUA==}
    engines: {node: '>=12'}

  dashify@2.0.0:
    resolution: {integrity: sha512-hpA5C/YrPjucXypHPPc0oJ1l9Hf6wWbiOL7Ik42cxnsUOhWiCB/fylKbKqqJalW9FgkNQCw16YO8uW9Hs0Iy1A==}
    engines: {node: '>=4'}

  data-view-buffer@1.0.2:
    resolution: {integrity: sha512-EmKO5V3OLXh1rtK2wgXRansaK1/mtVdTUEiEI0W8RkvgT05kfxaH29PliLnpLP73yYO6142Q72QNa8Wx/A5CqQ==}
    engines: {node: '>= 0.4'}

  data-view-byte-length@1.0.2:
    resolution: {integrity: sha512-tuhGbE6CfTM9+5ANGf+oQb72Ky/0+s3xKUpHvShfiz2RxMFgFPjsXuRLBVMtvMs15awe45SRb83D6wH4ew6wlQ==}
    engines: {node: '>= 0.4'}

  data-view-byte-offset@1.0.1:
    resolution: {integrity: sha512-BS8PfmtDGnrgYdOonGZQdLZslWIeCGFP9tpan0hi1Co2Zr2NKADsvGYA8XxuG/4UWgJ6Cjtv+YJnB6MM69QGlQ==}
    engines: {node: '>= 0.4'}

  dayjs@1.11.18:
    resolution: {integrity: sha512-zFBQ7WFRvVRhKcWoUh+ZA1g2HVgUbsZm9sbddh8EC5iv93sui8DVVz1Npvz+r6meo9VKfa8NyLWBsQK1VvIKPA==}

  debug@4.4.3:
    resolution: {integrity: sha512-RGwwWnwQvkVfavKVt22FGLw+xYSdzARwm0ru6DhTVA3umU5hZc28V3kO4stgYryrTlLpuvgI9GiijltAjNbcqA==}
    engines: {node: '>=6.0'}
    peerDependencies:
      supports-color: '*'
    peerDependenciesMeta:
      supports-color:
        optional: true

  decimal.js-light@2.5.1:
    resolution: {integrity: sha512-qIMFpTMZmny+MMIitAB6D7iVPEorVw6YQRWkvarTkT4tBeSLLiHzcwj6q0MmYSFCiVpiqPJTJEYIrpcPzVEIvg==}

  decode-named-character-reference@1.2.0:
    resolution: {integrity: sha512-c6fcElNV6ShtZXmsgNgFFV5tVX2PaV4g+MOAkb8eXHvn6sryJBrZa9r0zV6+dtTyoCKxtDy5tyQ5ZwQuidtd+Q==}

  deepmerge-ts@7.1.5:
    resolution: {integrity: sha512-HOJkrhaYsweh+W+e74Yn7YStZOilkoPb6fycpwNLKzSPtruFs48nYis0zy5yJz1+ktUhHxoRDJ27RQAWLIJVJw==}
    engines: {node: '>=16.0.0'}

  deepmerge@4.3.1:
    resolution: {integrity: sha512-3sUqbMEc77XqpdNO7FRyRog+eW3ph+GYCbj+rK+uYyRMuwsVy0rMiVtPn+QJlKFvWP/1PYpapqYn0Me2knFn+A==}
    engines: {node: '>=0.10.0'}

  define-data-property@1.1.4:
    resolution: {integrity: sha512-rBMvIzlpA8v6E+SJZoo++HAYqsLrkg7MSfIinMPFhmkorw7X+dOXVJQs+QT69zGkzMyfDnIMN2Wid1+NbL3T+A==}
    engines: {node: '>= 0.4'}

  define-properties@1.2.1:
    resolution: {integrity: sha512-8QmQKqEASLd5nx0U1B1okLElbUuuttJ/AnYmRXbbbGDWh6uS208EjD4Xqq/I9wK7u0v6O08XhTWnt5XtEbR6Dg==}
    engines: {node: '>= 0.4'}

  dequal@2.0.3:
    resolution: {integrity: sha512-0je+qPKHEMohvfRTCEo3CrPG6cAzAYgmzKyxRiYSSDkS6eGJdyVJm7WaYA5ECaAD9wLB2T4EEeymA5aFVcYXCA==}
    engines: {node: '>=6'}

  detect-browser@5.3.0:
    resolution: {integrity: sha512-53rsFbGdwMwlF7qvCt0ypLM5V5/Mbl0szB7GPN8y9NCcbknYOeVVXdrXEq+90IwAfrrzt6Hd+u2E2ntakICU8w==}

  detect-libc@1.0.3:
    resolution: {integrity: sha512-pGjwhsmsp4kL2RTz08wcOlGN83otlqHeD/Z5T8GXZB+/YcpQ/dgo+lbU8ZsGxV0HIvqqxo9l7mqYwyYMD9bKDg==}
    engines: {node: '>=0.10'}
    hasBin: true

  devlop@1.1.0:
    resolution: {integrity: sha512-RWmIqhcFf1lRYBvNmr7qTNuyCt/7/ns2jbpp1+PalgE/rDQcBT0fioSMUpJ93irlUhC5hrg4cYqe6U+0ImW0rA==}

  dom-serializer@2.0.0:
    resolution: {integrity: sha512-wIkAryiqt/nV5EQKqQpo3SToSOV9J0DnbJqwK7Wv/Trc92zIAYZ4FlMu+JPFW1DfGFt81ZTCGgDEabffXeLyJg==}

  domelementtype@2.3.0:
    resolution: {integrity: sha512-OLETBj6w0OsagBwdXnPdN0cnMfF9opN69co+7ZrbfPGrdpPVNBUj02spi6B1N7wChLQiPn4CSH/zJvXw56gmHw==}

  domhandler@5.0.3:
    resolution: {integrity: sha512-cgwlv/1iFQiFnU96XXgROh8xTeetsnJiDsTc7TYCLFd9+/WNkIqPTxiM/8pSd8VIrhXGTf1Ny1q1hquVqDJB5w==}
    engines: {node: '>= 4'}

  domutils@3.2.2:
    resolution: {integrity: sha512-6kZKyUajlDuqlHKVX1w7gyslj9MPIXzIFiz/rGu35uC1wMi+kMhQwGhl4lt9unC9Vb9INnY9Z3/ZA3+FhASLaw==}

  dot-case@3.0.4:
    resolution: {integrity: sha512-Kv5nKlh6yRrdrGvxeJ2e5y2eRUpkUosIW4A2AS38zwSz27zu7ufDwQPi5Jhs3XAlGNetl3bmnGhQsMtkKJnj3w==}

  dunder-proto@1.0.1:
    resolution: {integrity: sha512-KIN/nDJBQRcXw0MLVhZE9iQHmG68qAVIBg9CqmUYjmQIhgij9U5MFvrqkUL5FbtyyzZuOeOt0zdeRe4UY7ct+A==}
    engines: {node: '>= 0.4'}

  electron-to-chromium@1.5.228:
    resolution: {integrity: sha512-nxkiyuqAn4MJ1QbobwqJILiDtu/jk14hEAWaMiJmNPh1Z+jqoFlBFZjdXwLWGeVSeu9hGLg6+2G9yJaW8rBIFA==}

  emoji-regex@8.0.0:
    resolution: {integrity: sha512-MSjYzcWNOA0ewAHpz0MxpYFvwg6yjy1NG3xteoqz644VCo/RPgnr1/GGt+ic3iJTzQ8Eu3TdM14SawnVUmGE6A==}

  entities@4.5.0:
    resolution: {integrity: sha512-V0hjH4dGPh9Ao5p0MoRY6BVqtwCjhz6vI5LT8AJ55H+4g9/4vbHx1I54fS0XuclLhDHArPQCiMjDxjaL8fPxhw==}
    engines: {node: '>=0.12'}

  entities@6.0.1:
    resolution: {integrity: sha512-aN97NXWF6AWBTahfVOIrB/NShkzi5H7F9r1s9mD3cDj4Ko5f2qhhVoYMibXF7GlLveb/D2ioWay8lxI97Ven3g==}
    engines: {node: '>=0.12'}

  error-ex@1.3.4:
    resolution: {integrity: sha512-sqQamAnR14VgCr1A618A3sGrygcpK+HEbenA/HiEAkkUwcZIIB/tgWqHFxWgOyDh4nB4JCRimh79dR5Ywc9MDQ==}

  es-abstract@1.24.0:
    resolution: {integrity: sha512-WSzPgsdLtTcQwm4CROfS5ju2Wa1QQcVeT37jFjYzdFz1r9ahadC8B8/a4qxJxM+09F18iumCdRmlr96ZYkQvEg==}
    engines: {node: '>= 0.4'}

  es-define-property@1.0.1:
    resolution: {integrity: sha512-e3nRfgfUZ4rNGL232gUgX06QNyyez04KdjFrF+LTRoOXmrOgFKDg4BCdsjW8EnT69eqdYGmRpJwiPVYNrCaW3g==}
    engines: {node: '>= 0.4'}

  es-errors@1.3.0:
    resolution: {integrity: sha512-Zf5H2Kxt2xjTvbJvP2ZWLEICxA6j+hAmMzIlypy4xcBg1vKVnx89Wy0GbS+kf5cwCVFFzdCFh2XSCFNULS6csw==}
    engines: {node: '>= 0.4'}

  es-object-atoms@1.1.1:
    resolution: {integrity: sha512-FGgH2h8zKNim9ljj7dankFPcICIK9Cp5bm+c2gQSYePhpaG5+esrLODihIorn+Pe6FGJzWhXQotPv73jTaldXA==}
    engines: {node: '>= 0.4'}

  es-set-tostringtag@2.1.0:
    resolution: {integrity: sha512-j6vWzfrGVfyXxge+O0x5sh6cvxAog0a/4Rdd2K36zCMV5eJ+/+tOAngRO8cODMNWbVRdVlmGZQL2YS3yR8bIUA==}
    engines: {node: '>= 0.4'}

  es-to-primitive@1.3.0:
    resolution: {integrity: sha512-w+5mJ3GuFL+NjVtJlvydShqE1eN3h3PbI7/5LAsYJP/2qtuMXjfL2LpHSRqo4b4eSF5K/DH1JXKUAHSB2UW50g==}
    engines: {node: '>= 0.4'}

  es-toolkit@1.39.10:
    resolution: {integrity: sha512-E0iGnTtbDhkeczB0T+mxmoVlT4YNweEKBLq7oaU4p11mecdsZpNWOglI4895Vh4usbQ+LsJiuLuI2L0Vdmfm2w==}

  esbuild@0.25.10:
    resolution: {integrity: sha512-9RiGKvCwaqxO2owP61uQ4BgNborAQskMR6QusfWzQqv7AZOg5oGehdY2pRJMTKuwxd1IDBP4rSbI5lHzU7SMsQ==}
    engines: {node: '>=18'}
    hasBin: true

  escalade@3.2.0:
    resolution: {integrity: sha512-WUj2qlxaQtO4g6Pq5c29GTcWGDyd8itL8zTlipgECz3JesAiiOKotd8JU6otB3PACgG6xkJUyVhboMS+bje/jA==}
    engines: {node: '>=6'}

  escape-string-regexp@1.0.5:
    resolution: {integrity: sha512-vbRorB5FUQWvla16U8R/qgaFIya2qGzwDrNmCZuYKrbdSUMG6I1ZCGQRefkRVhuOkIGVne7BQ35DSfo1qvJqFg==}
    engines: {node: '>=0.8.0'}

  escape-string-regexp@4.0.0:
    resolution: {integrity: sha512-TtpcNJ3XAzx3Gq8sWRzJaVajRs0uVxA2YAkdb1jm2YkPz4G6egUFAyA3n5vtEIZefPk5Wa4UXbKuS5fKkJWdgA==}
    engines: {node: '>=10'}

  estree-util-is-identifier-name@3.0.0:
    resolution: {integrity: sha512-hFtqIDZTIUZ9BXLb8y4pYGyk6+wekIivNVTcmvk8NoOh+VeRn5y6cEHzbURrWbfp1fIqdVipilzj+lfaadNZmg==}

  eventemitter3@5.0.1:
    resolution: {integrity: sha512-GWkBvjiSZK87ELrYOSESUYeVIc9mvLLf/nXalMOS5dYrgZq9o5OVkbZAVM06CVxYsCwH9BDZFPlQTlPA1j4ahA==}

  extend@3.0.2:
    resolution: {integrity: sha512-fjquC59cD7CyW6urNXK0FBufkZcoiGG80wTuPujX590cB5Ttln20E2UB4S/WARVqhXffZl2LNgS+gQdPIIim/g==}

  fast-deep-equal@3.1.3:
    resolution: {integrity: sha512-f3qQ9oQy9j2AhBe/H9VC91wLmKBCCU/gDOnKNAYG5hswO7BLKj09Hc5HYNz9cGI++xlpDCIgDaitVs03ATR84Q==}

  fdir@6.5.0:
    resolution: {integrity: sha512-tIbYtZbucOs0BRGqPJkshJUYdL+SDH7dVM8gjy+ERp3WAUjLEFJE+02kanyHtwjWOnwrKYBiwAmM0p4kLJAnXg==}
    engines: {node: '>=12.0.0'}
    peerDependencies:
      picomatch: ^3 || ^4
    peerDependenciesMeta:
      picomatch:
        optional: true

  file-saver@2.0.5:
    resolution: {integrity: sha512-P9bmyZ3h/PRG+Nzga+rbdI4OEpNDzAVyy74uVO9ATgzLK6VtAsYybF/+TOCvrc0MO793d6+42lLyZTw7/ArVzA==}

  fill-range@7.1.1:
    resolution: {integrity: sha512-YsGpe3WHLK8ZYi4tWDg2Jy3ebRz2rXowDxnld4bkQB00cc/1Zw9AWnC0i9ztDJitivtQvaI9KaLyKrc+hBW0yg==}
    engines: {node: '>=8'}

  find-root@1.1.0:
    resolution: {integrity: sha512-NKfW6bec6GfKc0SGx1e07QZY9PE99u0Bft/0rzSD5k3sO/vwkVUpDUKVm5Gpp5Ue3YfShPFTX2070tDs5kB9Ng==}

  for-each@0.3.5:
    resolution: {integrity: sha512-dKx12eRCVIzqCxFGplyFKJMPvLEWgmNtUrpTiJIR5u97zEhRG8ySrtboPHZXx7daLxQVrl643cTzbab2tkQjxg==}
    engines: {node: '>= 0.4'}

  fraction.js@4.3.7:
    resolution: {integrity: sha512-ZsDfxO51wGAXREY55a7la9LScWpwv9RxIrYABrlvOFBlH/ShPnrtsXeuUIfXKKOVicNxQ+o8JTbJvjS4M89yew==}

  framer-motion@12.23.22:
    resolution: {integrity: sha512-ZgGvdxXCw55ZYvhoZChTlG6pUuehecgvEAJz0BHoC5pQKW1EC5xf1Mul1ej5+ai+pVY0pylyFfdl45qnM1/GsA==}
    peerDependencies:
      '@emotion/is-prop-valid': '*'
      react: ^18.0.0 || ^19.0.0
      react-dom: ^18.0.0 || ^19.0.0
    peerDependenciesMeta:
      '@emotion/is-prop-valid':
        optional: true
      react:
        optional: true
      react-dom:
        optional: true

  fs.realpath@1.0.0:
    resolution: {integrity: sha512-OO0pH2lK6a0hZnAdau5ItzHPI6pUlvI7jMVnxUQRtw4owF2wk8lOSabtGDCTP4Ggrg2MbGnWO9X8K1t4+fGMDw==}

  fsevents@2.3.3:
    resolution: {integrity: sha512-5xoDfX+fL7faATnagmWPpbFtwh/R77WmMMqqHGS65C3vvB0YHrgF+B1YmZ3441tMj5n63k0212XNoJwzlhffQw==}
    engines: {node: ^8.16.0 || ^10.6.0 || >=11.0.0}
    os: [darwin]

  function-bind@1.1.2:
    resolution: {integrity: sha512-7XHNxH7qX9xG5mIwxkhumTox/MIRNcOgDrxWsMt2pAr23WHp6MrRlN7FBSFpCpr+oVO0F744iUgR82nJMfG2SA==}

  function.prototype.name@1.1.8:
    resolution: {integrity: sha512-e5iwyodOHhbMr/yNrc7fDYG4qlbIvI5gajyzPnb5TCwyhjApznQh1BMFou9b30SevY43gCJKXycoCBjMbsuW0Q==}
    engines: {node: '>= 0.4'}

  functions-have-names@1.2.3:
    resolution: {integrity: sha512-xckBUXyTIqT97tq2x2AMb+g163b5JFysYk0x4qxNFwbfQkmNZoiRHb6sPzI9/QV33WeuvVYBUIiD4NzNIyqaRQ==}

  generator-function@2.0.1:
    resolution: {integrity: sha512-SFdFmIJi+ybC0vjlHN0ZGVGHc3lgE0DxPAT0djjVg+kjOnSqclqmj0KQ7ykTOLP6YxoqOvuAODGdcHJn+43q3g==}
    engines: {node: '>= 0.4'}

  gensync@1.0.0-beta.2:
    resolution: {integrity: sha512-3hN7NaskYvMDLQY55gnW3NQ+mesEAepTqlg+VEbj7zzqEMBVNhzcGYYeqFo/TlYz6eQiFcp1HcsCZO+nGgS8zg==}
    engines: {node: '>=6.9.0'}

  get-caller-file@2.0.5:
    resolution: {integrity: sha512-DyFP3BM/3YHTQOCUL/w0OZHR0lpKeGrxotcHWcqNEdnltqFwXVfhEBQ94eIo34AfQpo0rGki4cyIiftY06h2Fg==}
    engines: {node: 6.* || 8.* || >= 10.*}

  get-intrinsic@1.3.0:
    resolution: {integrity: sha512-9fSjSaos/fRIVIp+xSJlE6lfwhES7LNtKaCBIamHsjr2na1BiABJPo0mOjjz8GJDURarmCPGqaiVg5mfjb98CQ==}
    engines: {node: '>= 0.4'}

  get-proto@1.0.1:
    resolution: {integrity: sha512-sTSfBjoXBp89JvIKIefqw7U2CCebsc74kiY6awiGogKtoSGbgjYE/G/+l9sF3MWFPNc9IcoOC4ODfKHfxFmp0g==}
    engines: {node: '>= 0.4'}

  get-symbol-description@1.1.0:
    resolution: {integrity: sha512-w9UMqWwJxHNOvoNzSJ2oPF5wvYcvP7jUvYzhp67yEhTi17ZDBBC1z9pTdGuzjD+EFIqLSYRweZjqfiPzQ06Ebg==}
    engines: {node: '>= 0.4'}

  get-text-width@1.0.3:
    resolution: {integrity: sha512-kv1MaexPcR/qaZ4kN8sUDjG5pRp5ptHvxcDGDBTeGld1cmo7MnlCMH22jevyvs/VV7Ran203o7qAOq2+kWw9cA==}

  glob@8.1.0:
    resolution: {integrity: sha512-r8hpEjiQEYlF2QU0df3dS+nxxSIreXQS1qRhMJM0Q5NDdR386C7jb7Hwwod8Fgiuex+k0GFjgft18yvxm5XoCQ==}
    engines: {node: '>=12'}
    deprecated: Glob versions prior to v9 are no longer supported

  globalthis@1.0.4:
    resolution: {integrity: sha512-DpLKbNU4WylpxJykQujfCcwYWiV/Jhm50Goo0wrVILAv5jOr9d+H+UR3PhSCD2rCCEIg0uc+G+muBTwD54JhDQ==}
    engines: {node: '>= 0.4'}

  gopd@1.2.0:
    resolution: {integrity: sha512-ZUKRh6/kUFoAiTAtTYPZJ3hw9wNxx+BIBOijnlG9PnrJsCcSjs1wyyD6vJpaYtgnzDrKYRSqf3OO6Rfa93xsRg==}
    engines: {node: '>= 0.4'}

  graceful-fs@4.2.11:
    resolution: {integrity: sha512-RbJ5/jmFcNNCcDV5o9eTnBLJ/HszWV0P73bc+Ff4nS/rJj+YaS6IGyiOL0VoBYX+l1Wrl3k63h/KrH+nhJ0XvQ==}

  has-bigints@1.1.0:
    resolution: {integrity: sha512-R3pbpkcIqv2Pm3dUwgjclDRVmWpTJW2DcMzcIhEXEx1oh/CEMObMm3KLmRJOdvhM7o4uQBnwr8pzRK2sJWIqfg==}
    engines: {node: '>= 0.4'}

  has-flag@3.0.0:
    resolution: {integrity: sha512-sKJf1+ceQBr4SMkvQnBDNDtf4TXpVhVGateu0t918bl30FnbE2m4vNLX+VWe/dpjlb+HugGYzW7uQXH98HPEYw==}
    engines: {node: '>=4'}

  has-flag@4.0.0:
    resolution: {integrity: sha512-EykJT/Q1KjTWctppgIAgfSO0tKVuZUjhgMr17kqTumMl6Afv3EISleU7qZUzoXDFTAHTDC4NOoG/ZxU3EvlMPQ==}
    engines: {node: '>=8'}

  has-property-descriptors@1.0.2:
    resolution: {integrity: sha512-55JNKuIW+vq4Ke1BjOTjM2YctQIvCT7GFzHwmfZPGo5wnrgkid0YQtnAleFSqumZm4az3n2BS+erby5ipJdgrg==}

  has-proto@1.2.0:
    resolution: {integrity: sha512-KIL7eQPfHQRC8+XluaIw7BHUwwqL19bQn4hzNgdr+1wXoU0KKj6rufu47lhY7KbJR2C6T6+PfyN0Ea7wkSS+qQ==}
    engines: {node: '>= 0.4'}

  has-symbols@1.1.0:
    resolution: {integrity: sha512-1cDNdwJ2Jaohmb3sg4OmKaMBwuC48sYni5HUw2DvsC8LjGTLK9h+eb1X6RyuOHe4hT0ULCW68iomhjUoKUqlPQ==}
    engines: {node: '>= 0.4'}

  has-tostringtag@1.0.2:
    resolution: {integrity: sha512-NqADB8VjPFLM2V0VvHUewwwsw0ZWBaIdgo+ieHtK3hasLz4qeCRjYcqfB6AQrBggRKppKF8L52/VqdVsO47Dlw==}
    engines: {node: '>= 0.4'}

  hasown@2.0.2:
    resolution: {integrity: sha512-0hJU9SCPvmMzIBdZFqNPXWa6dqh7WdH0cII9y+CyS8rG3nL48Bclra9HmKhVVUHyPWNH5Y7xDwAB7bfgSjkUMQ==}
    engines: {node: '>= 0.4'}

  hast-util-sanitize@5.0.2:
    resolution: {integrity: sha512-3yTWghByc50aGS7JlGhk61SPenfE/p1oaFeNwkOOyrscaOkMGrcW9+Cy/QAIOBpZxP1yqDIzFMR0+Np0i0+usg==}

  hast-util-to-jsx-runtime@2.3.6:
    resolution: {integrity: sha512-zl6s8LwNyo1P9uw+XJGvZtdFF1GdAkOg8ujOw+4Pyb76874fLps4ueHXDhXWdk6YHQ6OgUtinliG7RsYvCbbBg==}

  hast-util-whitespace@3.0.0:
    resolution: {integrity: sha512-88JUN06ipLwsnv+dVn+OIYOvAuvBMy/Qoi6O7mQHxdPXpjy+Cd6xRkWwux7DKO+4sYILtLBRIKgsdpS2gQc7qw==}

  hoist-non-react-statics@3.3.2:
    resolution: {integrity: sha512-/gGivxi8JPKWNm/W0jSmzcMPpfpPLc3dY/6GxhX2hQ9iGj3aDfklV4ET7NjKpSinLpJ5vafa9iiGIEZg10SfBw==}

  hosted-git-info@2.8.9:
    resolution: {integrity: sha512-mxIDAb9Lsm6DoOJ7xH+5+X4y1LU/4Hi50L9C5sIswK3JzULS4bwk1FvjdBgvYR4bzT4tuUQiC15FE2f5HbLvYw==}

  html-dom-parser@5.1.1:
    resolution: {integrity: sha512-+o4Y4Z0CLuyemeccvGN4bAO20aauB2N9tFEAep5x4OW34kV4PTarBHm6RL02afYt2BMKcr0D2Agep8S3nJPIBg==}

  html-react-parser@5.2.6:
    resolution: {integrity: sha512-qcpPWLaSvqXi+TndiHbCa+z8qt0tVzjMwFGFBAa41ggC+ZA5BHaMIeMJla9g3VSp4SmiZb9qyQbmbpHYpIfPOg==}
    peerDependencies:
      '@types/react': 0.14 || 15 || 16 || 17 || 18 || 19
      react: 0.14 || 15 || 16 || 17 || 18 || 19
    peerDependenciesMeta:
      '@types/react':
        optional: true

  html-url-attributes@3.0.1:
    resolution: {integrity: sha512-ol6UPyBWqsrO6EJySPz2O7ZSr856WDrEzM5zMqp+FJJLGMW35cLYmmZnl0vztAZxRUoNZJFTCohfjuIJ8I4QBQ==}

  htmlparser2@10.0.0:
    resolution: {integrity: sha512-TwAZM+zE5Tq3lrEHvOlvwgj1XLWQCtaaibSN11Q+gGBAS7Y1uZSWwXXRe4iF6OXnaq1riyQAPFOBtYc77Mxq0g==}

  immer@10.1.3:
    resolution: {integrity: sha512-tmjF/k8QDKydUlm3mZU+tjM6zeq9/fFpPqH9SzWmBnVVKsPBg/V66qsMwb3/Bo90cgUN+ghdVBess+hPsxUyRw==}

  immutable@5.1.3:
    resolution: {integrity: sha512-+chQdDfvscSF1SJqv2gn4SRO2ZyS3xL3r7IW/wWEEzrzLisnOlKiQu5ytC/BVNcS15C39WT2Hg/bjKjDMcu+zg==}

  import-fresh@3.3.1:
    resolution: {integrity: sha512-TR3KfrTZTYLPB6jUjfx6MF9WcWrHL9su5TObK4ZkYgBdWKPOFoSoQIdEuTuR82pmtxH2spWG9h6etwfr1pLBqQ==}
    engines: {node: '>=6'}

  inflight@1.0.6:
    resolution: {integrity: sha512-k92I/b08q4wvFscXCLvqfsHCrjrF7yiXsQuIVvVE7N82W3+aqpzuUdBbfhWcy/FZR3/4IgflMgKLOsvPDrGCJA==}
    deprecated: This module is not supported, and leaks memory. Do not use it. Check out lru-cache if you want a good and tested way to coalesce async requests by a key value, which is much more comprehensive and powerful.

  inherits@2.0.4:
    resolution: {integrity: sha512-k/vGaX4/Yla3WzyMCvTQOXYeIHvqOKtnqBduzTHpzpQZzAskKMhZ2K+EnBiSM9zGSoIFeMpXKxa4dYeZIQqewQ==}

  inline-style-parser@0.2.4:
    resolution: {integrity: sha512-0aO8FkhNZlj/ZIbNi7Lxxr12obT7cL1moPfE4tg1LkX7LlLfC6DeX4l2ZEud1ukP9jNQyNnfzQVqwbwmAATY4Q==}

  internal-slot@1.1.0:
    resolution: {integrity: sha512-4gd7VpWNQNB4UKKCFFVcp1AVv+FMOgs9NKzjHKusc8jTMhd5eL1NqQqOpE0KzMds804/yHlglp3uxgluOqAPLw==}
    engines: {node: '>= 0.4'}

  internmap@2.0.3:
    resolution: {integrity: sha512-5Hh7Y1wQbvY5ooGgPbDaL5iYLAPzMTUrjMulskHLH6wnv/A+1q5rgEaiuqEjB+oxGXIVZs1FF+R/KPN3ZSQYYg==}
    engines: {node: '>=12'}

  is-alphabetical@2.0.1:
    resolution: {integrity: sha512-FWyyY60MeTNyeSRpkM2Iry0G9hpr7/9kD40mD/cGQEuilcZYS4okz8SN2Q6rLCJ8gbCt6fN+rC+6tMGS99LaxQ==}

  is-alphanumerical@2.0.1:
    resolution: {integrity: sha512-hmbYhX/9MUMF5uh7tOXyK/n0ZvWpad5caBA17GsC6vyuCqaWliRG5K1qS9inmUhEMaOBIW7/whAnSwveW/LtZw==}

  is-array-buffer@3.0.5:
    resolution: {integrity: sha512-DDfANUiiG2wC1qawP66qlTugJeL5HyzMpfr8lLK+jMQirGzNod0B12cFB/9q838Ru27sBwfw78/rdoU7RERz6A==}
    engines: {node: '>= 0.4'}

  is-arrayish@0.2.1:
    resolution: {integrity: sha512-zz06S8t0ozoDXMG+ube26zeCTNXcKIPJZJi8hBrF4idCLms4CG9QtK7qBl1boi5ODzFpjswb5JPmHCbMpjaYzg==}

  is-async-function@2.1.1:
    resolution: {integrity: sha512-9dgM/cZBnNvjzaMYHVoxxfPj2QXt22Ev7SuuPrs+xav0ukGB0S6d4ydZdEiM48kLx5kDV+QBPrpVnFyefL8kkQ==}
    engines: {node: '>= 0.4'}

  is-bigint@1.1.0:
    resolution: {integrity: sha512-n4ZT37wG78iz03xPRKJrHTdZbe3IicyucEtdRsV5yglwc3GyUfbAfpSeD0FJ41NbUNSt5wbhqfp1fS+BgnvDFQ==}
    engines: {node: '>= 0.4'}

  is-boolean-object@1.2.2:
    resolution: {integrity: sha512-wa56o2/ElJMYqjCjGkXri7it5FbebW5usLw/nPmCMs5DeZ7eziSYZhSmPRn0txqeW4LnAmQQU7FgqLpsEFKM4A==}
    engines: {node: '>= 0.4'}

  is-callable@1.2.7:
    resolution: {integrity: sha512-1BC0BVFhS/p0qtw6enp8e+8OD0UrK0oFLztSjNzhcKA3WDuJxxAPXzPuPtKkjEY9UUoEWlX/8fgKeu2S8i9JTA==}
    engines: {node: '>= 0.4'}

  is-core-module@2.16.1:
    resolution: {integrity: sha512-UfoeMA6fIJ8wTYFEUjelnaGI67v6+N7qXJEvQuIGa99l4xsCruSYOVSQ0uPANn4dAzm8lkYPaKLrrijLq7x23w==}
    engines: {node: '>= 0.4'}

  is-data-view@1.0.2:
    resolution: {integrity: sha512-RKtWF8pGmS87i2D6gqQu/l7EYRlVdfzemCJN/P3UOs//x1QE7mfhvzHIApBTRf7axvT6DMGwSwBXYCT0nfB9xw==}
    engines: {node: '>= 0.4'}

  is-date-object@1.1.0:
    resolution: {integrity: sha512-PwwhEakHVKTdRNVOw+/Gyh0+MzlCl4R6qKvkhuvLtPMggI1WAHt9sOwZxQLSGpUaDnrdyDsomoRgNnCfKNSXXg==}
    engines: {node: '>= 0.4'}

  is-decimal@2.0.1:
    resolution: {integrity: sha512-AAB9hiomQs5DXWcRB1rqsxGUstbRroFOPPVAomNk/3XHR5JyEZChOyTWe2oayKnsSsr/kcGqF+z6yuH6HHpN0A==}

  is-extglob@2.1.1:
    resolution: {integrity: sha512-SbKbANkN603Vi4jEZv49LeVJMn4yGwsbzZworEoyEiutsN3nJYdbO36zfhGJ6QEDpOZIFkDtnq5JRxmvl3jsoQ==}
    engines: {node: '>=0.10.0'}

  is-finalizationregistry@1.1.1:
    resolution: {integrity: sha512-1pC6N8qWJbWoPtEjgcL2xyhQOP491EQjeUo3qTKcmV8YSDDJrOepfG8pcC7h/QgnQHYSv0mJ3Z/ZWxmatVrysg==}
    engines: {node: '>= 0.4'}

  is-fullwidth-code-point@3.0.0:
    resolution: {integrity: sha512-zymm5+u+sCsSWyD9qNaejV3DFvhCKclKdizYaJUuHA83RLjb7nSuGnddCHGv0hk+KY7BMAlsWeK4Ueg6EV6XQg==}
    engines: {node: '>=8'}

  is-generator-function@1.1.2:
    resolution: {integrity: sha512-upqt1SkGkODW9tsGNG5mtXTXtECizwtS2kA161M+gJPc1xdb/Ax629af6YrTwcOeQHbewrPNlE5Dx7kzvXTizA==}
    engines: {node: '>= 0.4'}

  is-glob@4.0.3:
    resolution: {integrity: sha512-xelSayHH36ZgE7ZWhli7pW34hNbNl8Ojv5KVmkJD4hBdD3th8Tfk9vYasLM+mXWOZhFkgZfxhLSnrwRr4elSSg==}
    engines: {node: '>=0.10.0'}

  is-hexadecimal@2.0.1:
    resolution: {integrity: sha512-DgZQp241c8oO6cA1SbTEWiXeoxV42vlcJxgH+B3hi1AiqqKruZR3ZGF8In3fj4+/y/7rHvlOZLZtgJ/4ttYGZg==}

  is-map@2.0.3:
    resolution: {integrity: sha512-1Qed0/Hr2m+YqxnM09CjA2d/i6YZNfF6R2oRAOj36eUdS6qIV/huPJNSEpKbupewFs+ZsJlxsjjPbc0/afW6Lw==}
    engines: {node: '>= 0.4'}

  is-negative-zero@2.0.3:
    resolution: {integrity: sha512-5KoIu2Ngpyek75jXodFvnafB6DJgr3u8uuK0LEZJjrU19DrMD3EVERaR8sjz8CCGgpZvxPl9SuE1GMVPFHx1mw==}
    engines: {node: '>= 0.4'}

  is-number-object@1.1.1:
    resolution: {integrity: sha512-lZhclumE1G6VYD8VHe35wFaIif+CTy5SJIi5+3y4psDgWu4wPDoBhF8NxUOinEc7pHgiTsT6MaBb92rKhhD+Xw==}
    engines: {node: '>= 0.4'}

  is-number@7.0.0:
    resolution: {integrity: sha512-41Cifkg6e8TylSpdtTpeLVMqvSBEVzTttHvERD741+pnZ8ANv0004MRL43QKPDlK9cGvNp6NZWZUBlbGXYxxng==}
    engines: {node: '>=0.12.0'}

  is-plain-obj@4.1.0:
    resolution: {integrity: sha512-+Pgi+vMuUNkJyExiMBt5IlFoMyKnr5zhJ4Uspz58WOhBF5QoIZkFyNHIbBAtHwzVAgk5RtndVNsDRN61/mmDqg==}
    engines: {node: '>=12'}

  is-regex@1.2.1:
    resolution: {integrity: sha512-MjYsKHO5O7mCsmRGxWcLWheFqN9DJ/2TmngvjKXihe6efViPqc274+Fx/4fYj/r03+ESvBdTXK0V6tA3rgez1g==}
    engines: {node: '>= 0.4'}

  is-set@2.0.3:
    resolution: {integrity: sha512-iPAjerrse27/ygGLxw+EBR9agv9Y6uLeYVJMu+QNCoouJ1/1ri0mGrcWpfCqFZuzzx3WjtwxG098X+n4OuRkPg==}
    engines: {node: '>= 0.4'}

  is-shared-array-buffer@1.0.4:
    resolution: {integrity: sha512-ISWac8drv4ZGfwKl5slpHG9OwPNty4jOWPRIhBpxOoD+hqITiwuipOQ2bNthAzwA3B4fIjO4Nln74N0S9byq8A==}
    engines: {node: '>= 0.4'}

  is-string@1.1.1:
    resolution: {integrity: sha512-BtEeSsoaQjlSPBemMQIrY1MY0uM6vnS1g5fmufYOtnxLGUZM2178PKbhsk7Ffv58IX+ZtcvoGwccYsh0PglkAA==}
    engines: {node: '>= 0.4'}

  is-symbol@1.1.1:
    resolution: {integrity: sha512-9gGx6GTtCQM73BgmHQXfDmLtfjjTUDSyoxTCbp5WtoixAhfgsDirWIcVQ/IHpvI5Vgd5i/J5F7B9cN/WlVbC/w==}
    engines: {node: '>= 0.4'}

  is-typed-array@1.1.15:
    resolution: {integrity: sha512-p3EcsicXjit7SaskXHs1hA91QxgTw46Fv6EFKKGS5DRFLD8yKnohjF3hxoju94b/OcMZoQukzpPpBE9uLVKzgQ==}
    engines: {node: '>= 0.4'}

  is-weakmap@2.0.2:
    resolution: {integrity: sha512-K5pXYOm9wqY1RgjpL3YTkF39tni1XajUIkawTLUo9EZEVUFga5gSQJF8nNS7ZwJQ02y+1YCNYcMh+HIf1ZqE+w==}
    engines: {node: '>= 0.4'}

  is-weakref@1.1.1:
    resolution: {integrity: sha512-6i9mGWSlqzNMEqpCp93KwRS1uUOodk2OJ6b+sq7ZPDSy2WuI5NFIxp/254TytR8ftefexkWn5xNiHUNpPOfSew==}
    engines: {node: '>= 0.4'}

  is-weakset@2.0.4:
    resolution: {integrity: sha512-mfcwb6IzQyOKTs84CQMrOwW4gQcaTOAWJ0zzJCl2WSPDrWk/OzDaImWFH3djXhb24g4eudZfLRozAvPGw4d9hQ==}
    engines: {node: '>= 0.4'}

  isarray@2.0.5:
    resolution: {integrity: sha512-xHjhDr3cNBK0BzdUJSPXZntQUx/mwMS5Rw4A7lPJ90XGAO6ISP/ePDNuo0vhqOZU+UD5JoodwCAAoZQd3FeAKw==}

  isexe@2.0.0:
    resolution: {integrity: sha512-RHxMLp9lnKHGHRng9QFhRCMbYAcVpn69smSGcq3f36xjgVVWThj4qqLbTLlq7Ssj8B+fIQ1EuCEGI2lKsyQeIw==}

  itertools@2.5.0:
    resolution: {integrity: sha512-4ghJEXkRGkw4veNQhfO0cLY8+zePMXbe9wGt3ckSVFtrQVyyoKCUESaG2HsjuEfidVtuIEj1Dt1BlmTL3GUWFg==}

  js-base64@3.7.8:
    resolution: {integrity: sha512-hNngCeKxIUQiEUN3GPJOkz4wF/YvdUdbNL9hsBcMQTkKzboD7T/q3OYOuuPZLUE6dBxSGpwhk5mwuDud7JVAow==}

  js-tokens@4.0.0:
    resolution: {integrity: sha512-RdJUflcE3cUzKiMqQgsCu06FPu9UdIJO0beYbPhHN4k6apgJtifcoCtT9bcxOpYBtpD2kCM6Sbzg4CausW/PKQ==}

  js-yaml@4.1.0:
    resolution: {integrity: sha512-wpxZs9NoxZaJESJGIZTyDEaYpl0FKSA+FB9aJiyemKhMwkxQg63h4T1KJgUGHpTqPDNRcmmYLugrRjJlBtWvRA==}
    hasBin: true

  jsesc@3.1.0:
    resolution: {integrity: sha512-/sM3dO2FOzXjKQhJuo0Q173wf2KOo8t4I8vHy6lF9poUp7bKT0/NHE8fPX23PwfhnykfqnC2xRxOnVw5XuGIaA==}
    engines: {node: '>=6'}
    hasBin: true

  json-parse-better-errors@1.0.2:
    resolution: {integrity: sha512-mrqyZKfX5EhL7hvqcV6WG1yYjnjeuYDzDhhcAAUrq8Po85NBQBJP+ZDUT75qZQ98IkUoBqdkExkukOU7Ts2wrw==}

  json-parse-even-better-errors@2.3.1:
    resolution: {integrity: sha512-xyFwyhro/JEof6Ghe2iz2NcXoj2sloNsWr/XsERDK/oiPCfaNhl5ONfp+jQdAZRQQ0IJWNzH9zIZF7li91kh2w==}

  json5@2.2.3:
    resolution: {integrity: sha512-XmOWe7eyHYH14cLdVPoyg+GOH3rYX++KpzrylJwSW98t3Nk+U8XOl8FWKOgwtzdb8lXGf6zYwDUzeHMWfxasyg==}
    engines: {node: '>=6'}
    hasBin: true

  lines-and-columns@1.2.4:
    resolution: {integrity: sha512-7ylylesZQ/PV29jhEDl3Ufjo6ZX7gCqJr5F7PKrqc93v7fzSymt1BpwEU8nAUXs8qzzvqhbjhK5QZg6Mt/HkBg==}

  linkify-it@5.0.0:
    resolution: {integrity: sha512-5aHCbzQRADcdP+ATqnDuhhJ/MRIqDkZX5pyjFHRRysS8vZ5AbqGEoFIb6pYHPZ+L/OC2Lc+xT8uHVVR5CAK/wQ==}

  little-state-machine@4.8.1:
    resolution: {integrity: sha512-liPHqaWMQ7rzZryQUDnbZ1Gclnnai3dIyaJ0nAgwZRXMzqbYrydrlCI0NDojRUbE5VYh5vu6hygEUZiH77nQkQ==}
    peerDependencies:
      react: ^16.8.0 || ^17 || ^18 || ^19

  load-json-file@4.0.0:
    resolution: {integrity: sha512-Kx8hMakjX03tiGTLAIdJ+lL0htKnXjEZN6hk/tozf/WOuYGdZBJrZ+rCJRbVCugsjB3jMLn9746NsQIf5VjBMw==}
    engines: {node: '>=4'}

  lodash-es@4.17.21:
    resolution: {integrity: sha512-mKnC+QJ9pWVzv+C4/U3rRsHapFfHvQFoFB92e52xeyGMcX6/OlIl78je1u8vePzYZSkkogMPJ2yjxxsb89cxyw==}

  lodash@4.17.21:
    resolution: {integrity: sha512-v2kDEe57lecTulaDIuNTPy3Ry4gLGJ6Z1O3vE1krgXZNrsQ+LFTGHVxVjcXPs17LhbZVGedAJv8XZ1tvj5FvSg==}

  longest-streak@3.1.0:
    resolution: {integrity: sha512-9Ri+o0JYgehTaVBBDoMqIl8GXtbWg711O3srftcHhZ0dqnETqLaoIK0x17fUw9rFSlK/0NlsKe0Ahhyl5pXE2g==}

  loose-envify@1.4.0:
    resolution: {integrity: sha512-lyuxPGr/Wfhrlem2CL/UcnUc1zcqKAImBDzukY7Y5F/yQiNdko6+fRLevlw1HgMySw7f611UIY408EtxRSoK3Q==}
    hasBin: true

  lower-case@2.0.2:
    resolution: {integrity: sha512-7fm3l3NAF9WfN6W3JOmf5drwpVqX78JtoGJ3A6W0a6ZnldM41w2fV5D490psKFTpMds8TJse/eHLFFsNHHjHgg==}

  lru-cache@5.1.1:
    resolution: {integrity: sha512-KpNARQA3Iwv+jTA0utUVVbrh+Jlrr1Fv0e56GGzAFOXN7dk/FviaDW8LHmK52DlcH4WP2n6gI8vN1aesBFgo9w==}

  lunr@2.3.9:
    resolution: {integrity: sha512-zTU3DaZaF3Rt9rhN3uBMGQD3dD2/vFQqnvZCDv4dl5iOzq2IZQqTxu90r4E5J+nP70J3ilqVCrbho2eWaeW8Ow==}

  markdown-it@14.1.0:
    resolution: {integrity: sha512-a54IwgWPaeBCAAsv13YgmALOF1elABB08FxO9i+r4VFk5Vl4pKokRPeX8u5TCgSsPi6ec1otfLjdOpVcgbpshg==}
    hasBin: true

  math-intrinsics@1.1.0:
    resolution: {integrity: sha512-/IXtbwEk5HTPyEwyKX6hGkYXxM9nbj64B+ilVJnC/R6B0pH5G4V3b0pVbL7DBj4tkhBAppbQUlf6F6Xl9LHu1g==}
    engines: {node: '>= 0.4'}

  mdast-util-from-markdown@2.0.2:
    resolution: {integrity: sha512-uZhTV/8NBuw0WHkPTrCqDOl0zVe1BIng5ZtHoDk49ME1qqcjYmmLmOf0gELgcRMxN4w2iuIeVso5/6QymSrgmA==}

  mdast-util-mdx-expression@2.0.1:
    resolution: {integrity: sha512-J6f+9hUp+ldTZqKRSg7Vw5V6MqjATc+3E4gf3CFNcuZNWD8XdyI6zQ8GqH7f8169MM6P7hMBRDVGnn7oHB9kXQ==}

  mdast-util-mdx-jsx@3.2.0:
    resolution: {integrity: sha512-lj/z8v0r6ZtsN/cGNNtemmmfoLAFZnjMbNyLzBafjzikOM+glrjNHPlf6lQDOTccj9n5b0PPihEBbhneMyGs1Q==}

  mdast-util-mdxjs-esm@2.0.1:
    resolution: {integrity: sha512-EcmOpxsZ96CvlP03NghtH1EsLtr0n9Tm4lPUJUBccV9RwUOneqSycg19n5HGzCf+10LozMRSObtVr3ee1WoHtg==}

  mdast-util-phrasing@4.1.0:
    resolution: {integrity: sha512-TqICwyvJJpBwvGAMZjj4J2n0X8QWp21b9l0o7eXyVJ25YNWYbJDVIyD1bZXE6WtV6RmKJVYmQAKWa0zWOABz2w==}

  mdast-util-to-hast@13.2.0:
    resolution: {integrity: sha512-QGYKEuUsYT9ykKBCMOEDLsU5JRObWQusAolFMeko/tYPufNkRffBAQjIE+99jbA87xv6FgmjLtwjh9wBWajwAA==}

  mdast-util-to-markdown@2.1.2:
    resolution: {integrity: sha512-xj68wMTvGXVOKonmog6LwyJKrYXZPvlwabaryTjLh9LuvovB/KAH+kvi8Gjj+7rJjsFi23nkUxRQv1KqSroMqA==}

  mdast-util-to-string@4.0.0:
    resolution: {integrity: sha512-0H44vDimn51F0YwvxSJSm0eCDOJTRlmN0R1yBh4HLj9wiV1Dn0QoXGbvFAWj2hSItVTlCmBF1hqKlIyUBVFLPg==}

  mdn-data@2.0.28:
    resolution: {integrity: sha512-aylIc7Z9y4yzHYAJNuESG3hfhC+0Ibp/MAMiaOZgNv4pmEdFyfZhhhny4MNiAfWdBQ1RQ2mfDWmM1x8SvGyp8g==}

  mdn-data@2.0.30:
    resolution: {integrity: sha512-GaqWWShW4kv/G9IEucWScBx9G1/vsFZZJUO+tD26M8J8z3Kw5RDQjaoZe03YAClgeS/SWPOcb4nkFBTEi5DUEA==}

  mdurl@2.0.0:
    resolution: {integrity: sha512-Lf+9+2r+Tdp5wXDXC4PcIBjTDtq4UKjCPMQhKIuzpJNW0b96kVqSwW0bT7FhRSfmAiFYgP+SCRvdrDozfh0U5w==}

  memorystream@0.3.1:
    resolution: {integrity: sha512-S3UwM3yj5mtUSEfP41UZmt/0SCoVYUcU1rkXv+BQ5Ig8ndL4sPoJNBUJERafdPb5jjHJGuMgytgKvKIf58XNBw==}
    engines: {node: '>= 0.10.0'}

  merge-refs@2.0.0:
    resolution: {integrity: sha512-3+B21mYK2IqUWnd2EivABLT7ueDhb0b8/dGK8LoFQPrU61YITeCMn14F7y7qZafWNZhUEKb24cJdiT5Wxs3prg==}
    peerDependencies:
      '@types/react': ^16.8.0 || ^17.0.0 || ^18.0.0 || ^19.0.0
    peerDependenciesMeta:
      '@types/react':
        optional: true

  micromark-core-commonmark@2.0.3:
    resolution: {integrity: sha512-RDBrHEMSxVFLg6xvnXmb1Ayr2WzLAWjeSATAoxwKYJV94TeNavgoIdA0a9ytzDSVzBy2YKFK+emCPOEibLeCrg==}

  micromark-factory-destination@2.0.1:
    resolution: {integrity: sha512-Xe6rDdJlkmbFRExpTOmRj9N3MaWmbAgdpSrBQvCFqhezUn4AHqJHbaEnfbVYYiexVSs//tqOdY/DxhjdCiJnIA==}

  micromark-factory-label@2.0.1:
    resolution: {integrity: sha512-VFMekyQExqIW7xIChcXn4ok29YE3rnuyveW3wZQWWqF4Nv9Wk5rgJ99KzPvHjkmPXF93FXIbBp6YdW3t71/7Vg==}

  micromark-factory-space@2.0.1:
    resolution: {integrity: sha512-zRkxjtBxxLd2Sc0d+fbnEunsTj46SWXgXciZmHq0kDYGnck/ZSGj9/wULTV95uoeYiK5hRXP2mJ98Uo4cq/LQg==}

  micromark-factory-title@2.0.1:
    resolution: {integrity: sha512-5bZ+3CjhAd9eChYTHsjy6TGxpOFSKgKKJPJxr293jTbfry2KDoWkhBb6TcPVB4NmzaPhMs1Frm9AZH7OD4Cjzw==}

  micromark-factory-whitespace@2.0.1:
    resolution: {integrity: sha512-Ob0nuZ3PKt/n0hORHyvoD9uZhr+Za8sFoP+OnMcnWK5lngSzALgQYKMr9RJVOWLqQYuyn6ulqGWSXdwf6F80lQ==}

  micromark-util-character@2.1.1:
    resolution: {integrity: sha512-wv8tdUTJ3thSFFFJKtpYKOYiGP2+v96Hvk4Tu8KpCAsTMs6yi+nVmGh1syvSCsaxz45J6Jbw+9DD6g97+NV67Q==}

  micromark-util-chunked@2.0.1:
    resolution: {integrity: sha512-QUNFEOPELfmvv+4xiNg2sRYeS/P84pTW0TCgP5zc9FpXetHY0ab7SxKyAQCNCc1eK0459uoLI1y5oO5Vc1dbhA==}

  micromark-util-classify-character@2.0.1:
    resolution: {integrity: sha512-K0kHzM6afW/MbeWYWLjoHQv1sgg2Q9EccHEDzSkxiP/EaagNzCm7T/WMKZ3rjMbvIpvBiZgwR3dKMygtA4mG1Q==}

  micromark-util-combine-extensions@2.0.1:
    resolution: {integrity: sha512-OnAnH8Ujmy59JcyZw8JSbK9cGpdVY44NKgSM7E9Eh7DiLS2E9RNQf0dONaGDzEG9yjEl5hcqeIsj4hfRkLH/Bg==}

  micromark-util-decode-numeric-character-reference@2.0.2:
    resolution: {integrity: sha512-ccUbYk6CwVdkmCQMyr64dXz42EfHGkPQlBj5p7YVGzq8I7CtjXZJrubAYezf7Rp+bjPseiROqe7G6foFd+lEuw==}

  micromark-util-decode-string@2.0.1:
    resolution: {integrity: sha512-nDV/77Fj6eH1ynwscYTOsbK7rR//Uj0bZXBwJZRfaLEJ1iGBR6kIfNmlNqaqJf649EP0F3NWNdeJi03elllNUQ==}

  micromark-util-encode@2.0.1:
    resolution: {integrity: sha512-c3cVx2y4KqUnwopcO9b/SCdo2O67LwJJ/UyqGfbigahfegL9myoEFoDYZgkT7f36T0bLrM9hZTAaAyH+PCAXjw==}

  micromark-util-html-tag-name@2.0.1:
    resolution: {integrity: sha512-2cNEiYDhCWKI+Gs9T0Tiysk136SnR13hhO8yW6BGNyhOC4qYFnwF1nKfD3HFAIXA5c45RrIG1ub11GiXeYd1xA==}

  micromark-util-normalize-identifier@2.0.1:
    resolution: {integrity: sha512-sxPqmo70LyARJs0w2UclACPUUEqltCkJ6PhKdMIDuJ3gSf/Q+/GIe3WKl0Ijb/GyH9lOpUkRAO2wp0GVkLvS9Q==}

  micromark-util-resolve-all@2.0.1:
    resolution: {integrity: sha512-VdQyxFWFT2/FGJgwQnJYbe1jjQoNTS4RjglmSjTUlpUMa95Htx9NHeYW4rGDJzbjvCsl9eLjMQwGeElsqmzcHg==}

  micromark-util-sanitize-uri@2.0.1:
    resolution: {integrity: sha512-9N9IomZ/YuGGZZmQec1MbgxtlgougxTodVwDzzEouPKo3qFWvymFHWcnDi2vzV1ff6kas9ucW+o3yzJK9YB1AQ==}

  micromark-util-subtokenize@2.1.0:
    resolution: {integrity: sha512-XQLu552iSctvnEcgXw6+Sx75GflAPNED1qx7eBJ+wydBb2KCbRZe+NwvIEEMM83uml1+2WSXpBAcp9IUCgCYWA==}

  micromark-util-symbol@2.0.1:
    resolution: {integrity: sha512-vs5t8Apaud9N28kgCrRUdEed4UJ+wWNvicHLPxCa9ENlYuAY31M0ETy5y1vA33YoNPDFTghEbnh6efaE8h4x0Q==}

  micromark-util-types@2.0.2:
    resolution: {integrity: sha512-Yw0ECSpJoViF1qTU4DC6NwtC4aWGt1EkzaQB8KPPyCRR8z9TWeV0HbEFGTO+ZY1wB22zmxnJqhPyTpOVCpeHTA==}

  micromark@4.0.2:
    resolution: {integrity: sha512-zpe98Q6kvavpCr1NPVSCMebCKfD7CA2NqZ+rykeNhONIJBpc1tFKt9hucLGwha3jNTNI8lHpctWJWoimVF4PfA==}

  micromatch@4.0.8:
    resolution: {integrity: sha512-PXwfBhYu0hBCPw8Dn0E+WDYb7af3dSLVWKi3HGv84IdF4TyFoC0ysxFd0Goxw7nSv4T/PzEJQxsYsEiFCKo2BA==}
    engines: {node: '>=8.6'}

  millify@6.1.0:
    resolution: {integrity: sha512-H/E3J6t+DQs/F2YgfDhxUVZz/dF8JXPPKTLHL/yHCcLZLtCXJDUaqvhJXQwqOVBvbyNn4T0WjLpIHd7PAw7fBA==}
    hasBin: true

  minimatch@3.1.2:
    resolution: {integrity: sha512-J7p63hRiAjw1NDEww1W7i37+ByIrOWO5XQQAzZ3VOcL0PNybwpfmV/N05zFAzwQ9USyEcX6t3UO+K5aqBQOIHw==}

  minimatch@5.1.6:
    resolution: {integrity: sha512-lKwV/1brpG6mBUFHtb7NUmtABCb2WZZmm2wNiOA5hAb8VdCS4B3dtMWyvcoViccwAW/COERjXLt0zP1zXUN26g==}
    engines: {node: '>=10'}

  minimatch@9.0.5:
    resolution: {integrity: sha512-G6T0ZX48xgozx7587koeX9Ys2NYy6Gmv//P89sEte9V9whIapMNF4idKxnW2QtCcLiTWlb/wfCabAtAFWhhBow==}
    engines: {node: '>=16 || 14 >=14.17'}

  motion-dom@12.23.21:
    resolution: {integrity: sha512-5xDXx/AbhrfgsQmSE7YESMn4Dpo6x5/DTZ4Iyy4xqDvVHWvFVoV+V2Ri2S/ksx+D40wrZ7gPYiMWshkdoqNgNQ==}

  motion-utils@12.23.6:
    resolution: {integrity: sha512-eAWoPgr4eFEOFfg2WjIsMoqJTW6Z8MTUCgn/GZ3VRpClWBdnbjryiA3ZSNLyxCTmCQx4RmYX6jX1iWHbenUPNQ==}

  motion@12.23.22:
    resolution: {integrity: sha512-iSq6X9vLHbeYwmHvhK//+U74ROaPnZmBuy60XZzqNl0QtZkWfoZyMDHYnpKuWFv0sNMqHgED8aCXk94LCoQPGg==}
    peerDependencies:
      '@emotion/is-prop-valid': '*'
      react: ^18.0.0 || ^19.0.0
      react-dom: ^18.0.0 || ^19.0.0
    peerDependenciesMeta:
      '@emotion/is-prop-valid':
        optional: true
      react:
        optional: true
      react-dom:
        optional: true

  ms@2.1.3:
    resolution: {integrity: sha512-6FlzubTLZG3J2a/NVCAleEhjzq5oxgHyaCU9yYXvcLsvoVaHJq/s5xXI6/XXP6tz7R9xAOtHnSO/tXtF3WRTlA==}

  nanoid@3.3.11:
    resolution: {integrity: sha512-N8SpfPUnUp1bK+PMYW8qSWdl9U+wwNWI4QKxOYDy9JAro3WMX7p2OeVRF9v+347pnakNevPmiHhNmZ2HbFA76w==}
    engines: {node: ^10 || ^12 || ^13.7 || ^14 || >=15.0.1}
    hasBin: true

  nice-try@1.0.5:
    resolution: {integrity: sha512-1nh45deeb5olNY7eX82BkPO7SSxR5SSYJiPTrTdFUVYwAl8CKMA5N9PjTYkHiRjisVcxcQ1HXdLhx2qxxJzLNQ==}

  no-case@3.0.4:
    resolution: {integrity: sha512-fgAN3jGAh+RoxUGZHTSOLJIqUc2wmoBwGR4tbpNAKmmovFoWq0OdRkb0VkldReO2a2iBT/OEulG9XSUc10r3zg==}

  node-addon-api@7.1.1:
    resolution: {integrity: sha512-5m3bsyrjFWE1xf7nz7YXdN4udnVtXK6/Yfgn5qnahL6bCkf2yKt4k3nuTKAtT4r3IG8JNR2ncsIMdZuAzJjHQQ==}

  node-releases@2.0.21:
    resolution: {integrity: sha512-5b0pgg78U3hwXkCM8Z9b2FJdPZlr9Psr9V2gQPESdGHqbntyFJKFW4r5TeWGFzafGY3hzs1JC62VEQMbl1JFkw==}

  normalize-package-data@2.5.0:
    resolution: {integrity: sha512-/5CMN3T0R4XTj4DcGaexo+roZSdSFW/0AOOTROrjxzCG1wrWXEsGbRKevjlIL+ZDE4sZlJr5ED4YW0yqmkK+eA==}

  normalize-range@0.1.2:
    resolution: {integrity: sha512-bdok/XvKII3nUpklnV6P2hxtMNrCboOjAcyBuQnWEhO665FwrSNRxU+AqpsyvO6LgGYPspN+lu5CLtw4jPRKNA==}
    engines: {node: '>=0.10.0'}

  npm-run-all@4.1.5:
    resolution: {integrity: sha512-Oo82gJDAVcaMdi3nuoKFavkIHBRVqQ1qvMb+9LHk/cF4P6B2m8aP04hGf7oL6wZ9BuGwX1onlLhpuoofSyoQDQ==}
    engines: {node: '>= 4'}
    hasBin: true

  nth-check@2.1.1:
    resolution: {integrity: sha512-lqjrjmaOoAnWfMmBPL+XNnynZh2+swxiX3WUE0s4yEHI6m+AwrK2UZOimIRl3X/4QctVqS8AiZjFqyOGrMXb/w==}

  object-assign@4.1.1:
    resolution: {integrity: sha512-rJgTQnkUnH1sFw8yT6VSU3zD3sWmu6sZhIseY8VX+GRu3P6F7Fu+JNDoXfklElbLJSnc3FUQHVe4cU5hj+BcUg==}
    engines: {node: '>=0.10.0'}

  object-inspect@1.13.4:
    resolution: {integrity: sha512-W67iLl4J2EXEGTbfeHCffrjDfitvLANg0UlX3wFUUSTx92KXRFegMHUVgSqE+wvhAbi4WqjGg9czysTV2Epbew==}
    engines: {node: '>= 0.4'}

  object-keys@1.1.1:
    resolution: {integrity: sha512-NuAESUOUMrlIXOfHKzD6bpPu3tYt3xvjNdRIQ+FeT0lNb4K8WR70CaDxhuNguS2XG+GjkyMwOzsN5ZktImfhLA==}
    engines: {node: '>= 0.4'}

  object.assign@4.1.7:
    resolution: {integrity: sha512-nK28WOo+QIjBkDduTINE4JkF/UJJKyf2EJxvJKfblDpyg0Q+pkOHNTL0Qwy6NP6FhE/EnzV73BxxqcJaXY9anw==}
    engines: {node: '>= 0.4'}

  once@1.4.0:
    resolution: {integrity: sha512-lNaJgI+2Q5URQBkccEKHTQOPaXdUxnZZElQTZY0MFUAuaEqe1E+Nyvgdz/aIyNi6Z9MzO5dv1H8n58/GELp3+w==}

  own-keys@1.0.1:
    resolution: {integrity: sha512-qFOyK5PjiWZd+QQIh+1jhdb9LpxTF0qs7Pm8o5QHYZ0M3vKqSqzsZaEB6oWlxZ+q2sJBMI/Ktgd2N5ZwQoRHfg==}
    engines: {node: '>= 0.4'}

  p-timeout@6.1.4:
    resolution: {integrity: sha512-MyIV3ZA/PmyBN/ud8vV9XzwTrNtR4jFrObymZYnZqMmW0zA8Z17vnT0rBgFE/TlohB+YCHqXMgZzb3Csp49vqg==}
    engines: {node: '>=14.16'}

  parent-module@1.0.1:
    resolution: {integrity: sha512-GQ2EWRpQV8/o+Aw8YqtfZZPfNRWZYkbidE9k5rpl/hC3vtHHBfGm2Ifi6qWV+coDGkrUKZAxE3Lot5kcsRlh+g==}
    engines: {node: '>=6'}

  parse-entities@4.0.2:
    resolution: {integrity: sha512-GG2AQYWoLgL877gQIKeRPGO1xF9+eG1ujIb5soS5gPvLQ1y2o8FL90w2QWNdf9I361Mpp7726c+lj3U0qK1uGw==}

  parse-json@4.0.0:
    resolution: {integrity: sha512-aOIos8bujGN93/8Ox/jPLh7RwVnPEysynVFE+fQZyg6jKELEHwzgKdLRFHUgXJL6kylijVSBC4BvN9OmsB48Rw==}
    engines: {node: '>=4'}

  parse-json@5.2.0:
    resolution: {integrity: sha512-ayCKvm/phCGxOkYRSCM82iDwct8/EonSEgCSxWxD7ve6jHggsFl4fZVQBPRNgQoKiuV/odhFrGzQXZwbifC8Rg==}
    engines: {node: '>=8'}

  path-key@2.0.1:
    resolution: {integrity: sha512-fEHGKCSmUSDPv4uoj8AlD+joPlq3peND+HRYyxFz4KPw4z926S/b8rIuFs2FYJg3BwsxJf6A9/3eIdLaYC+9Dw==}
    engines: {node: '>=4'}

  path-parse@1.0.7:
    resolution: {integrity: sha512-LDJzPVEEEPR+y48z93A0Ed0yXb8pAByGWo/k5YYdYgpY2/2EsOsksJrq7lOHxryrVOn1ejG6oAp8ahvOIQD8sw==}

  path-type@3.0.0:
    resolution: {integrity: sha512-T2ZUsdZFHgA3u4e5PfPbjd7HDDpxPnQb5jN0SrDsjNSuVXHJqtwTnWqG0B1jZrgmJ/7lj1EmVIByWt1gxGkWvg==}
    engines: {node: '>=4'}

  path-type@4.0.0:
    resolution: {integrity: sha512-gDKb8aZMDeD/tZWs9P6+q0J9Mwkdl6xMV8TjnGP3qJVJ06bdMgkbBlLU8IdfOsIsFz2BW1rNVT3XuNEl8zPAvw==}
    engines: {node: '>=8'}

  picocolors@1.1.1:
    resolution: {integrity: sha512-xceH2snhtb5M9liqDsmEw56le376mTZkEX/jEb/RxNFyegNul7eNslCXP9FDj/Lcu0X8KEyMceP2ntpaHrDEVA==}

  picomatch@2.3.1:
    resolution: {integrity: sha512-JU3teHTNjmE2VCGFzuY8EXzCDVwEqB2a8fsIvwaStHhAWJEeVd1o1QD80CU6+ZdEXXSLbSsuLwJjkCBWqRQUVA==}
    engines: {node: '>=8.6'}

  picomatch@4.0.3:
    resolution: {integrity: sha512-5gTmgEY/sqK6gFXLIsQNH19lWb4ebPDLA4SdLP7dsWkIXHWlG66oPuVvXSGFPppYZz8ZDZq0dYYrbHfBCVUb1Q==}
    engines: {node: '>=12'}

  pidtree@0.3.1:
    resolution: {integrity: sha512-qQbW94hLHEqCg7nhby4yRC7G2+jYHY4Rguc2bjw7Uug4GIJuu1tvf2uHaZv5Q8zdt+WKJ6qK1FOI6amaWUo5FA==}
    engines: {node: '>=0.10'}
    hasBin: true

  pify@3.0.0:
    resolution: {integrity: sha512-C3FsVNH1udSEX48gGX1xfvwTWfsYWj5U+8/uK15BGzIGrKoUpghX8hWZwa/OFnakBiiVNmBvemTJR5mcy7iPcg==}
    engines: {node: '>=4'}

  possible-typed-array-names@1.1.0:
    resolution: {integrity: sha512-/+5VFTchJDoVj3bhoqi6UeymcD00DAwb1nJwamzPvHEszJ4FpF6SNNbUbOS8yI56qHzdV8eK0qEfOSiodkTdxg==}
    engines: {node: '>= 0.4'}

  postcss-value-parser@4.2.0:
    resolution: {integrity: sha512-1NNCs6uurfkVbeXG4S8JFT9t19m45ICnif8zWLd5oPSZ50QnwMfK+H3jv408d4jw/7Bttv5axS5IiHoLaVNHeQ==}

  postcss@8.5.6:
    resolution: {integrity: sha512-3Ybi1tAuwAP9s0r1UQ2J4n5Y0G05bJkpUIO0/bI9MhwmD70S5aTWbXGBwxHrelT+XM1k6dM0pk+SwNkpTRN7Pg==}
    engines: {node: ^10 || ^12 || >=14}

  prettier@2.8.8:
    resolution: {integrity: sha512-tdN8qQGvNjw4CHbY+XXk0JgCXn9QiF21a55rBe5LJAU+kDyC4WQn4+awm2Xfk2lQMk5fKup9XgzTZtGkjBdP9Q==}
    engines: {node: '>=10.13.0'}
    hasBin: true

  prettier@3.6.2:
    resolution: {integrity: sha512-I7AIg5boAr5R0FFtJ6rCfD+LFsWHp81dolrFD8S79U9tb8Az2nGrJncnMSnys+bpQJfRUzqs9hnA81OAA3hCuQ==}
    engines: {node: '>=14'}
    hasBin: true

  prop-types@15.8.1:
    resolution: {integrity: sha512-oj87CgZICdulUohogVAR7AjlC0327U4el4L6eAvOqCeudMDVU0NThNaV+b9Df4dXgSP1gXMTnPdhfe/2qDH5cg==}

  property-information@7.1.0:
    resolution: {integrity: sha512-TwEZ+X+yCJmYfL7TPUOcvBZ4QfoT5YenQiJuX//0th53DE6w0xxLEtfK3iyryQFddXuvkIk51EEgrJQ0WJkOmQ==}

  punycode.js@2.3.1:
    resolution: {integrity: sha512-uxFIHU0YlHYhDQtV4R9J6a52SLx28BCjT+4ieh7IGbgwVJWO+km431c4yRlREUAsAmt/uMjQUyQHNEPf0M39CA==}
    engines: {node: '>=6'}

  qr.js@0.0.0:
    resolution: {integrity: sha512-c4iYnWb+k2E+vYpRimHqSu575b1/wKl4XFeJGpFmrJQz5I88v9aY2czh7s0w36srfCM1sXgC/xpoJz5dJfq+OQ==}

  radash@12.1.1:
    resolution: {integrity: sha512-h36JMxKRqrAxVD8201FrCpyeNuUY9Y5zZwujr20fFO77tpUtGa6EZzfKw/3WaiBX95fq7+MpsuMLNdSnORAwSA==}
    engines: {node: '>=14.18.0'}

  react-auth-code-input@3.2.1:
    resolution: {integrity: sha512-oWWKbxDLU5g46gvE1DIvNFHsDx37JSAfB6WX8luG6TWZB3iDfKMjQnhUgb+0imL/6ykGVMqdZ426tQW1uj25kg==}
    engines: {node: '>=10'}
    peerDependencies:
      react: '>=16.0.0'

  react-click-away-listener@2.4.0:
    resolution: {integrity: sha512-jDkXY8Q9qM8e197K7c7AoVhhk2meQO5POyjRJrKN2vUQUvIef49h/paM3JA6q+lf+JygDy9ENOBOsZalARUIeg==}
    peerDependencies:
      react: ^16.8.0 || ^17.0.0 || ^18.0.0 || ^19.0.0
      react-dom: ^16.8.0 || ^17.0.0 || ^18.0.0 || ^19.0.0

  react-dom@19.2.0:
    resolution: {integrity: sha512-UlbRu4cAiGaIewkPyiRGJk0imDN2T3JjieT6spoL2UeSf5od4n5LB/mQ4ejmxhCFT1tYe8IvaFulzynWovsEFQ==}
    peerDependencies:
      react: ^19.2.0

  react-hook-form@7.63.0:
    resolution: {integrity: sha512-ZwueDMvUeucovM2VjkCf7zIHcs1aAlDimZu2Hvel5C5907gUzMpm4xCrQXtRzCvsBqFjonB4m3x4LzCFI1ZKWA==}
    engines: {node: '>=18.0.0'}
    peerDependencies:
      react: ^16.8.0 || ^17 || ^18 || ^19

  react-is@16.13.1:
    resolution: {integrity: sha512-24e6ynE2H+OKt4kqsOvNd8kBpV65zoxbA4BVsEOB3ARVWQki/DHzaUoC5KuON/BiccDaCCTZBuOcfZs70kR8bQ==}

  react-is@18.3.1:
    resolution: {integrity: sha512-/LLMVyas0ljjAtoYiPqYiL8VWXzUUdThrmU5+n20DZv+a+ClRoevUzw5JxU+Ieh5/c87ytoTBV9G1FiKfNJdmg==}

  react-loading-skeleton@3.5.0:
    resolution: {integrity: sha512-gxxSyLbrEAdXTKgfbpBEFZCO/P153DnqSCQau2+o6lNy1jgMRr2MmRmOzMmyrwSaSYLRB8g7b0waYPmUjz7IhQ==}
    peerDependencies:
      react: '>=16.8.0'

  react-markdown@10.1.0:
    resolution: {integrity: sha512-qKxVopLT/TyA6BX3Ue5NwabOsAzm0Q7kAPwq6L+wWDwisYs7R8vZ0nRXqq6rkueboxpkjvLGU9fWifiX/ZZFxQ==}
    peerDependencies:
      '@types/react': '>=18'
      react: '>=18'

  react-property@2.0.2:
    resolution: {integrity: sha512-+PbtI3VuDV0l6CleQMsx2gtK0JZbZKbpdu5ynr+lbsuvtmgbNcS3VM0tuY2QjFNOcWxvXeHjDpy42RO+4U2rug==}

  react-qr-code@2.0.18:
    resolution: {integrity: sha512-v1Jqz7urLMhkO6jkgJuBYhnqvXagzceg3qJUWayuCK/c6LTIonpWbwxR1f1APGd4xrW/QcQEovNrAojbUz65Tg==}
    peerDependencies:
      react: '*'

  react-redux@9.2.0:
    resolution: {integrity: sha512-ROY9fvHhwOD9ySfrF0wmvu//bKCQ6AeZZq1nJNtbDC+kk5DuSuNX/n6YWYF/SYy7bSba4D4FSz8DJeKY/S/r+g==}
    peerDependencies:
      '@types/react': ^18.2.25 || ^19
      react: ^18.0 || ^19
      redux: ^5.0.0
    peerDependenciesMeta:
      '@types/react':
        optional: true
      redux:
        optional: true

  react-refresh@0.17.0:
    resolution: {integrity: sha512-z6F7K9bV85EfseRCp2bzrpyQ0Gkw1uLoCel9XBVWPg/TjRj94SkJzUTGfOa4bs7iJvBWtQG0Wq7wnI0syw3EBQ==}
    engines: {node: '>=0.10.0'}

  react-router-dom@6.30.1:
    resolution: {integrity: sha512-llKsgOkZdbPU1Eg3zK8lCn+sjD9wMRZZPuzmdWWX5SUs8OFkN5HnFVC0u5KMeMaC9aoancFI/KoLuKPqN+hxHw==}
    engines: {node: '>=14.0.0'}
    peerDependencies:
      react: '>=16.8'
      react-dom: '>=16.8'

  react-router@6.30.1:
    resolution: {integrity: sha512-X1m21aEmxGXqENEPG3T6u0Th7g0aS4ZmoNynhbs+Cn+q+QGTLt+d5IQ2bHAXKzKcxGJjxACpVbnYQSCRcfxHlQ==}
    engines: {node: '>=14.0.0'}
    peerDependencies:
      react: '>=16.8'

  react-simple-animate@3.5.3:
    resolution: {integrity: sha512-Ob+SmB5J1tXDEZyOe2Hf950K4M8VaWBBmQ3cS2BUnTORqHjhK0iKG8fB+bo47ZL15t8d3g/Y0roiqH05UBjG7A==}
    peerDependencies:
      react-dom: ^16.8.0 || ^17 || ^18 || ^19

  react-use-websocket@4.13.0:
    resolution: {integrity: sha512-anMuVoV//g2N76Wxqvqjjo1X48r9Np3y1/gMl7arX84tAPXdy5R7sB5lO5hvCzQRYjqXwV8XMAiEBOUbyrZFrw==}

  react-virtualized-auto-sizer@1.0.26:
    resolution: {integrity: sha512-CblNyiNVw2o+hsa5/49NH2ogGxZ+t+3aweRvNSq7TVjDIlwk7ir4lencEg5HxHeSzwNarSkNkiu0qJSOXtxm5A==}
    peerDependencies:
      react: ^15.3.0 || ^16.0.0-alpha || ^17.0.0 || ^18.0.0 || ^19.0.0
      react-dom: ^15.3.0 || ^16.0.0-alpha || ^17.0.0 || ^18.0.0 || ^19.0.0

  react@19.2.0:
    resolution: {integrity: sha512-tmbWg6W31tQLeB5cdIBOicJDJRR2KzXsV7uSK9iNfLWQ5bIZfxuPEHp7M8wiHyHnn0DD1i7w3Zmin0FtkrwoCQ==}
    engines: {node: '>=0.10.0'}

  read-pkg@3.0.0:
    resolution: {integrity: sha512-BLq/cCO9two+lBgiTYNqD6GdtK8s4NpaWrl6/rCO9w0TUS8oJl7cmToOZfRYllKTISY6nt1U7jQ53brmKqY6BA==}
    engines: {node: '>=4'}

  readdirp@4.1.2:
    resolution: {integrity: sha512-GDhwkLfywWL2s6vEjyhri+eXmfH6j1L7JE27WhqLeYzoh/A3DBaYGEj2H/HFZCn/kMfim73FXxEJTw06WtxQwg==}
    engines: {node: '>= 14.18.0'}

  recharts@3.2.1:
    resolution: {integrity: sha512-0JKwHRiFZdmLq/6nmilxEZl3pqb4T+aKkOkOi/ZISRZwfBhVMgInxzlYU9D4KnCH3KINScLy68m/OvMXoYGZUw==}
    engines: {node: '>=18'}
    peerDependencies:
      react: ^16.8.0 || ^17.0.0 || ^18.0.0 || ^19.0.0
      react-dom: ^16.0.0 || ^17.0.0 || ^18.0.0 || ^19.0.0
      react-is: ^16.8.0 || ^17.0.0 || ^18.0.0 || ^19.0.0

  redux-thunk@3.1.0:
    resolution: {integrity: sha512-NW2r5T6ksUKXCabzhL9z+h206HQw/NJkcLm1GPImRQ8IzfXwRGqjVhKJGauHirT0DAuyy6hjdnMZaRoAcy0Klw==}
    peerDependencies:
      redux: ^5.0.0

  redux@5.0.1:
    resolution: {integrity: sha512-M9/ELqF6fy8FwmkpnF0S3YKOqMyoWJ4+CS5Efg2ct3oY9daQvd/Pc71FpGZsVsbl3Cpb+IIcjBDUnnyBdQbq4w==}

  reflect.getprototypeof@1.0.10:
    resolution: {integrity: sha512-00o4I+DVrefhv+nX0ulyi3biSHCPDe+yLv5o/p6d/UVlirijB8E16FtfwSAi4g3tcqrQ4lRAqQSoFEZJehYEcw==}
    engines: {node: '>= 0.4'}

  regexp.prototype.flags@1.5.4:
    resolution: {integrity: sha512-dYqgNSZbDwkaJ2ceRd9ojCGjBq+mOm9LmtXnAnEGyHhN/5R7iDW2TRw3h+o/jCFxus3P2LfWIIiwowAjANm7IA==}
    engines: {node: '>= 0.4'}

  rehype-sanitize@6.0.0:
    resolution: {integrity: sha512-CsnhKNsyI8Tub6L4sm5ZFsme4puGfc6pYylvXo1AeqaGbjOYyzNv3qZPwvs0oMJ39eryyeOdmxwUIo94IpEhqg==}

  remark-parse@11.0.0:
    resolution: {integrity: sha512-FCxlKLNGknS5ba/1lmpYijMUzX2esxW5xQqjWxw2eHFfS2MSdaHVINFmhjo+qN1WhZhNimq0dZATN9pH0IDrpA==}

  remark-rehype@11.1.2:
    resolution: {integrity: sha512-Dh7l57ianaEoIpzbp0PC9UKAdCSVklD8E5Rpw7ETfbTl3FqcOOgq5q2LVDhgGCkaBv7p24JXikPdvhhmHvKMsw==}

  require-directory@2.1.1:
    resolution: {integrity: sha512-fGxEI7+wsG9xrvdjsrlmL22OMTTiHRwAMroiEeMgq8gzoLC/PQr7RsRDSTLUg/bZAZtF+TVIkHc6/4RIKrui+Q==}
    engines: {node: '>=0.10.0'}

  reselect@5.1.1:
    resolution: {integrity: sha512-K/BG6eIky/SBpzfHZv/dd+9JBFiS4SWV7FIujVyJRux6e45+73RaUHXLmIR1f7WOMaQ0U1km6qwklRQxpJJY0w==}

  resolve-from@4.0.0:
    resolution: {integrity: sha512-pb/MYmXstAkysRFx8piNI1tGFNQIFA3vkE3Gq4EuA1dF6gHp/+vgZqsCGJapvy8N3Q+4o7FwvquPJcnZ7RYy4g==}
    engines: {node: '>=4'}

  resolve@1.22.10:
    resolution: {integrity: sha512-NPRy+/ncIMeDlTAsuqwKIiferiawhefFJtkNSW0qZJEqMEb+qBt/77B/jGeeek+F0uOeN05CDa6HXbbIgtVX4w==}
    engines: {node: '>= 0.4'}
    hasBin: true

  rollup@4.52.3:
    resolution: {integrity: sha512-RIDh866U8agLgiIcdpB+COKnlCreHJLfIhWC3LVflku5YHfpnsIKigRZeFfMfCc4dVcqNVfQQ5gO/afOck064A==}
    engines: {node: '>=18.0.0', npm: '>=8.0.0'}
    hasBin: true

  rxjs@7.8.2:
    resolution: {integrity: sha512-dhKf903U/PQZY6boNNtAGdWbG85WAbjT/1xYoZIC7FAY0yWapOBQVsVrDl58W86//e1VpMNBtRV4MaXfdMySFA==}

  safe-array-concat@1.1.3:
    resolution: {integrity: sha512-AURm5f0jYEOydBj7VQlVvDrjeFgthDdEF5H1dP+6mNpoXOMo1quQqJ4wvJDyRZ9+pO3kGWoOdmV08cSv2aJV6Q==}
    engines: {node: '>=0.4'}

  safe-push-apply@1.0.0:
    resolution: {integrity: sha512-iKE9w/Z7xCzUMIZqdBsp6pEQvwuEebH4vdpjcDWnyzaI6yl6O9FHvVpmGelvEHNsoY6wGblkxR6Zty/h00WiSA==}
    engines: {node: '>= 0.4'}

  safe-regex-test@1.1.0:
    resolution: {integrity: sha512-x/+Cz4YrimQxQccJf5mKEbIa1NzeCRNI5Ecl/ekmlYaampdNLPalVyIcCZNNH3MvmqBugV5TMYZXv0ljslUlaw==}
    engines: {node: '>= 0.4'}

  sass@1.92.1:
    resolution: {integrity: sha512-ffmsdbwqb3XeyR8jJR6KelIXARM9bFQe8A6Q3W4Klmwy5Ckd5gz7jgUNHo4UOqutU5Sk1DtKLbpDP0nLCg1xqQ==}
    engines: {node: '>=14.0.0'}
    hasBin: true

  scheduler@0.27.0:
    resolution: {integrity: sha512-eNv+WrVbKu1f3vbYJT/xtiF5syA5HPIMtf9IgY/nKg0sWqzAUEvqY/xm7OcZc/qafLx/iO9FgOmeSAp4v5ti/Q==}

  semver@5.7.2:
    resolution: {integrity: sha512-cBznnQ9KjJqU67B52RMC65CMarK2600WFnbkcaiwWq3xy/5haFJlshgnpjovMVJ+Hff49d8GEn0b87C5pDQ10g==}
    hasBin: true

  semver@6.3.1:
    resolution: {integrity: sha512-BR7VvDCVHO+q2xBEWskxS6DJE1qRnb7DxzUrogb71CWoSficBxYsiAGd+Kl0mmq/MprG9yArRkyrQxTO6XjMzA==}
    hasBin: true

  set-function-length@1.2.2:
    resolution: {integrity: sha512-pgRc4hJ4/sNjWCSS9AmnS40x3bNMDTknHgL5UaMBTMyJnU90EgWh1Rz+MC9eFu4BuN/UwZjKQuY/1v3rM7HMfg==}
    engines: {node: '>= 0.4'}

  set-function-name@2.0.2:
    resolution: {integrity: sha512-7PGFlmtwsEADb0WYyvCMa1t+yke6daIG4Wirafur5kcf+MhUnPms1UeR0CKQdTZD81yESwMHbtn+TR+dMviakQ==}
    engines: {node: '>= 0.4'}

  set-proto@1.0.0:
    resolution: {integrity: sha512-RJRdvCo6IAnPdsvP/7m6bsQqNnn1FCBX5ZNtFL98MmFF/4xAIJTIg1YbHW5DC2W5SKZanrC6i4HsJqlajw/dZw==}
    engines: {node: '>= 0.4'}

  shebang-command@1.2.0:
    resolution: {integrity: sha512-EV3L1+UQWGor21OmnvojK36mhg+TyIKDh3iFBKBohr5xeXIhNBcx8oWdgkTEEQ+BEFFYdLRuqMfd5L84N1V5Vg==}
    engines: {node: '>=0.10.0'}

  shebang-regex@1.0.0:
    resolution: {integrity: sha512-wpoSFAxys6b2a2wHZ1XpDSgD7N9iVjg29Ph9uV/uaP9Ex/KXlkTZTeddxDPSYQpgvzKLGJke2UU0AzoGCjNIvQ==}
    engines: {node: '>=0.10.0'}

  shell-quote@1.8.3:
    resolution: {integrity: sha512-ObmnIF4hXNg1BqhnHmgbDETF8dLPCggZWBjkQfhZpbszZnYur5DUljTcCHii5LC3J5E0yeO/1LIMyH+UvHQgyw==}
    engines: {node: '>= 0.4'}

  side-channel-list@1.0.0:
    resolution: {integrity: sha512-FCLHtRD/gnpCiCHEiJLOwdmFP+wzCmDEkc9y7NsYxeF4u7Btsn1ZuwgwJGxImImHicJArLP4R0yX4c2KCrMrTA==}
    engines: {node: '>= 0.4'}

  side-channel-map@1.0.1:
    resolution: {integrity: sha512-VCjCNfgMsby3tTdo02nbjtM/ewra6jPHmpThenkTYh8pG9ucZ/1P8So4u4FGBek/BjpOVsDCMoLA/iuBKIFXRA==}
    engines: {node: '>= 0.4'}

  side-channel-weakmap@1.0.2:
    resolution: {integrity: sha512-WPS/HvHQTYnHisLo9McqBHOJk2FkHO/tlpvldyrnem4aeQp4hai3gythswg6p01oSoTl58rcpiFAjF2br2Ak2A==}
    engines: {node: '>= 0.4'}

  side-channel@1.1.0:
    resolution: {integrity: sha512-ZX99e6tRweoUXqR+VBrslhda51Nh5MTQwou5tnUDgbtyM0dBgmhEDtWGP/xbKn6hqfPRHujUNwz5fy/wbbhnpw==}
    engines: {node: '>= 0.4'}

  snake-case@3.0.4:
    resolution: {integrity: sha512-LAOh4z89bGQvl9pFfNF8V146i7o7/CqFPbqzYgP+yYzDIDeS9HaNFtXABamRW+AQzEVODcvE79ljJ+8a9YSdMg==}

  source-map-js@1.2.1:
    resolution: {integrity: sha512-UXWMKhLOwVKb728IUtQPXxfYU+usdybtUrK/8uGE8CQMvrhOpwvzDBwj0QhSL7MQc7vIsISBG8VQ8+IDQxpfQA==}
    engines: {node: '>=0.10.0'}

  source-map@0.5.7:
    resolution: {integrity: sha512-LbrmJOMUSdEVxIKvdcJzQC+nQhe8FUZQTXQy6+I75skNgn3OoQ0DZA8YnFa7gp8tqtL3KPf1kmo0R5DoApeSGQ==}
    engines: {node: '>=0.10.0'}

  space-separated-tokens@2.0.2:
    resolution: {integrity: sha512-PEGlAwrG8yXGXRjW32fGbg66JAlOAwbObuqVoJpv/mRgoWDQfgH1wDPvtzWyUSNAXBGSk8h755YDbbcEy3SH2Q==}

  spdx-correct@3.2.0:
    resolution: {integrity: sha512-kN9dJbvnySHULIluDHy32WHRUu3Og7B9sbY7tsFLctQkIqnMh3hErYgdMjTYuqmcXX+lK5T1lnUt3G7zNswmZA==}

  spdx-exceptions@2.5.0:
    resolution: {integrity: sha512-PiU42r+xO4UbUS1buo3LPJkjlO7430Xn5SVAhdpzzsPHsjbYVflnnFdATgabnLude+Cqu25p6N+g2lw/PFsa4w==}

  spdx-expression-parse@3.0.1:
    resolution: {integrity: sha512-cbqHunsQWnJNE6KhVSMsMeH5H/L9EpymbzqTQ3uLwNCLZ1Q481oWaofqH7nO6V07xlXwY6PhQdQ2IedWx/ZK4Q==}

  spdx-license-ids@3.0.22:
    resolution: {integrity: sha512-4PRT4nh1EImPbt2jASOKHX7PB7I+e4IWNLvkKFDxNhJlfjbYlleYQh285Z/3mPTHSAK/AvdMmw5BNNuYH8ShgQ==}

  stop-iteration-iterator@1.1.0:
    resolution: {integrity: sha512-eLoXW/DHyl62zxY4SCaIgnRhuMr6ri4juEYARS8E6sCEqzKpOiE521Ucofdx+KnDZl5xmvGYaaKCk5FEOxJCoQ==}
    engines: {node: '>= 0.4'}

  string-width@4.2.3:
    resolution: {integrity: sha512-wKyQRQpjJ0sIp62ErSZdGsjMJWsap5oRNihHhu6G7JVO/9jIB6UyevL+tXuOqrng8j/cxKTWyWUwvSTriiZz/g==}
    engines: {node: '>=8'}

  string.prototype.padend@3.1.6:
    resolution: {integrity: sha512-XZpspuSB7vJWhvJc9DLSlrXl1mcA2BdoY5jjnS135ydXqLoqhs96JjDtCkjJEQHvfqZIp9hBuBMgI589peyx9Q==}
    engines: {node: '>= 0.4'}

  string.prototype.trim@1.2.10:
    resolution: {integrity: sha512-Rs66F0P/1kedk5lyYyH9uBzuiI/kNRmwJAR9quK6VOtIpZ2G+hMZd+HQbbv25MgCA6gEffoMZYxlTod4WcdrKA==}
    engines: {node: '>= 0.4'}

  string.prototype.trimend@1.0.9:
    resolution: {integrity: sha512-G7Ok5C6E/j4SGfyLCloXTrngQIQU3PWtXGst3yM7Bea9FRURf1S42ZHlZZtsNque2FN2PoUhfZXYLNWwEr4dLQ==}
    engines: {node: '>= 0.4'}

  string.prototype.trimstart@1.0.8:
    resolution: {integrity: sha512-UXSH262CSZY1tfu3G3Secr6uGLCFVPMhIqHjlgCUtCCcgihYc/xKs9djMTMUOb2j1mVSeU8EU6NWc/iQKU6Gfg==}
    engines: {node: '>= 0.4'}

  stringify-entities@4.0.4:
    resolution: {integrity: sha512-IwfBptatlO+QCJUo19AqvrPNqlVMpW9YEL2LIVY+Rpv2qsjCGxaDLNRgeGsQWJhfItebuJhsGSLjaBbNSQ+ieg==}

  strip-ansi@6.0.1:
    resolution: {integrity: sha512-Y38VPSHcqkFrCpFnQ9vuSXmquuv5oXOKpGeT6aGrr3o3Gc9AlVa6JBfUSOCnbxGGZF+/0ooI7KrPuUSztUdU5A==}
    engines: {node: '>=8'}

  strip-bom@3.0.0:
    resolution: {integrity: sha512-vavAMRXOgBVNF6nyEEmL3DBK19iRpDcoIwW+swQ+CbGiu7lju6t+JklA1MHweoWtadgt4ISVUsXLyDq34ddcwA==}
    engines: {node: '>=4'}

  style-to-js@1.1.17:
    resolution: {integrity: sha512-xQcBGDxJb6jjFCTzvQtfiPn6YvvP2O8U1MDIPNfJQlWMYfktPy+iGsHE7cssjs7y84d9fQaK4UF3RIJaAHSoYA==}

  style-to-object@1.0.9:
    resolution: {integrity: sha512-G4qppLgKu/k6FwRpHiGiKPaPTFcG3g4wNVX/Qsfu+RqQM30E7Tyu/TEgxcL9PNLF5pdRLwQdE3YKKf+KF2Dzlw==}

  stylis@4.2.0:
    resolution: {integrity: sha512-Orov6g6BB1sDfYgzWfTHDOxamtX1bE/zo104Dh9e6fqJ3PooipYyfJ0pUmrZO2wAvO8YbEyeFrkV91XTsGMSrw==}

  supports-color@5.5.0:
    resolution: {integrity: sha512-QjVjwdXIt408MIiAqCX4oUKsgU2EqAGzs2Ppkm4aQYbjm+ZEWEcW4SfFNTr4uMNZma0ey4f5lgLrkB0aX0QMow==}
    engines: {node: '>=4'}

  supports-color@7.2.0:
    resolution: {integrity: sha512-qpCAvRl9stuOHveKsn7HncJRvv501qIacKzQlO/+Lwxc9+0q2wLyv4Dfvt80/DPn2pqOBsJdDiogXGR9+OvwRw==}
    engines: {node: '>=8'}

  supports-preserve-symlinks-flag@1.0.0:
    resolution: {integrity: sha512-ot0WnXS9fgdkgIcePe6RHNk1WA8+muPa6cSjeR3V8K27q9BB1rTE3R1p7Hv0z1ZyAc8s6Vvv8DIyWf681MAt0w==}
    engines: {node: '>= 0.4'}

  svg-parser@2.0.4:
    resolution: {integrity: sha512-e4hG1hRwoOdRb37cIMSgzNsxyzKfayW6VOflrwvR+/bzrkyxY/31WkbgnQpgtrNp1SdpJvpUAGTa/ZoiPNDuRQ==}

  svgo@3.3.2:
    resolution: {integrity: sha512-OoohrmuUlBs8B8o6MB2Aevn+pRIH9zDALSR+6hhqVfa6fRwG/Qw9VUMSMW9VNg2CFc/MTIfabtdOVl9ODIJjpw==}
    engines: {node: '>=14.0.0'}
    hasBin: true

  tabbable@6.2.0:
    resolution: {integrity: sha512-Cat63mxsVJlzYvN51JmVXIgNoUokrIaT2zLclCXjRd8boZ0004U4KCs/sToJ75C6sdlByWxpYnb5Boif1VSFew==}

  tiny-invariant@1.3.3:
    resolution: {integrity: sha512-+FbBPE1o9QAYvviau/qC5SE3caw21q3xkvWKBtja5vgqOWIHHJ3ioaq1VPfn/Szqctz2bU/oYeKd9/z5BL+PVg==}

  tinyglobby@0.2.15:
    resolution: {integrity: sha512-j2Zq4NyQYG5XMST4cbs02Ak8iJUdxRM0XI5QyxXuZOzKOINmWurp3smXu3y5wDcJrptwpSjgXHzIQxR0omXljQ==}
    engines: {node: '>=12.0.0'}

  to-regex-range@5.0.1:
    resolution: {integrity: sha512-65P7iz6X5yEr1cwcgvQxbbIw7Uk3gOy5dIdtZ4rDveLqhrdJP+Li/Hx6tyK0NEb+2GCyneCMJiGqrADCSNk8sQ==}
    engines: {node: '>=8.0'}

  trim-lines@3.0.1:
    resolution: {integrity: sha512-kRj8B+YHZCc9kQYdWfJB2/oUl9rA99qbowYYBtr4ui4mZyAQ2JpvVBd/6U2YloATfqBhBTSMhTpgBHtU0Mf3Rg==}

  trough@2.2.0:
    resolution: {integrity: sha512-tmMpK00BjZiUyVyvrBK7knerNgmgvcV/KLVyuma/SC+TQN167GrMRciANTz09+k3zW8L8t60jWO1GpfkZdjTaw==}

  tslib@2.8.1:
    resolution: {integrity: sha512-oJFu94HQb+KVduSUQL7wnpmqnfmLsOA/nAh6b6EH0wCEoK0/mPeXU6c3wKDV83MkOuHPRHtSXKKU99IBazS/2w==}

  typed-array-buffer@1.0.3:
    resolution: {integrity: sha512-nAYYwfY3qnzX30IkA6AQZjVbtK6duGontcQm1WSG1MD94YLqK0515GNApXkoxKOWMusVssAHWLh9SeaoefYFGw==}
    engines: {node: '>= 0.4'}

  typed-array-byte-length@1.0.3:
    resolution: {integrity: sha512-BaXgOuIxz8n8pIq3e7Atg/7s+DpiYrxn4vdot3w9KbnBhcRQq6o3xemQdIfynqSeXeDrF32x+WvfzmOjPiY9lg==}
    engines: {node: '>= 0.4'}

  typed-array-byte-offset@1.0.4:
    resolution: {integrity: sha512-bTlAFB/FBYMcuX81gbL4OcpH5PmlFHqlCCpAl8AlEzMz5k53oNDvN8p1PNOWLEmI2x4orp3raOFB51tv9X+MFQ==}
    engines: {node: '>= 0.4'}

  typed-array-length@1.0.7:
    resolution: {integrity: sha512-3KS2b+kL7fsuk/eJZ7EQdnEmQoaho/r6KUef7hxvltNA5DR8NAUM+8wJMbJyZ4G9/7i3v5zPBIMN5aybAh2/Jg==}
    engines: {node: '>= 0.4'}

  typedoc@0.28.13:
    resolution: {integrity: sha512-dNWY8msnYB2a+7Audha+aTF1Pu3euiE7ySp53w8kEsXoYw7dMouV5A1UsTUY345aB152RHnmRMDiovuBi7BD+w==}
    engines: {node: '>= 18', pnpm: '>= 10'}
    hasBin: true
    peerDependencies:
      typescript: 5.0.x || 5.1.x || 5.2.x || 5.3.x || 5.4.x || 5.5.x || 5.6.x || 5.7.x || 5.8.x || 5.9.x

  typesafe-i18n@5.26.2:
    resolution: {integrity: sha512-2QAriFmiY5JwUAJtG7yufoE/XZ1aFBY++wj7YFS2yo89a3jLBfKoWSdq5JfQYk1V2BS7V2c/u+KEcaCQoE65hw==}
    hasBin: true
    peerDependencies:
      typescript: '>=3.5.1'

  typescript@5.9.3:
    resolution: {integrity: sha512-jl1vZzPDinLr9eUt3J/t7V6FgNEw9QjvBPdysz9KfQDD41fQrC2Y4vKQdiaUpFT4bXlb1RHhLpp8wtm6M5TgSw==}
    engines: {node: '>=14.17'}
    hasBin: true

  uc.micro@2.1.0:
    resolution: {integrity: sha512-ARDJmphmdvUk6Glw7y9DQ2bFkKBHwQHLi2lsaH6PPmz/Ka9sFOBsBluozhDltWmnv9u/cF6Rt87znRTPV+yp/A==}

  unbox-primitive@1.1.0:
    resolution: {integrity: sha512-nWJ91DjeOkej/TA8pXQ3myruKpKEYgqvpw9lz4OPHj/NWFNluYrjbz9j01CJ8yKQd2g4jFoOkINCTW2I5LEEyw==}
    engines: {node: '>= 0.4'}

  undici-types@7.13.0:
    resolution: {integrity: sha512-Ov2Rr9Sx+fRgagJ5AX0qvItZG/JKKoBRAVITs1zk7IqZGTJUwgUr7qoYBpWwakpWilTZFM98rG/AFRocu10iIQ==}

  unified@11.0.5:
    resolution: {integrity: sha512-xKvGhPWw3k84Qjh8bI3ZeJjqnyadK+GEFtazSfZv/rKeTkTjOJho6mFqh2SM96iIcZokxiOpg78GazTSg8+KHA==}

  unist-util-is@6.0.0:
    resolution: {integrity: sha512-2qCTHimwdxLfz+YzdGfkqNlH0tLi9xjTnHddPmJwtIG9MGsdbutfTc4P+haPD7l7Cjxf/WZj+we5qfVPvvxfYw==}

  unist-util-position@5.0.0:
    resolution: {integrity: sha512-fucsC7HjXvkB5R3kTCO7kUjRdrS0BJt3M/FPxmHMBOm8JQi2BsHAHFsy27E0EolP8rp0NzXsJ+jNPyDWvOJZPA==}

  unist-util-stringify-position@4.0.0:
    resolution: {integrity: sha512-0ASV06AAoKCDkS2+xw5RXJywruurpbC4JZSm7nr7MOt1ojAzvyyaO+UxZf18j8FCF6kmzCZKcAgN/yu2gm2XgQ==}

  unist-util-visit-parents@6.0.1:
    resolution: {integrity: sha512-L/PqWzfTP9lzzEa6CKs0k2nARxTdZduw3zyh8d2NVBnsyvHjSX4TWse388YrrQKbvI8w20fGjGlhgT96WwKykw==}

  unist-util-visit@5.0.0:
    resolution: {integrity: sha512-MR04uvD+07cwl/yhVuVWAtw+3GOR/knlL55Nd/wAdblk27GCVt3lqpTivy/tkJcZoNPzTwS1Y+KMojlLDhoTzg==}

  update-browserslist-db@1.1.3:
    resolution: {integrity: sha512-UxhIZQ+QInVdunkDAaiazvvT/+fXL5Osr0JZlJulepYu6Jd7qJtDZjlur0emRlT71EN3ScPoE7gvsuIKKNavKw==}
    hasBin: true
    peerDependencies:
      browserslist: '>= 4.21.0'

  use-breakpoint@4.0.6:
    resolution: {integrity: sha512-1s7vUjf36eeZYTgY1KkmPNXrTbKJVRA9cjBFQdYjK8+pDr0qJgH6/cuX5qQ2zcfkqxN5LieVd/DTVK6ofnwRTQ==}
    peerDependencies:
      react: '>=18'
      react-dom: '>=18'

  use-deep-compare-effect@1.8.1:
    resolution: {integrity: sha512-kbeNVZ9Zkc0RFGpfMN3MNfaKNvcLNyxOAAd9O4CBZ+kCBXXscn9s/4I+8ytUER4RDpEYs5+O6Rs4PqiZ+rHr5Q==}
    engines: {node: '>=10', npm: '>=6'}
    peerDependencies:
      react: '>=16.13'

  use-sync-external-store@1.6.0:
    resolution: {integrity: sha512-Pp6GSwGP/NrPIrxVFAIkOQeyw8lFenOHijQWkUTrDvrF4ALqylP2C/KCkeS9dpUM3KvYRQhna5vt7IL95+ZQ9w==}
    peerDependencies:
      react: ^16.8.0 || ^17.0.0 || ^18.0.0 || ^19.0.0

  uuid@8.3.2:
    resolution: {integrity: sha512-+NYs2QeMWy+GWFOEm9xnn6HCDp0l7QBD7ml8zLUmJ+93Q5NF0NocErnwkTkXVFNiX3/fpC6afS8Dhb/gz7R7eg==}
    hasBin: true

  validate-npm-package-license@3.0.4:
    resolution: {integrity: sha512-DpKm2Ui/xN7/HQKCtpZxoRWBhZ9Z0kqtygG8XCgNQ8ZlDnxuQmWhj566j8fN4Cu3/JmbhsDo7fcAJq4s9h27Ew==}

  vfile-message@4.0.3:
    resolution: {integrity: sha512-QTHzsGd1EhbZs4AsQ20JX1rC3cOlt/IWJruk893DfLRr57lcnOeMaWG4K0JrRta4mIJZKth2Au3mM3u03/JWKw==}

  vfile@6.0.3:
    resolution: {integrity: sha512-KzIbH/9tXat2u30jf+smMwFCsno4wHVdNmzFyL+T/L3UGqqk6JKfVqOFOZEpZSHADH1k40ab6NUIXZq422ov3Q==}

  victory-vendor@37.3.6:
    resolution: {integrity: sha512-SbPDPdDBYp+5MJHhBCAyI7wKM3d5ivekigc2Dk2s7pgbZ9wIgIBYGVw4zGHBml/qTFbexrofXW6Gu4noGxrOwQ==}

  vite@7.1.8:
    resolution: {integrity: sha512-oBXvfSHEOL8jF+R9Am7h59Up07kVVGH1NrFGFoEG6bPDZP3tGpQhvkBpy5x7U6+E6wZCu9OihsWgJqDbQIm8LQ==}
    engines: {node: ^20.19.0 || >=22.12.0}
    hasBin: true
    peerDependencies:
      '@types/node': ^20.19.0 || >=22.12.0
      jiti: '>=1.21.0'
      less: ^4.0.0
      lightningcss: ^1.21.0
      sass: ^1.70.0
      sass-embedded: ^1.70.0
      stylus: '>=0.54.8'
      sugarss: ^5.0.0
      terser: ^5.16.0
      tsx: ^4.8.1
      yaml: ^2.4.2
    peerDependenciesMeta:
      '@types/node':
        optional: true
      jiti:
        optional: true
      less:
        optional: true
      lightningcss:
        optional: true
      sass:
        optional: true
      sass-embedded:
        optional: true
      stylus:
        optional: true
      sugarss:
        optional: true
      terser:
        optional: true
      tsx:
        optional: true
      yaml:
        optional: true

  which-boxed-primitive@1.1.1:
    resolution: {integrity: sha512-TbX3mj8n0odCBFVlY8AxkqcHASw3L60jIuF8jFP78az3C2YhmGvqbHBpAjTRH2/xqYunrJ9g1jSyjCjpoWzIAA==}
    engines: {node: '>= 0.4'}

  which-builtin-type@1.2.1:
    resolution: {integrity: sha512-6iBczoX+kDQ7a3+YJBnh3T+KZRxM/iYNPXicqk66/Qfm1b93iu+yOImkg0zHbj5LNOcNv1TEADiZ0xa34B4q6Q==}
    engines: {node: '>= 0.4'}

  which-collection@1.0.2:
    resolution: {integrity: sha512-K4jVyjnBdgvc86Y6BkaLZEN933SwYOuBFkdmBu9ZfkcAbdVbpITnDmjvZ/aQjRXQrv5EPkTnD1s39GiiqbngCw==}
    engines: {node: '>= 0.4'}

  which-typed-array@1.1.19:
    resolution: {integrity: sha512-rEvr90Bck4WZt9HHFC4DJMsjvu7x+r6bImz0/BrbWb7A2djJ8hnZMrWnHo9F8ssv0OMErasDhftrfROTyqSDrw==}
    engines: {node: '>= 0.4'}

  which@1.3.1:
    resolution: {integrity: sha512-HxJdYWq1MTIQbJ3nw0cqssHoTNU267KlrDuGZ1WYlxDStUtKUhOaJmh112/TZmHxxUfuJqPXSOm7tDyas0OSIQ==}
    hasBin: true

  wrap-ansi@7.0.0:
    resolution: {integrity: sha512-YVGIj2kamLSTxw6NsZjoBxfSwsn0ycdesmc4p+Q21c5zPuZ1pl+NfxVdxPtdHvmNVOQ6XSYG4AUtyt/Fi7D16Q==}
    engines: {node: '>=10'}

  wrappy@1.0.2:
    resolution: {integrity: sha512-l4Sp/DRseor9wL6EvV2+TuQn63dMkPjZ/sp9XkghTEbV9KlPS1xUsZ3u7/IQO4wxtcFB4bgpQPRcR3QCvezPcQ==}

  y18n@5.0.8:
    resolution: {integrity: sha512-0pfFzegeDWJHJIAmTLRP2DwHjdF5s7jo9tuztdQxAhINCdvS+3nGINqPd00AphqJR/0LhANUS6/+7SCb98YOfA==}
    engines: {node: '>=10'}

  yallist@3.1.1:
    resolution: {integrity: sha512-a4UGQaWPH59mOXUYnAG2ewncQS4i4F43Tv3JoAM+s2VDAmS9NsK8GpDMLrCHPksFT7h3K6TOoUNn2pb7RoXx4g==}

  yaml@1.10.2:
    resolution: {integrity: sha512-r3vXyErRCYJ7wg28yvBY5VSoAF8ZvlcW9/BwUzEtUsjvX/DKs24dIkuwjtuprwJJHsbyUbLApepYTR1BN4uHrg==}
    engines: {node: '>= 6'}

  yaml@2.8.1:
    resolution: {integrity: sha512-lcYcMxX2PO9XMGvAJkJ3OsNMw+/7FKes7/hgerGUYWIoWu5j/+YQqcZr5JnPZWzOsEBgMbSbiSTn/dv/69Mkpw==}
    engines: {node: '>= 14.6'}
    hasBin: true

  yargs-parser@21.1.1:
    resolution: {integrity: sha512-tVpsJW7DdjecAiFpbIB1e3qxIQsE6NoPc5/eTdrbbIC4h0LVsWhnoa3g+m2HclBIujHzsxZ4VJVA+GUuc2/LBw==}
    engines: {node: '>=12'}

  yargs@17.7.2:
    resolution: {integrity: sha512-7dSzzRQ++CKnNI/krKnYRV7JKKPUXMEh61soaHKg9mrWEhzFWhFnxPxGl+69cD1Ou63C13NUPCnmIcrvqCuM6w==}
    engines: {node: '>=12'}

  zod@3.25.76:
    resolution: {integrity: sha512-gzUt/qt81nXsFGKIFcC3YnfEAx5NkunCfnDlvuBSSFS02bcXu4Lmea0AFIUwbLWxWPx3d9p8S5QoaujKcNQxcQ==}

  zustand@5.0.8:
    resolution: {integrity: sha512-gyPKpIaxY9XcO2vSMrLbiER7QMAMGOQZVRdJ6Zi782jkbzZygq5GI9nG8g+sMgitRtndwaBSl7uiqC49o1SSiw==}
    engines: {node: '>=12.20.0'}
    peerDependencies:
      '@types/react': '>=18.0.0'
      immer: '>=9.0.6'
      react: '>=18.0.0'
      use-sync-external-store: '>=1.2.0'
    peerDependenciesMeta:
      '@types/react':
        optional: true
      immer:
        optional: true
      react:
        optional: true
      use-sync-external-store:
        optional: true

  zwitch@2.0.4:
    resolution: {integrity: sha512-bXE4cR/kVZhKZX/RjPEflHaKVhUVl85noU3v6b8apfQEc1x4A+zBxjZ4lN8LqGd6WZ3dl98pY4o717VFmoPp+A==}

snapshots:

  '@babel/code-frame@7.27.1':
    dependencies:
      '@babel/helper-validator-identifier': 7.27.1
      js-tokens: 4.0.0
      picocolors: 1.1.1

  '@babel/compat-data@7.28.4': {}

  '@babel/core@7.28.4':
    dependencies:
      '@babel/code-frame': 7.27.1
      '@babel/generator': 7.28.3
      '@babel/helper-compilation-targets': 7.27.2
      '@babel/helper-module-transforms': 7.28.3(@babel/core@7.28.4)
      '@babel/helpers': 7.28.4
      '@babel/parser': 7.28.4
      '@babel/template': 7.27.2
      '@babel/traverse': 7.28.4
      '@babel/types': 7.28.4
      '@jridgewell/remapping': 2.3.5
      convert-source-map: 2.0.0
      debug: 4.4.3
      gensync: 1.0.0-beta.2
      json5: 2.2.3
      semver: 6.3.1
    transitivePeerDependencies:
      - supports-color

  '@babel/generator@7.28.3':
    dependencies:
      '@babel/parser': 7.28.4
      '@babel/types': 7.28.4
      '@jridgewell/gen-mapping': 0.3.13
      '@jridgewell/trace-mapping': 0.3.31
      jsesc: 3.1.0

  '@babel/helper-compilation-targets@7.27.2':
    dependencies:
      '@babel/compat-data': 7.28.4
      '@babel/helper-validator-option': 7.27.1
      browserslist: 4.26.3
      lru-cache: 5.1.1
      semver: 6.3.1

  '@babel/helper-globals@7.28.0': {}

  '@babel/helper-module-imports@7.27.1':
    dependencies:
      '@babel/traverse': 7.28.4
      '@babel/types': 7.28.4
    transitivePeerDependencies:
      - supports-color

  '@babel/helper-module-transforms@7.28.3(@babel/core@7.28.4)':
    dependencies:
      '@babel/core': 7.28.4
      '@babel/helper-module-imports': 7.27.1
      '@babel/helper-validator-identifier': 7.27.1
      '@babel/traverse': 7.28.4
    transitivePeerDependencies:
      - supports-color

  '@babel/helper-plugin-utils@7.27.1': {}

  '@babel/helper-string-parser@7.27.1': {}

  '@babel/helper-validator-identifier@7.27.1': {}

  '@babel/helper-validator-option@7.27.1': {}

  '@babel/helpers@7.28.4':
    dependencies:
      '@babel/template': 7.27.2
      '@babel/types': 7.28.4

  '@babel/parser@7.28.4':
    dependencies:
      '@babel/types': 7.28.4

  '@babel/plugin-transform-react-jsx-self@7.27.1(@babel/core@7.28.4)':
    dependencies:
      '@babel/core': 7.28.4
      '@babel/helper-plugin-utils': 7.27.1

  '@babel/plugin-transform-react-jsx-source@7.27.1(@babel/core@7.28.4)':
    dependencies:
      '@babel/core': 7.28.4
      '@babel/helper-plugin-utils': 7.27.1

  '@babel/runtime@7.28.4': {}

  '@babel/template@7.27.2':
    dependencies:
      '@babel/code-frame': 7.27.1
      '@babel/parser': 7.28.4
      '@babel/types': 7.28.4

  '@babel/traverse@7.28.4':
    dependencies:
      '@babel/code-frame': 7.27.1
      '@babel/generator': 7.28.3
      '@babel/helper-globals': 7.28.0
      '@babel/parser': 7.28.4
      '@babel/template': 7.27.2
      '@babel/types': 7.28.4
      debug: 4.4.3
    transitivePeerDependencies:
      - supports-color

  '@babel/types@7.28.4':
    dependencies:
      '@babel/helper-string-parser': 7.27.1
      '@babel/helper-validator-identifier': 7.27.1

  '@biomejs/biome@2.2.4':
    optionalDependencies:
      '@biomejs/cli-darwin-arm64': 2.2.4
      '@biomejs/cli-darwin-x64': 2.2.4
      '@biomejs/cli-linux-arm64': 2.2.4
      '@biomejs/cli-linux-arm64-musl': 2.2.4
      '@biomejs/cli-linux-x64': 2.2.4
      '@biomejs/cli-linux-x64-musl': 2.2.4
      '@biomejs/cli-win32-arm64': 2.2.4
      '@biomejs/cli-win32-x64': 2.2.4

  '@biomejs/cli-darwin-arm64@2.2.4':
    optional: true

  '@biomejs/cli-darwin-x64@2.2.4':
    optional: true

  '@biomejs/cli-linux-arm64-musl@2.2.4':
    optional: true

  '@biomejs/cli-linux-arm64@2.2.4':
    optional: true

  '@biomejs/cli-linux-x64-musl@2.2.4':
    optional: true

  '@biomejs/cli-linux-x64@2.2.4':
    optional: true

  '@biomejs/cli-win32-arm64@2.2.4':
    optional: true

  '@biomejs/cli-win32-x64@2.2.4':
    optional: true

  '@emotion/babel-plugin@11.13.5':
    dependencies:
      '@babel/helper-module-imports': 7.27.1
      '@babel/runtime': 7.28.4
      '@emotion/hash': 0.9.2
      '@emotion/memoize': 0.9.0
      '@emotion/serialize': 1.3.3
      babel-plugin-macros: 3.1.0
      convert-source-map: 1.9.0
      escape-string-regexp: 4.0.0
      find-root: 1.1.0
      source-map: 0.5.7
      stylis: 4.2.0
    transitivePeerDependencies:
      - supports-color

  '@emotion/cache@11.14.0':
    dependencies:
      '@emotion/memoize': 0.9.0
      '@emotion/sheet': 1.4.0
      '@emotion/utils': 1.4.2
      '@emotion/weak-memoize': 0.4.0
      stylis: 4.2.0

  '@emotion/hash@0.9.2': {}

  '@emotion/is-prop-valid@1.4.0':
    dependencies:
      '@emotion/memoize': 0.9.0

  '@emotion/memoize@0.9.0': {}

<<<<<<< HEAD
  '@emotion/react@11.14.0(@types/react@19.1.16)(react@19.1.1)':
=======
  '@emotion/react@11.14.0(@types/react@19.2.0)(react@19.2.0)':
>>>>>>> 2d5ceb07
    dependencies:
      '@babel/runtime': 7.28.4
      '@emotion/babel-plugin': 11.13.5
      '@emotion/cache': 11.14.0
      '@emotion/serialize': 1.3.3
      '@emotion/use-insertion-effect-with-fallbacks': 1.2.0(react@19.2.0)
      '@emotion/utils': 1.4.2
      '@emotion/weak-memoize': 0.4.0
      hoist-non-react-statics: 3.3.2
      react: 19.2.0
    optionalDependencies:
<<<<<<< HEAD
      '@types/react': 19.1.16
=======
      '@types/react': 19.2.0
>>>>>>> 2d5ceb07
    transitivePeerDependencies:
      - supports-color

  '@emotion/serialize@1.3.3':
    dependencies:
      '@emotion/hash': 0.9.2
      '@emotion/memoize': 0.9.0
      '@emotion/unitless': 0.10.0
      '@emotion/utils': 1.4.2
      csstype: 3.1.3

  '@emotion/sheet@1.4.0': {}

<<<<<<< HEAD
  '@emotion/styled@11.14.1(@emotion/react@11.14.0(@types/react@19.1.16)(react@19.1.1))(@types/react@19.1.16)(react@19.1.1)':
=======
  '@emotion/styled@11.14.1(@emotion/react@11.14.0(@types/react@19.2.0)(react@19.2.0))(@types/react@19.2.0)(react@19.2.0)':
>>>>>>> 2d5ceb07
    dependencies:
      '@babel/runtime': 7.28.4
      '@emotion/babel-plugin': 11.13.5
      '@emotion/is-prop-valid': 1.4.0
<<<<<<< HEAD
      '@emotion/react': 11.14.0(@types/react@19.1.16)(react@19.1.1)
=======
      '@emotion/react': 11.14.0(@types/react@19.2.0)(react@19.2.0)
>>>>>>> 2d5ceb07
      '@emotion/serialize': 1.3.3
      '@emotion/use-insertion-effect-with-fallbacks': 1.2.0(react@19.2.0)
      '@emotion/utils': 1.4.2
      react: 19.2.0
    optionalDependencies:
<<<<<<< HEAD
      '@types/react': 19.1.16
=======
      '@types/react': 19.2.0
>>>>>>> 2d5ceb07
    transitivePeerDependencies:
      - supports-color

  '@emotion/unitless@0.10.0': {}

  '@emotion/use-insertion-effect-with-fallbacks@1.2.0(react@19.2.0)':
    dependencies:
      react: 19.2.0

  '@emotion/utils@1.4.2': {}

  '@emotion/weak-memoize@0.4.0': {}

  '@esbuild/aix-ppc64@0.25.10':
    optional: true

  '@esbuild/android-arm64@0.25.10':
    optional: true

  '@esbuild/android-arm@0.25.10':
    optional: true

  '@esbuild/android-x64@0.25.10':
    optional: true

  '@esbuild/darwin-arm64@0.25.10':
    optional: true

  '@esbuild/darwin-x64@0.25.10':
    optional: true

  '@esbuild/freebsd-arm64@0.25.10':
    optional: true

  '@esbuild/freebsd-x64@0.25.10':
    optional: true

  '@esbuild/linux-arm64@0.25.10':
    optional: true

  '@esbuild/linux-arm@0.25.10':
    optional: true

  '@esbuild/linux-ia32@0.25.10':
    optional: true

  '@esbuild/linux-loong64@0.25.10':
    optional: true

  '@esbuild/linux-mips64el@0.25.10':
    optional: true

  '@esbuild/linux-ppc64@0.25.10':
    optional: true

  '@esbuild/linux-riscv64@0.25.10':
    optional: true

  '@esbuild/linux-s390x@0.25.10':
    optional: true

  '@esbuild/linux-x64@0.25.10':
    optional: true

  '@esbuild/netbsd-arm64@0.25.10':
    optional: true

  '@esbuild/netbsd-x64@0.25.10':
    optional: true

  '@esbuild/openbsd-arm64@0.25.10':
    optional: true

  '@esbuild/openbsd-x64@0.25.10':
    optional: true

  '@esbuild/openharmony-arm64@0.25.10':
    optional: true

  '@esbuild/sunos-x64@0.25.10':
    optional: true

  '@esbuild/win32-arm64@0.25.10':
    optional: true

  '@esbuild/win32-ia32@0.25.10':
    optional: true

  '@esbuild/win32-x64@0.25.10':
    optional: true

  '@floating-ui/core@1.7.3':
    dependencies:
      '@floating-ui/utils': 0.2.10

  '@floating-ui/dom@1.7.4':
    dependencies:
      '@floating-ui/core': 1.7.3
      '@floating-ui/utils': 0.2.10

  '@floating-ui/react-dom@2.1.6(react-dom@19.2.0(react@19.2.0))(react@19.2.0)':
    dependencies:
      '@floating-ui/dom': 1.7.4
      react: 19.2.0
      react-dom: 19.2.0(react@19.2.0)

  '@floating-ui/react@0.27.16(react-dom@19.2.0(react@19.2.0))(react@19.2.0)':
    dependencies:
      '@floating-ui/react-dom': 2.1.6(react-dom@19.2.0(react@19.2.0))(react@19.2.0)
      '@floating-ui/utils': 0.2.10
      react: 19.2.0
      react-dom: 19.2.0(react@19.2.0)
      tabbable: 6.2.0

  '@floating-ui/utils@0.2.10': {}

  '@gerrit0/mini-shiki@3.13.0':
    dependencies:
      '@shikijs/engine-oniguruma': 3.13.0
      '@shikijs/langs': 3.13.0
      '@shikijs/themes': 3.13.0
      '@shikijs/types': 3.13.0
      '@shikijs/vscode-textmate': 10.0.2

<<<<<<< HEAD
  '@hookform/devtools@4.4.0(@types/react@19.1.16)(react-dom@19.1.1(react@19.1.1))(react@19.1.1)':
    dependencies:
      '@emotion/react': 11.14.0(@types/react@19.1.16)(react@19.1.1)
      '@emotion/styled': 11.14.1(@emotion/react@11.14.0(@types/react@19.1.16)(react@19.1.1))(@types/react@19.1.16)(react@19.1.1)
=======
  '@hookform/devtools@4.4.0(@types/react@19.2.0)(react-dom@19.2.0(react@19.2.0))(react@19.2.0)':
    dependencies:
      '@emotion/react': 11.14.0(@types/react@19.2.0)(react@19.2.0)
      '@emotion/styled': 11.14.1(@emotion/react@11.14.0(@types/react@19.2.0)(react@19.2.0))(@types/react@19.2.0)(react@19.2.0)
>>>>>>> 2d5ceb07
      '@types/lodash': 4.17.20
      little-state-machine: 4.8.1(react@19.2.0)
      lodash: 4.17.21
      react: 19.2.0
      react-dom: 19.2.0(react@19.2.0)
      react-simple-animate: 3.5.3(react-dom@19.2.0(react@19.2.0))
      use-deep-compare-effect: 1.8.1(react@19.2.0)
      uuid: 8.3.2
    transitivePeerDependencies:
      - '@types/react'
      - supports-color

  '@hookform/resolvers@3.10.0(react-hook-form@7.63.0(react@19.2.0))':
    dependencies:
      react-hook-form: 7.63.0(react@19.2.0)

  '@jridgewell/gen-mapping@0.3.13':
    dependencies:
      '@jridgewell/sourcemap-codec': 1.5.5
      '@jridgewell/trace-mapping': 0.3.31

  '@jridgewell/remapping@2.3.5':
    dependencies:
      '@jridgewell/gen-mapping': 0.3.13
      '@jridgewell/trace-mapping': 0.3.31

  '@jridgewell/resolve-uri@3.1.2': {}

  '@jridgewell/sourcemap-codec@1.5.5': {}

  '@jridgewell/trace-mapping@0.3.31':
    dependencies:
      '@jridgewell/resolve-uri': 3.1.2
      '@jridgewell/sourcemap-codec': 1.5.5

  '@parcel/watcher-android-arm64@2.5.1':
    optional: true

  '@parcel/watcher-darwin-arm64@2.5.1':
    optional: true

  '@parcel/watcher-darwin-x64@2.5.1':
    optional: true

  '@parcel/watcher-freebsd-x64@2.5.1':
    optional: true

  '@parcel/watcher-linux-arm-glibc@2.5.1':
    optional: true

  '@parcel/watcher-linux-arm-musl@2.5.1':
    optional: true

  '@parcel/watcher-linux-arm64-glibc@2.5.1':
    optional: true

  '@parcel/watcher-linux-arm64-musl@2.5.1':
    optional: true

  '@parcel/watcher-linux-x64-glibc@2.5.1':
    optional: true

  '@parcel/watcher-linux-x64-musl@2.5.1':
    optional: true

  '@parcel/watcher-win32-arm64@2.5.1':
    optional: true

  '@parcel/watcher-win32-ia32@2.5.1':
    optional: true

  '@parcel/watcher-win32-x64@2.5.1':
    optional: true

  '@parcel/watcher@2.5.1':
    dependencies:
      detect-libc: 1.0.3
      is-glob: 4.0.3
      micromatch: 4.0.8
      node-addon-api: 7.1.1
    optionalDependencies:
      '@parcel/watcher-android-arm64': 2.5.1
      '@parcel/watcher-darwin-arm64': 2.5.1
      '@parcel/watcher-darwin-x64': 2.5.1
      '@parcel/watcher-freebsd-x64': 2.5.1
      '@parcel/watcher-linux-arm-glibc': 2.5.1
      '@parcel/watcher-linux-arm-musl': 2.5.1
      '@parcel/watcher-linux-arm64-glibc': 2.5.1
      '@parcel/watcher-linux-arm64-musl': 2.5.1
      '@parcel/watcher-linux-x64-glibc': 2.5.1
      '@parcel/watcher-linux-x64-musl': 2.5.1
      '@parcel/watcher-win32-arm64': 2.5.1
      '@parcel/watcher-win32-ia32': 2.5.1
      '@parcel/watcher-win32-x64': 2.5.1
    optional: true

  '@react-hook/latest@1.0.3(react@19.2.0)':
    dependencies:
      react: 19.2.0

  '@react-hook/passive-layout-effect@1.2.1(react@19.2.0)':
    dependencies:
      react: 19.2.0

  '@react-hook/resize-observer@2.0.2(react@19.2.0)':
    dependencies:
      '@react-hook/latest': 1.0.3(react@19.2.0)
      '@react-hook/passive-layout-effect': 1.2.1(react@19.2.0)
      react: 19.2.0

<<<<<<< HEAD
  '@reduxjs/toolkit@2.9.0(react-redux@9.2.0(@types/react@19.1.16)(react@19.1.1)(redux@5.0.1))(react@19.1.1)':
=======
  '@reduxjs/toolkit@2.9.0(react-redux@9.2.0(@types/react@19.2.0)(react@19.2.0)(redux@5.0.1))(react@19.2.0)':
>>>>>>> 2d5ceb07
    dependencies:
      '@standard-schema/spec': 1.0.0
      '@standard-schema/utils': 0.3.0
      immer: 10.1.3
      redux: 5.0.1
      redux-thunk: 3.1.0(redux@5.0.1)
      reselect: 5.1.1
    optionalDependencies:
<<<<<<< HEAD
      react: 19.1.1
      react-redux: 9.2.0(@types/react@19.1.16)(react@19.1.1)(redux@5.0.1)
=======
      react: 19.2.0
      react-redux: 9.2.0(@types/react@19.2.0)(react@19.2.0)(redux@5.0.1)
>>>>>>> 2d5ceb07

  '@remix-run/router@1.23.0': {}

  '@rolldown/pluginutils@1.0.0-beta.35': {}

  '@rolldown/pluginutils@1.0.0-beta.38': {}

  '@rollup/rollup-android-arm-eabi@4.52.3':
    optional: true

  '@rollup/rollup-android-arm64@4.52.3':
    optional: true

  '@rollup/rollup-darwin-arm64@4.52.3':
    optional: true

  '@rollup/rollup-darwin-x64@4.52.3':
    optional: true

  '@rollup/rollup-freebsd-arm64@4.52.3':
    optional: true

  '@rollup/rollup-freebsd-x64@4.52.3':
    optional: true

  '@rollup/rollup-linux-arm-gnueabihf@4.52.3':
    optional: true

  '@rollup/rollup-linux-arm-musleabihf@4.52.3':
    optional: true

  '@rollup/rollup-linux-arm64-gnu@4.52.3':
    optional: true

  '@rollup/rollup-linux-arm64-musl@4.52.3':
    optional: true

  '@rollup/rollup-linux-loong64-gnu@4.52.3':
    optional: true

  '@rollup/rollup-linux-ppc64-gnu@4.52.3':
    optional: true

  '@rollup/rollup-linux-riscv64-gnu@4.52.3':
    optional: true

  '@rollup/rollup-linux-riscv64-musl@4.52.3':
    optional: true

  '@rollup/rollup-linux-s390x-gnu@4.52.3':
    optional: true

  '@rollup/rollup-linux-x64-gnu@4.52.3':
    optional: true

  '@rollup/rollup-linux-x64-musl@4.52.3':
    optional: true

  '@rollup/rollup-openharmony-arm64@4.52.3':
    optional: true

  '@rollup/rollup-win32-arm64-msvc@4.52.3':
    optional: true

  '@rollup/rollup-win32-ia32-msvc@4.52.3':
    optional: true

  '@rollup/rollup-win32-x64-gnu@4.52.3':
    optional: true

  '@rollup/rollup-win32-x64-msvc@4.52.3':
    optional: true

  '@shikijs/engine-oniguruma@3.13.0':
    dependencies:
      '@shikijs/types': 3.13.0
      '@shikijs/vscode-textmate': 10.0.2

  '@shikijs/langs@3.13.0':
    dependencies:
      '@shikijs/types': 3.13.0

  '@shikijs/themes@3.13.0':
    dependencies:
      '@shikijs/types': 3.13.0

  '@shikijs/types@3.13.0':
    dependencies:
      '@shikijs/vscode-textmate': 10.0.2
      '@types/hast': 3.0.4

  '@shikijs/vscode-textmate@10.0.2': {}

  '@stablelib/base64@2.0.1': {}

  '@stablelib/binary@2.0.1':
    dependencies:
      '@stablelib/int': 2.0.1

  '@stablelib/bytes@2.0.1': {}

  '@stablelib/int@2.0.1': {}

  '@stablelib/keyagreement@2.0.1':
    dependencies:
      '@stablelib/bytes': 2.0.1

  '@stablelib/random@2.0.1':
    dependencies:
      '@stablelib/binary': 2.0.1
      '@stablelib/wipe': 2.0.1

  '@stablelib/wipe@2.0.1': {}

  '@stablelib/x25519@2.0.1':
    dependencies:
      '@stablelib/keyagreement': 2.0.1
      '@stablelib/random': 2.0.1
      '@stablelib/wipe': 2.0.1

  '@standard-schema/spec@1.0.0': {}

  '@standard-schema/utils@0.3.0': {}

  '@svgr/babel-plugin-add-jsx-attribute@8.0.0(@babel/core@7.28.4)':
    dependencies:
      '@babel/core': 7.28.4

  '@svgr/babel-plugin-remove-jsx-attribute@8.0.0(@babel/core@7.28.4)':
    dependencies:
      '@babel/core': 7.28.4

  '@svgr/babel-plugin-remove-jsx-empty-expression@8.0.0(@babel/core@7.28.4)':
    dependencies:
      '@babel/core': 7.28.4

  '@svgr/babel-plugin-replace-jsx-attribute-value@8.0.0(@babel/core@7.28.4)':
    dependencies:
      '@babel/core': 7.28.4

  '@svgr/babel-plugin-svg-dynamic-title@8.0.0(@babel/core@7.28.4)':
    dependencies:
      '@babel/core': 7.28.4

  '@svgr/babel-plugin-svg-em-dimensions@8.0.0(@babel/core@7.28.4)':
    dependencies:
      '@babel/core': 7.28.4

  '@svgr/babel-plugin-transform-react-native-svg@8.1.0(@babel/core@7.28.4)':
    dependencies:
      '@babel/core': 7.28.4

  '@svgr/babel-plugin-transform-svg-component@8.0.0(@babel/core@7.28.4)':
    dependencies:
      '@babel/core': 7.28.4

  '@svgr/babel-preset@8.1.0(@babel/core@7.28.4)':
    dependencies:
      '@babel/core': 7.28.4
      '@svgr/babel-plugin-add-jsx-attribute': 8.0.0(@babel/core@7.28.4)
      '@svgr/babel-plugin-remove-jsx-attribute': 8.0.0(@babel/core@7.28.4)
      '@svgr/babel-plugin-remove-jsx-empty-expression': 8.0.0(@babel/core@7.28.4)
      '@svgr/babel-plugin-replace-jsx-attribute-value': 8.0.0(@babel/core@7.28.4)
      '@svgr/babel-plugin-svg-dynamic-title': 8.0.0(@babel/core@7.28.4)
      '@svgr/babel-plugin-svg-em-dimensions': 8.0.0(@babel/core@7.28.4)
      '@svgr/babel-plugin-transform-react-native-svg': 8.1.0(@babel/core@7.28.4)
      '@svgr/babel-plugin-transform-svg-component': 8.0.0(@babel/core@7.28.4)

  '@svgr/cli@8.1.0(typescript@5.9.3)':
    dependencies:
      '@svgr/core': 8.1.0(typescript@5.9.3)
      '@svgr/plugin-jsx': 8.1.0(@svgr/core@8.1.0(typescript@5.9.3))
      '@svgr/plugin-prettier': 8.1.0(@svgr/core@8.1.0(typescript@5.9.3))
      '@svgr/plugin-svgo': 8.1.0(@svgr/core@8.1.0(typescript@5.9.3))(typescript@5.9.3)
      camelcase: 6.3.0
      chalk: 4.1.2
      commander: 9.5.0
      dashify: 2.0.0
      glob: 8.1.0
      snake-case: 3.0.4
    transitivePeerDependencies:
      - supports-color
      - typescript

  '@svgr/core@8.1.0(typescript@5.9.3)':
    dependencies:
      '@babel/core': 7.28.4
      '@svgr/babel-preset': 8.1.0(@babel/core@7.28.4)
      camelcase: 6.3.0
      cosmiconfig: 8.3.6(typescript@5.9.3)
      snake-case: 3.0.4
    transitivePeerDependencies:
      - supports-color
      - typescript

  '@svgr/hast-util-to-babel-ast@8.0.0':
    dependencies:
      '@babel/types': 7.28.4
      entities: 4.5.0

  '@svgr/plugin-jsx@8.1.0(@svgr/core@8.1.0(typescript@5.9.3))':
    dependencies:
      '@babel/core': 7.28.4
      '@svgr/babel-preset': 8.1.0(@babel/core@7.28.4)
      '@svgr/core': 8.1.0(typescript@5.9.3)
      '@svgr/hast-util-to-babel-ast': 8.0.0
      svg-parser: 2.0.4
    transitivePeerDependencies:
      - supports-color

  '@svgr/plugin-prettier@8.1.0(@svgr/core@8.1.0(typescript@5.9.3))':
    dependencies:
      '@svgr/core': 8.1.0(typescript@5.9.3)
      deepmerge: 4.3.1
      prettier: 2.8.8

  '@svgr/plugin-svgo@8.1.0(@svgr/core@8.1.0(typescript@5.9.3))(typescript@5.9.3)':
    dependencies:
      '@svgr/core': 8.1.0(typescript@5.9.3)
      cosmiconfig: 8.3.6(typescript@5.9.3)
      deepmerge: 4.3.1
      svgo: 3.3.2
    transitivePeerDependencies:
      - typescript

  '@swc/core-darwin-arm64@1.13.5':
    optional: true

  '@swc/core-darwin-x64@1.13.5':
    optional: true

  '@swc/core-linux-arm-gnueabihf@1.13.5':
    optional: true

  '@swc/core-linux-arm64-gnu@1.13.5':
    optional: true

  '@swc/core-linux-arm64-musl@1.13.5':
    optional: true

  '@swc/core-linux-x64-gnu@1.13.5':
    optional: true

  '@swc/core-linux-x64-musl@1.13.5':
    optional: true

  '@swc/core-win32-arm64-msvc@1.13.5':
    optional: true

  '@swc/core-win32-ia32-msvc@1.13.5':
    optional: true

  '@swc/core-win32-x64-msvc@1.13.5':
    optional: true

  '@swc/core@1.13.5':
    dependencies:
      '@swc/counter': 0.1.3
      '@swc/types': 0.1.25
    optionalDependencies:
      '@swc/core-darwin-arm64': 1.13.5
      '@swc/core-darwin-x64': 1.13.5
      '@swc/core-linux-arm-gnueabihf': 1.13.5
      '@swc/core-linux-arm64-gnu': 1.13.5
      '@swc/core-linux-arm64-musl': 1.13.5
      '@swc/core-linux-x64-gnu': 1.13.5
      '@swc/core-linux-x64-musl': 1.13.5
      '@swc/core-win32-arm64-msvc': 1.13.5
      '@swc/core-win32-ia32-msvc': 1.13.5
      '@swc/core-win32-x64-msvc': 1.13.5

  '@swc/counter@0.1.3': {}

  '@swc/types@0.1.25':
    dependencies:
      '@swc/counter': 0.1.3

  '@tanstack/query-core@5.90.2': {}

  '@tanstack/query-devtools@5.90.1': {}

  '@tanstack/react-query-devtools@5.90.2(@tanstack/react-query@5.90.2(react@19.2.0))(react@19.2.0)':
    dependencies:
      '@tanstack/query-devtools': 5.90.1
      '@tanstack/react-query': 5.90.2(react@19.2.0)
      react: 19.2.0

  '@tanstack/react-query@5.90.2(react@19.2.0)':
    dependencies:
      '@tanstack/query-core': 5.90.2
      react: 19.2.0

  '@tanstack/react-virtual@3.13.12(react-dom@19.2.0(react@19.2.0))(react@19.2.0)':
    dependencies:
      '@tanstack/virtual-core': 3.13.12
      react: 19.2.0
      react-dom: 19.2.0(react@19.2.0)

  '@tanstack/virtual-core@3.13.12': {}

  '@tauri-apps/api@2.8.0': {}

  '@tauri-apps/cli-darwin-arm64@2.8.4':
    optional: true

  '@tauri-apps/cli-darwin-x64@2.8.4':
    optional: true

  '@tauri-apps/cli-linux-arm-gnueabihf@2.8.4':
    optional: true

  '@tauri-apps/cli-linux-arm64-gnu@2.8.4':
    optional: true

  '@tauri-apps/cli-linux-arm64-musl@2.8.4':
    optional: true

  '@tauri-apps/cli-linux-riscv64-gnu@2.8.4':
    optional: true

  '@tauri-apps/cli-linux-x64-gnu@2.8.4':
    optional: true

  '@tauri-apps/cli-linux-x64-musl@2.8.4':
    optional: true

  '@tauri-apps/cli-win32-arm64-msvc@2.8.4':
    optional: true

  '@tauri-apps/cli-win32-ia32-msvc@2.8.4':
    optional: true

  '@tauri-apps/cli-win32-x64-msvc@2.8.4':
    optional: true

  '@tauri-apps/cli@2.8.4':
    optionalDependencies:
      '@tauri-apps/cli-darwin-arm64': 2.8.4
      '@tauri-apps/cli-darwin-x64': 2.8.4
      '@tauri-apps/cli-linux-arm-gnueabihf': 2.8.4
      '@tauri-apps/cli-linux-arm64-gnu': 2.8.4
      '@tauri-apps/cli-linux-arm64-musl': 2.8.4
      '@tauri-apps/cli-linux-riscv64-gnu': 2.8.4
      '@tauri-apps/cli-linux-x64-gnu': 2.8.4
      '@tauri-apps/cli-linux-x64-musl': 2.8.4
      '@tauri-apps/cli-win32-arm64-msvc': 2.8.4
      '@tauri-apps/cli-win32-ia32-msvc': 2.8.4
      '@tauri-apps/cli-win32-x64-msvc': 2.8.4

  '@tauri-apps/plugin-clipboard-manager@2.3.0':
    dependencies:
      '@tauri-apps/api': 2.8.0

  '@tauri-apps/plugin-deep-link@2.4.3':
    dependencies:
      '@tauri-apps/api': 2.8.0

  '@tauri-apps/plugin-dialog@2.4.0':
    dependencies:
      '@tauri-apps/api': 2.8.0

  '@tauri-apps/plugin-fs@2.4.2':
    dependencies:
      '@tauri-apps/api': 2.8.0

  '@tauri-apps/plugin-http@2.5.2':
    dependencies:
      '@tauri-apps/api': 2.8.0

  '@tauri-apps/plugin-log@2.7.0':
    dependencies:
      '@tauri-apps/api': 2.8.0

  '@tauri-apps/plugin-notification@2.3.1':
    dependencies:
      '@tauri-apps/api': 2.8.0

  '@tauri-apps/plugin-opener@2.5.0':
    dependencies:
      '@tauri-apps/api': 2.8.0

  '@tauri-apps/plugin-os@2.3.1':
    dependencies:
      '@tauri-apps/api': 2.8.0

  '@tauri-apps/plugin-window-state@2.4.0':
    dependencies:
      '@tauri-apps/api': 2.8.0

  '@trysound/sax@0.2.0': {}

  '@types/babel__core@7.20.5':
    dependencies:
      '@babel/parser': 7.28.4
      '@babel/types': 7.28.4
      '@types/babel__generator': 7.27.0
      '@types/babel__template': 7.4.4
      '@types/babel__traverse': 7.28.0

  '@types/babel__generator@7.27.0':
    dependencies:
      '@babel/types': 7.28.4

  '@types/babel__template@7.4.4':
    dependencies:
      '@babel/parser': 7.28.4
      '@babel/types': 7.28.4

  '@types/babel__traverse@7.28.0':
    dependencies:
      '@babel/types': 7.28.4

  '@types/byte-size@8.1.2': {}

  '@types/d3-array@3.2.2': {}

  '@types/d3-color@3.1.3': {}

  '@types/d3-ease@3.0.2': {}

  '@types/d3-interpolate@3.0.4':
    dependencies:
      '@types/d3-color': 3.1.3

  '@types/d3-path@3.1.1': {}

  '@types/d3-scale@4.0.9':
    dependencies:
      '@types/d3-time': 3.0.4

  '@types/d3-shape@3.1.7':
    dependencies:
      '@types/d3-path': 3.1.1

  '@types/d3-time@3.0.4': {}

  '@types/d3-timer@3.0.2': {}

  '@types/debug@4.1.12':
    dependencies:
      '@types/ms': 2.1.0

  '@types/estree-jsx@1.0.5':
    dependencies:
      '@types/estree': 1.0.8

  '@types/estree@1.0.8': {}

  '@types/file-saver@2.0.7': {}

  '@types/hast@3.0.4':
    dependencies:
      '@types/unist': 3.0.3

  '@types/lodash-es@4.17.12':
    dependencies:
      '@types/lodash': 4.17.20

  '@types/lodash@4.17.20': {}

  '@types/mdast@4.0.4':
    dependencies:
      '@types/unist': 3.0.3

  '@types/ms@2.1.0': {}

<<<<<<< HEAD
  '@types/node@24.6.1':
=======
  '@types/node@24.6.2':
>>>>>>> 2d5ceb07
    dependencies:
      undici-types: 7.13.0

  '@types/parse-json@4.0.2': {}

<<<<<<< HEAD
  '@types/react-dom@19.1.9(@types/react@19.1.16)':
    dependencies:
      '@types/react': 19.1.16

  '@types/react@19.1.16':
=======
  '@types/react-dom@19.2.0(@types/react@19.2.0)':
    dependencies:
      '@types/react': 19.2.0

  '@types/react@19.2.0':
>>>>>>> 2d5ceb07
    dependencies:
      csstype: 3.1.3

  '@types/unist@2.0.11': {}

  '@types/unist@3.0.3': {}

  '@types/use-sync-external-store@0.0.6': {}

  '@ungap/structured-clone@1.3.0': {}

  '@use-gesture/core@10.3.1': {}

  '@use-gesture/react@10.3.1(react@19.2.0)':
    dependencies:
      '@use-gesture/core': 10.3.1
      react: 19.2.0

<<<<<<< HEAD
  '@vitejs/plugin-react-swc@4.1.0(vite@7.1.7(@types/node@24.6.1)(sass@1.92.1)(yaml@2.8.1))':
    dependencies:
      '@rolldown/pluginutils': 1.0.0-beta.35
      '@swc/core': 1.13.5
      vite: 7.1.7(@types/node@24.6.1)(sass@1.92.1)(yaml@2.8.1)
    transitivePeerDependencies:
      - '@swc/helpers'

  '@vitejs/plugin-react@5.0.4(vite@7.1.7(@types/node@24.6.1)(sass@1.92.1)(yaml@2.8.1))':
=======
  '@vitejs/plugin-react-swc@4.1.0(vite@7.1.8(@types/node@24.6.2)(sass@1.92.1)(yaml@2.8.1))':
    dependencies:
      '@rolldown/pluginutils': 1.0.0-beta.35
      '@swc/core': 1.13.5
      vite: 7.1.8(@types/node@24.6.2)(sass@1.92.1)(yaml@2.8.1)
    transitivePeerDependencies:
      - '@swc/helpers'

  '@vitejs/plugin-react@5.0.4(vite@7.1.8(@types/node@24.6.2)(sass@1.92.1)(yaml@2.8.1))':
>>>>>>> 2d5ceb07
    dependencies:
      '@babel/core': 7.28.4
      '@babel/plugin-transform-react-jsx-self': 7.27.1(@babel/core@7.28.4)
      '@babel/plugin-transform-react-jsx-source': 7.27.1(@babel/core@7.28.4)
      '@rolldown/pluginutils': 1.0.0-beta.38
      '@types/babel__core': 7.20.5
      react-refresh: 0.17.0
<<<<<<< HEAD
      vite: 7.1.7(@types/node@24.6.1)(sass@1.92.1)(yaml@2.8.1)
=======
      vite: 7.1.8(@types/node@24.6.2)(sass@1.92.1)(yaml@2.8.1)
>>>>>>> 2d5ceb07
    transitivePeerDependencies:
      - supports-color

  ansi-regex@5.0.1: {}

  ansi-styles@3.2.1:
    dependencies:
      color-convert: 1.9.3

  ansi-styles@4.3.0:
    dependencies:
      color-convert: 2.0.1

  argparse@2.0.1: {}

  array-buffer-byte-length@1.0.2:
    dependencies:
      call-bound: 1.0.4
      is-array-buffer: 3.0.5

  arraybuffer.prototype.slice@1.0.4:
    dependencies:
      array-buffer-byte-length: 1.0.2
      call-bind: 1.0.8
      define-properties: 1.2.1
      es-abstract: 1.24.0
      es-errors: 1.3.0
      get-intrinsic: 1.3.0
      is-array-buffer: 3.0.5

  async-function@1.0.0: {}

  autoprefixer@10.4.21(postcss@8.5.6):
    dependencies:
<<<<<<< HEAD
      browserslist: 4.26.2
=======
      browserslist: 4.26.3
>>>>>>> 2d5ceb07
      caniuse-lite: 1.0.30001746
      fraction.js: 4.3.7
      normalize-range: 0.1.2
      picocolors: 1.1.1
      postcss: 8.5.6
      postcss-value-parser: 4.2.0

  available-typed-arrays@1.0.7:
    dependencies:
      possible-typed-array-names: 1.1.0

  babel-plugin-macros@3.1.0:
    dependencies:
      '@babel/runtime': 7.28.4
      cosmiconfig: 7.1.0
      resolve: 1.22.10

  bail@2.0.2: {}

  balanced-match@1.0.2: {}

<<<<<<< HEAD
  baseline-browser-mapping@2.8.9: {}
=======
  baseline-browser-mapping@2.8.10: {}
>>>>>>> 2d5ceb07

  boolbase@1.0.0: {}

  brace-expansion@1.1.12:
    dependencies:
      balanced-match: 1.0.2
      concat-map: 0.0.1

  brace-expansion@2.0.2:
    dependencies:
      balanced-match: 1.0.2

  braces@3.0.3:
    dependencies:
      fill-range: 7.1.1
    optional: true

  browserslist@4.26.3:
    dependencies:
<<<<<<< HEAD
      baseline-browser-mapping: 2.8.9
=======
      baseline-browser-mapping: 2.8.10
>>>>>>> 2d5ceb07
      caniuse-lite: 1.0.30001746
      electron-to-chromium: 1.5.228
      node-releases: 2.0.21
      update-browserslist-db: 1.1.3(browserslist@4.26.3)

  byte-size@9.0.1: {}

  call-bind-apply-helpers@1.0.2:
    dependencies:
      es-errors: 1.3.0
      function-bind: 1.1.2

  call-bind@1.0.8:
    dependencies:
      call-bind-apply-helpers: 1.0.2
      es-define-property: 1.0.1
      get-intrinsic: 1.3.0
      set-function-length: 1.2.2

  call-bound@1.0.4:
    dependencies:
      call-bind-apply-helpers: 1.0.2
      get-intrinsic: 1.3.0

  callsites@3.1.0: {}

  camelcase@6.3.0: {}

  caniuse-lite@1.0.30001746: {}

  ccount@2.0.1: {}

  chalk@2.4.2:
    dependencies:
      ansi-styles: 3.2.1
      escape-string-regexp: 1.0.5
      supports-color: 5.5.0

  chalk@4.1.2:
    dependencies:
      ansi-styles: 4.3.0
      supports-color: 7.2.0

  character-entities-html4@2.1.0: {}

  character-entities-legacy@3.0.0: {}

  character-entities@2.0.2: {}

  character-reference-invalid@2.0.1: {}

  chokidar@4.0.3:
    dependencies:
      readdirp: 4.1.2

  classnames@2.5.1: {}

  cliui@8.0.1:
    dependencies:
      string-width: 4.2.3
      strip-ansi: 6.0.1
      wrap-ansi: 7.0.0

  clsx@2.1.1: {}

  color-convert@1.9.3:
    dependencies:
      color-name: 1.1.3

  color-convert@2.0.1:
    dependencies:
      color-name: 1.1.4

  color-name@1.1.3: {}

  color-name@1.1.4: {}

  comma-separated-tokens@2.0.3: {}

  commander@7.2.0: {}

  commander@9.5.0: {}

  compare-versions@6.1.1: {}

  concat-map@0.0.1: {}

  convert-source-map@1.9.0: {}

  convert-source-map@2.0.0: {}

  cosmiconfig@7.1.0:
    dependencies:
      '@types/parse-json': 4.0.2
      import-fresh: 3.3.1
      parse-json: 5.2.0
      path-type: 4.0.0
      yaml: 1.10.2

  cosmiconfig@8.3.6(typescript@5.9.3):
    dependencies:
      import-fresh: 3.3.1
      js-yaml: 4.1.0
      parse-json: 5.2.0
      path-type: 4.0.0
    optionalDependencies:
      typescript: 5.9.3

  cross-spawn@6.0.6:
    dependencies:
      nice-try: 1.0.5
      path-key: 2.0.1
      semver: 5.7.2
      shebang-command: 1.2.0
      which: 1.3.1

  css-select@5.2.2:
    dependencies:
      boolbase: 1.0.0
      css-what: 6.2.2
      domhandler: 5.0.3
      domutils: 3.2.2
      nth-check: 2.1.1

  css-tree@2.2.1:
    dependencies:
      mdn-data: 2.0.28
      source-map-js: 1.2.1

  css-tree@2.3.1:
    dependencies:
      mdn-data: 2.0.30
      source-map-js: 1.2.1

  css-what@6.2.2: {}

  csso@5.0.5:
    dependencies:
      css-tree: 2.2.1

  csstype@3.1.3: {}

  d3-array@3.2.4:
    dependencies:
      internmap: 2.0.3

  d3-color@3.1.0: {}

  d3-ease@3.0.1: {}

  d3-format@3.1.0: {}

  d3-interpolate@3.0.1:
    dependencies:
      d3-color: 3.1.0

  d3-path@3.1.0: {}

  d3-scale@4.0.2:
    dependencies:
      d3-array: 3.2.4
      d3-format: 3.1.0
      d3-interpolate: 3.0.1
      d3-time: 3.1.0
      d3-time-format: 4.1.0

  d3-shape@3.2.0:
    dependencies:
      d3-path: 3.1.0

  d3-time-format@4.1.0:
    dependencies:
      d3-time: 3.1.0

  d3-time@3.1.0:
    dependencies:
      d3-array: 3.2.4

  d3-timer@3.0.1: {}

  dashify@2.0.0: {}

  data-view-buffer@1.0.2:
    dependencies:
      call-bound: 1.0.4
      es-errors: 1.3.0
      is-data-view: 1.0.2

  data-view-byte-length@1.0.2:
    dependencies:
      call-bound: 1.0.4
      es-errors: 1.3.0
      is-data-view: 1.0.2

  data-view-byte-offset@1.0.1:
    dependencies:
      call-bound: 1.0.4
      es-errors: 1.3.0
      is-data-view: 1.0.2

  dayjs@1.11.18: {}

  debug@4.4.3:
    dependencies:
      ms: 2.1.3

  decimal.js-light@2.5.1: {}

  decode-named-character-reference@1.2.0:
    dependencies:
      character-entities: 2.0.2

  deepmerge-ts@7.1.5: {}

  deepmerge@4.3.1: {}

  define-data-property@1.1.4:
    dependencies:
      es-define-property: 1.0.1
      es-errors: 1.3.0
      gopd: 1.2.0

  define-properties@1.2.1:
    dependencies:
      define-data-property: 1.1.4
      has-property-descriptors: 1.0.2
      object-keys: 1.1.1

  dequal@2.0.3: {}

  detect-browser@5.3.0: {}

  detect-libc@1.0.3:
    optional: true

  devlop@1.1.0:
    dependencies:
      dequal: 2.0.3

  dom-serializer@2.0.0:
    dependencies:
      domelementtype: 2.3.0
      domhandler: 5.0.3
      entities: 4.5.0

  domelementtype@2.3.0: {}

  domhandler@5.0.3:
    dependencies:
      domelementtype: 2.3.0

  domutils@3.2.2:
    dependencies:
      dom-serializer: 2.0.0
      domelementtype: 2.3.0
      domhandler: 5.0.3

  dot-case@3.0.4:
    dependencies:
      no-case: 3.0.4
      tslib: 2.8.1

  dunder-proto@1.0.1:
    dependencies:
      call-bind-apply-helpers: 1.0.2
      es-errors: 1.3.0
      gopd: 1.2.0

  electron-to-chromium@1.5.228: {}

  emoji-regex@8.0.0: {}

  entities@4.5.0: {}

  entities@6.0.1: {}

  error-ex@1.3.4:
    dependencies:
      is-arrayish: 0.2.1

  es-abstract@1.24.0:
    dependencies:
      array-buffer-byte-length: 1.0.2
      arraybuffer.prototype.slice: 1.0.4
      available-typed-arrays: 1.0.7
      call-bind: 1.0.8
      call-bound: 1.0.4
      data-view-buffer: 1.0.2
      data-view-byte-length: 1.0.2
      data-view-byte-offset: 1.0.1
      es-define-property: 1.0.1
      es-errors: 1.3.0
      es-object-atoms: 1.1.1
      es-set-tostringtag: 2.1.0
      es-to-primitive: 1.3.0
      function.prototype.name: 1.1.8
      get-intrinsic: 1.3.0
      get-proto: 1.0.1
      get-symbol-description: 1.1.0
      globalthis: 1.0.4
      gopd: 1.2.0
      has-property-descriptors: 1.0.2
      has-proto: 1.2.0
      has-symbols: 1.1.0
      hasown: 2.0.2
      internal-slot: 1.1.0
      is-array-buffer: 3.0.5
      is-callable: 1.2.7
      is-data-view: 1.0.2
      is-negative-zero: 2.0.3
      is-regex: 1.2.1
      is-set: 2.0.3
      is-shared-array-buffer: 1.0.4
      is-string: 1.1.1
      is-typed-array: 1.1.15
      is-weakref: 1.1.1
      math-intrinsics: 1.1.0
      object-inspect: 1.13.4
      object-keys: 1.1.1
      object.assign: 4.1.7
      own-keys: 1.0.1
      regexp.prototype.flags: 1.5.4
      safe-array-concat: 1.1.3
      safe-push-apply: 1.0.0
      safe-regex-test: 1.1.0
      set-proto: 1.0.0
      stop-iteration-iterator: 1.1.0
      string.prototype.trim: 1.2.10
      string.prototype.trimend: 1.0.9
      string.prototype.trimstart: 1.0.8
      typed-array-buffer: 1.0.3
      typed-array-byte-length: 1.0.3
      typed-array-byte-offset: 1.0.4
      typed-array-length: 1.0.7
      unbox-primitive: 1.1.0
      which-typed-array: 1.1.19

  es-define-property@1.0.1: {}

  es-errors@1.3.0: {}

  es-object-atoms@1.1.1:
    dependencies:
      es-errors: 1.3.0

  es-set-tostringtag@2.1.0:
    dependencies:
      es-errors: 1.3.0
      get-intrinsic: 1.3.0
      has-tostringtag: 1.0.2
      hasown: 2.0.2

  es-to-primitive@1.3.0:
    dependencies:
      is-callable: 1.2.7
      is-date-object: 1.1.0
      is-symbol: 1.1.1

  es-toolkit@1.39.10: {}

  esbuild@0.25.10:
    optionalDependencies:
      '@esbuild/aix-ppc64': 0.25.10
      '@esbuild/android-arm': 0.25.10
      '@esbuild/android-arm64': 0.25.10
      '@esbuild/android-x64': 0.25.10
      '@esbuild/darwin-arm64': 0.25.10
      '@esbuild/darwin-x64': 0.25.10
      '@esbuild/freebsd-arm64': 0.25.10
      '@esbuild/freebsd-x64': 0.25.10
      '@esbuild/linux-arm': 0.25.10
      '@esbuild/linux-arm64': 0.25.10
      '@esbuild/linux-ia32': 0.25.10
      '@esbuild/linux-loong64': 0.25.10
      '@esbuild/linux-mips64el': 0.25.10
      '@esbuild/linux-ppc64': 0.25.10
      '@esbuild/linux-riscv64': 0.25.10
      '@esbuild/linux-s390x': 0.25.10
      '@esbuild/linux-x64': 0.25.10
      '@esbuild/netbsd-arm64': 0.25.10
      '@esbuild/netbsd-x64': 0.25.10
      '@esbuild/openbsd-arm64': 0.25.10
      '@esbuild/openbsd-x64': 0.25.10
      '@esbuild/openharmony-arm64': 0.25.10
      '@esbuild/sunos-x64': 0.25.10
      '@esbuild/win32-arm64': 0.25.10
      '@esbuild/win32-ia32': 0.25.10
      '@esbuild/win32-x64': 0.25.10

  escalade@3.2.0: {}

  escape-string-regexp@1.0.5: {}

  escape-string-regexp@4.0.0: {}

  estree-util-is-identifier-name@3.0.0: {}

  eventemitter3@5.0.1: {}

  extend@3.0.2: {}

  fast-deep-equal@3.1.3: {}

  fdir@6.5.0(picomatch@4.0.3):
    optionalDependencies:
      picomatch: 4.0.3

  file-saver@2.0.5: {}

  fill-range@7.1.1:
    dependencies:
      to-regex-range: 5.0.1
    optional: true

  find-root@1.1.0: {}

  for-each@0.3.5:
    dependencies:
      is-callable: 1.2.7

  fraction.js@4.3.7: {}

<<<<<<< HEAD
  framer-motion@12.23.22(@emotion/is-prop-valid@1.4.0)(react-dom@19.1.1(react@19.1.1))(react@19.1.1):
=======
  framer-motion@12.23.22(@emotion/is-prop-valid@1.4.0)(react-dom@19.2.0(react@19.2.0))(react@19.2.0):
>>>>>>> 2d5ceb07
    dependencies:
      motion-dom: 12.23.21
      motion-utils: 12.23.6
      tslib: 2.8.1
    optionalDependencies:
      '@emotion/is-prop-valid': 1.4.0
      react: 19.2.0
      react-dom: 19.2.0(react@19.2.0)

  fs.realpath@1.0.0: {}

  fsevents@2.3.3:
    optional: true

  function-bind@1.1.2: {}

  function.prototype.name@1.1.8:
    dependencies:
      call-bind: 1.0.8
      call-bound: 1.0.4
      define-properties: 1.2.1
      functions-have-names: 1.2.3
      hasown: 2.0.2
      is-callable: 1.2.7

  functions-have-names@1.2.3: {}

  generator-function@2.0.1: {}

  gensync@1.0.0-beta.2: {}

  get-caller-file@2.0.5: {}

  get-intrinsic@1.3.0:
    dependencies:
      call-bind-apply-helpers: 1.0.2
      es-define-property: 1.0.1
      es-errors: 1.3.0
      es-object-atoms: 1.1.1
      function-bind: 1.1.2
      get-proto: 1.0.1
      gopd: 1.2.0
      has-symbols: 1.1.0
      hasown: 2.0.2
      math-intrinsics: 1.1.0

  get-proto@1.0.1:
    dependencies:
      dunder-proto: 1.0.1
      es-object-atoms: 1.1.1

  get-symbol-description@1.1.0:
    dependencies:
      call-bound: 1.0.4
      es-errors: 1.3.0
      get-intrinsic: 1.3.0

  get-text-width@1.0.3: {}

  glob@8.1.0:
    dependencies:
      fs.realpath: 1.0.0
      inflight: 1.0.6
      inherits: 2.0.4
      minimatch: 5.1.6
      once: 1.4.0

  globalthis@1.0.4:
    dependencies:
      define-properties: 1.2.1
      gopd: 1.2.0

  gopd@1.2.0: {}

  graceful-fs@4.2.11: {}

  has-bigints@1.1.0: {}

  has-flag@3.0.0: {}

  has-flag@4.0.0: {}

  has-property-descriptors@1.0.2:
    dependencies:
      es-define-property: 1.0.1

  has-proto@1.2.0:
    dependencies:
      dunder-proto: 1.0.1

  has-symbols@1.1.0: {}

  has-tostringtag@1.0.2:
    dependencies:
      has-symbols: 1.1.0

  hasown@2.0.2:
    dependencies:
      function-bind: 1.1.2

  hast-util-sanitize@5.0.2:
    dependencies:
      '@types/hast': 3.0.4
      '@ungap/structured-clone': 1.3.0
      unist-util-position: 5.0.0

  hast-util-to-jsx-runtime@2.3.6:
    dependencies:
      '@types/estree': 1.0.8
      '@types/hast': 3.0.4
      '@types/unist': 3.0.3
      comma-separated-tokens: 2.0.3
      devlop: 1.1.0
      estree-util-is-identifier-name: 3.0.0
      hast-util-whitespace: 3.0.0
      mdast-util-mdx-expression: 2.0.1
      mdast-util-mdx-jsx: 3.2.0
      mdast-util-mdxjs-esm: 2.0.1
      property-information: 7.1.0
      space-separated-tokens: 2.0.2
      style-to-js: 1.1.17
      unist-util-position: 5.0.0
      vfile-message: 4.0.3
    transitivePeerDependencies:
      - supports-color

  hast-util-whitespace@3.0.0:
    dependencies:
      '@types/hast': 3.0.4

  hoist-non-react-statics@3.3.2:
    dependencies:
      react-is: 16.13.1

  hosted-git-info@2.8.9: {}

  html-dom-parser@5.1.1:
    dependencies:
      domhandler: 5.0.3
      htmlparser2: 10.0.0

<<<<<<< HEAD
  html-react-parser@5.2.6(@types/react@19.1.16)(react@19.1.1):
=======
  html-react-parser@5.2.6(@types/react@19.2.0)(react@19.2.0):
>>>>>>> 2d5ceb07
    dependencies:
      domhandler: 5.0.3
      html-dom-parser: 5.1.1
      react: 19.2.0
      react-property: 2.0.2
      style-to-js: 1.1.17
    optionalDependencies:
<<<<<<< HEAD
      '@types/react': 19.1.16
=======
      '@types/react': 19.2.0
>>>>>>> 2d5ceb07

  html-url-attributes@3.0.1: {}

  htmlparser2@10.0.0:
    dependencies:
      domelementtype: 2.3.0
      domhandler: 5.0.3
      domutils: 3.2.2
      entities: 6.0.1

  immer@10.1.3: {}

  immutable@5.1.3: {}

  import-fresh@3.3.1:
    dependencies:
      parent-module: 1.0.1
      resolve-from: 4.0.0

  inflight@1.0.6:
    dependencies:
      once: 1.4.0
      wrappy: 1.0.2

  inherits@2.0.4: {}

  inline-style-parser@0.2.4: {}

  internal-slot@1.1.0:
    dependencies:
      es-errors: 1.3.0
      hasown: 2.0.2
      side-channel: 1.1.0

  internmap@2.0.3: {}

  is-alphabetical@2.0.1: {}

  is-alphanumerical@2.0.1:
    dependencies:
      is-alphabetical: 2.0.1
      is-decimal: 2.0.1

  is-array-buffer@3.0.5:
    dependencies:
      call-bind: 1.0.8
      call-bound: 1.0.4
      get-intrinsic: 1.3.0

  is-arrayish@0.2.1: {}

  is-async-function@2.1.1:
    dependencies:
      async-function: 1.0.0
      call-bound: 1.0.4
      get-proto: 1.0.1
      has-tostringtag: 1.0.2
      safe-regex-test: 1.1.0

  is-bigint@1.1.0:
    dependencies:
      has-bigints: 1.1.0

  is-boolean-object@1.2.2:
    dependencies:
      call-bound: 1.0.4
      has-tostringtag: 1.0.2

  is-callable@1.2.7: {}

  is-core-module@2.16.1:
    dependencies:
      hasown: 2.0.2

  is-data-view@1.0.2:
    dependencies:
      call-bound: 1.0.4
      get-intrinsic: 1.3.0
      is-typed-array: 1.1.15

  is-date-object@1.1.0:
    dependencies:
      call-bound: 1.0.4
      has-tostringtag: 1.0.2

  is-decimal@2.0.1: {}

  is-extglob@2.1.1:
    optional: true

  is-finalizationregistry@1.1.1:
    dependencies:
      call-bound: 1.0.4

  is-fullwidth-code-point@3.0.0: {}

  is-generator-function@1.1.2:
    dependencies:
      call-bound: 1.0.4
      generator-function: 2.0.1
      get-proto: 1.0.1
      has-tostringtag: 1.0.2
      safe-regex-test: 1.1.0

  is-glob@4.0.3:
    dependencies:
      is-extglob: 2.1.1
    optional: true

  is-hexadecimal@2.0.1: {}

  is-map@2.0.3: {}

  is-negative-zero@2.0.3: {}

  is-number-object@1.1.1:
    dependencies:
      call-bound: 1.0.4
      has-tostringtag: 1.0.2

  is-number@7.0.0:
    optional: true

  is-plain-obj@4.1.0: {}

  is-regex@1.2.1:
    dependencies:
      call-bound: 1.0.4
      gopd: 1.2.0
      has-tostringtag: 1.0.2
      hasown: 2.0.2

  is-set@2.0.3: {}

  is-shared-array-buffer@1.0.4:
    dependencies:
      call-bound: 1.0.4

  is-string@1.1.1:
    dependencies:
      call-bound: 1.0.4
      has-tostringtag: 1.0.2

  is-symbol@1.1.1:
    dependencies:
      call-bound: 1.0.4
      has-symbols: 1.1.0
      safe-regex-test: 1.1.0

  is-typed-array@1.1.15:
    dependencies:
      which-typed-array: 1.1.19

  is-weakmap@2.0.2: {}

  is-weakref@1.1.1:
    dependencies:
      call-bound: 1.0.4

  is-weakset@2.0.4:
    dependencies:
      call-bound: 1.0.4
      get-intrinsic: 1.3.0

  isarray@2.0.5: {}

  isexe@2.0.0: {}

  itertools@2.5.0: {}

  js-base64@3.7.8: {}

  js-tokens@4.0.0: {}

  js-yaml@4.1.0:
    dependencies:
      argparse: 2.0.1

  jsesc@3.1.0: {}

  json-parse-better-errors@1.0.2: {}

  json-parse-even-better-errors@2.3.1: {}

  json5@2.2.3: {}

  lines-and-columns@1.2.4: {}

  linkify-it@5.0.0:
    dependencies:
      uc.micro: 2.1.0

  little-state-machine@4.8.1(react@19.2.0):
    dependencies:
      react: 19.2.0

  load-json-file@4.0.0:
    dependencies:
      graceful-fs: 4.2.11
      parse-json: 4.0.0
      pify: 3.0.0
      strip-bom: 3.0.0

  lodash-es@4.17.21: {}

  lodash@4.17.21: {}

  longest-streak@3.1.0: {}

  loose-envify@1.4.0:
    dependencies:
      js-tokens: 4.0.0

  lower-case@2.0.2:
    dependencies:
      tslib: 2.8.1

  lru-cache@5.1.1:
    dependencies:
      yallist: 3.1.1

  lunr@2.3.9: {}

  markdown-it@14.1.0:
    dependencies:
      argparse: 2.0.1
      entities: 4.5.0
      linkify-it: 5.0.0
      mdurl: 2.0.0
      punycode.js: 2.3.1
      uc.micro: 2.1.0

  math-intrinsics@1.1.0: {}

  mdast-util-from-markdown@2.0.2:
    dependencies:
      '@types/mdast': 4.0.4
      '@types/unist': 3.0.3
      decode-named-character-reference: 1.2.0
      devlop: 1.1.0
      mdast-util-to-string: 4.0.0
      micromark: 4.0.2
      micromark-util-decode-numeric-character-reference: 2.0.2
      micromark-util-decode-string: 2.0.1
      micromark-util-normalize-identifier: 2.0.1
      micromark-util-symbol: 2.0.1
      micromark-util-types: 2.0.2
      unist-util-stringify-position: 4.0.0
    transitivePeerDependencies:
      - supports-color

  mdast-util-mdx-expression@2.0.1:
    dependencies:
      '@types/estree-jsx': 1.0.5
      '@types/hast': 3.0.4
      '@types/mdast': 4.0.4
      devlop: 1.1.0
      mdast-util-from-markdown: 2.0.2
      mdast-util-to-markdown: 2.1.2
    transitivePeerDependencies:
      - supports-color

  mdast-util-mdx-jsx@3.2.0:
    dependencies:
      '@types/estree-jsx': 1.0.5
      '@types/hast': 3.0.4
      '@types/mdast': 4.0.4
      '@types/unist': 3.0.3
      ccount: 2.0.1
      devlop: 1.1.0
      mdast-util-from-markdown: 2.0.2
      mdast-util-to-markdown: 2.1.2
      parse-entities: 4.0.2
      stringify-entities: 4.0.4
      unist-util-stringify-position: 4.0.0
      vfile-message: 4.0.3
    transitivePeerDependencies:
      - supports-color

  mdast-util-mdxjs-esm@2.0.1:
    dependencies:
      '@types/estree-jsx': 1.0.5
      '@types/hast': 3.0.4
      '@types/mdast': 4.0.4
      devlop: 1.1.0
      mdast-util-from-markdown: 2.0.2
      mdast-util-to-markdown: 2.1.2
    transitivePeerDependencies:
      - supports-color

  mdast-util-phrasing@4.1.0:
    dependencies:
      '@types/mdast': 4.0.4
      unist-util-is: 6.0.0

  mdast-util-to-hast@13.2.0:
    dependencies:
      '@types/hast': 3.0.4
      '@types/mdast': 4.0.4
      '@ungap/structured-clone': 1.3.0
      devlop: 1.1.0
      micromark-util-sanitize-uri: 2.0.1
      trim-lines: 3.0.1
      unist-util-position: 5.0.0
      unist-util-visit: 5.0.0
      vfile: 6.0.3

  mdast-util-to-markdown@2.1.2:
    dependencies:
      '@types/mdast': 4.0.4
      '@types/unist': 3.0.3
      longest-streak: 3.1.0
      mdast-util-phrasing: 4.1.0
      mdast-util-to-string: 4.0.0
      micromark-util-classify-character: 2.0.1
      micromark-util-decode-string: 2.0.1
      unist-util-visit: 5.0.0
      zwitch: 2.0.4

  mdast-util-to-string@4.0.0:
    dependencies:
      '@types/mdast': 4.0.4

  mdn-data@2.0.28: {}

  mdn-data@2.0.30: {}

  mdurl@2.0.0: {}

  memorystream@0.3.1: {}

<<<<<<< HEAD
  merge-refs@2.0.0(@types/react@19.1.16):
    optionalDependencies:
      '@types/react': 19.1.16
=======
  merge-refs@2.0.0(@types/react@19.2.0):
    optionalDependencies:
      '@types/react': 19.2.0
>>>>>>> 2d5ceb07

  micromark-core-commonmark@2.0.3:
    dependencies:
      decode-named-character-reference: 1.2.0
      devlop: 1.1.0
      micromark-factory-destination: 2.0.1
      micromark-factory-label: 2.0.1
      micromark-factory-space: 2.0.1
      micromark-factory-title: 2.0.1
      micromark-factory-whitespace: 2.0.1
      micromark-util-character: 2.1.1
      micromark-util-chunked: 2.0.1
      micromark-util-classify-character: 2.0.1
      micromark-util-html-tag-name: 2.0.1
      micromark-util-normalize-identifier: 2.0.1
      micromark-util-resolve-all: 2.0.1
      micromark-util-subtokenize: 2.1.0
      micromark-util-symbol: 2.0.1
      micromark-util-types: 2.0.2

  micromark-factory-destination@2.0.1:
    dependencies:
      micromark-util-character: 2.1.1
      micromark-util-symbol: 2.0.1
      micromark-util-types: 2.0.2

  micromark-factory-label@2.0.1:
    dependencies:
      devlop: 1.1.0
      micromark-util-character: 2.1.1
      micromark-util-symbol: 2.0.1
      micromark-util-types: 2.0.2

  micromark-factory-space@2.0.1:
    dependencies:
      micromark-util-character: 2.1.1
      micromark-util-types: 2.0.2

  micromark-factory-title@2.0.1:
    dependencies:
      micromark-factory-space: 2.0.1
      micromark-util-character: 2.1.1
      micromark-util-symbol: 2.0.1
      micromark-util-types: 2.0.2

  micromark-factory-whitespace@2.0.1:
    dependencies:
      micromark-factory-space: 2.0.1
      micromark-util-character: 2.1.1
      micromark-util-symbol: 2.0.1
      micromark-util-types: 2.0.2

  micromark-util-character@2.1.1:
    dependencies:
      micromark-util-symbol: 2.0.1
      micromark-util-types: 2.0.2

  micromark-util-chunked@2.0.1:
    dependencies:
      micromark-util-symbol: 2.0.1

  micromark-util-classify-character@2.0.1:
    dependencies:
      micromark-util-character: 2.1.1
      micromark-util-symbol: 2.0.1
      micromark-util-types: 2.0.2

  micromark-util-combine-extensions@2.0.1:
    dependencies:
      micromark-util-chunked: 2.0.1
      micromark-util-types: 2.0.2

  micromark-util-decode-numeric-character-reference@2.0.2:
    dependencies:
      micromark-util-symbol: 2.0.1

  micromark-util-decode-string@2.0.1:
    dependencies:
      decode-named-character-reference: 1.2.0
      micromark-util-character: 2.1.1
      micromark-util-decode-numeric-character-reference: 2.0.2
      micromark-util-symbol: 2.0.1

  micromark-util-encode@2.0.1: {}

  micromark-util-html-tag-name@2.0.1: {}

  micromark-util-normalize-identifier@2.0.1:
    dependencies:
      micromark-util-symbol: 2.0.1

  micromark-util-resolve-all@2.0.1:
    dependencies:
      micromark-util-types: 2.0.2

  micromark-util-sanitize-uri@2.0.1:
    dependencies:
      micromark-util-character: 2.1.1
      micromark-util-encode: 2.0.1
      micromark-util-symbol: 2.0.1

  micromark-util-subtokenize@2.1.0:
    dependencies:
      devlop: 1.1.0
      micromark-util-chunked: 2.0.1
      micromark-util-symbol: 2.0.1
      micromark-util-types: 2.0.2

  micromark-util-symbol@2.0.1: {}

  micromark-util-types@2.0.2: {}

  micromark@4.0.2:
    dependencies:
      '@types/debug': 4.1.12
      debug: 4.4.3
      decode-named-character-reference: 1.2.0
      devlop: 1.1.0
      micromark-core-commonmark: 2.0.3
      micromark-factory-space: 2.0.1
      micromark-util-character: 2.1.1
      micromark-util-chunked: 2.0.1
      micromark-util-combine-extensions: 2.0.1
      micromark-util-decode-numeric-character-reference: 2.0.2
      micromark-util-encode: 2.0.1
      micromark-util-normalize-identifier: 2.0.1
      micromark-util-resolve-all: 2.0.1
      micromark-util-sanitize-uri: 2.0.1
      micromark-util-subtokenize: 2.1.0
      micromark-util-symbol: 2.0.1
      micromark-util-types: 2.0.2
    transitivePeerDependencies:
      - supports-color

  micromatch@4.0.8:
    dependencies:
      braces: 3.0.3
      picomatch: 2.3.1
    optional: true

  millify@6.1.0:
    dependencies:
      yargs: 17.7.2

  minimatch@3.1.2:
    dependencies:
      brace-expansion: 1.1.12

  minimatch@5.1.6:
    dependencies:
      brace-expansion: 2.0.2

  minimatch@9.0.5:
    dependencies:
      brace-expansion: 2.0.2

  motion-dom@12.23.21:
    dependencies:
      motion-utils: 12.23.6

  motion-utils@12.23.6: {}

<<<<<<< HEAD
  motion@12.23.22(@emotion/is-prop-valid@1.4.0)(react-dom@19.1.1(react@19.1.1))(react@19.1.1):
    dependencies:
      framer-motion: 12.23.22(@emotion/is-prop-valid@1.4.0)(react-dom@19.1.1(react@19.1.1))(react@19.1.1)
=======
  motion@12.23.22(@emotion/is-prop-valid@1.4.0)(react-dom@19.2.0(react@19.2.0))(react@19.2.0):
    dependencies:
      framer-motion: 12.23.22(@emotion/is-prop-valid@1.4.0)(react-dom@19.2.0(react@19.2.0))(react@19.2.0)
>>>>>>> 2d5ceb07
      tslib: 2.8.1
    optionalDependencies:
      '@emotion/is-prop-valid': 1.4.0
      react: 19.2.0
      react-dom: 19.2.0(react@19.2.0)

  ms@2.1.3: {}

  nanoid@3.3.11: {}

  nice-try@1.0.5: {}

  no-case@3.0.4:
    dependencies:
      lower-case: 2.0.2
      tslib: 2.8.1

  node-addon-api@7.1.1:
    optional: true

  node-releases@2.0.21: {}

  normalize-package-data@2.5.0:
    dependencies:
      hosted-git-info: 2.8.9
      resolve: 1.22.10
      semver: 5.7.2
      validate-npm-package-license: 3.0.4

  normalize-range@0.1.2: {}

  npm-run-all@4.1.5:
    dependencies:
      ansi-styles: 3.2.1
      chalk: 2.4.2
      cross-spawn: 6.0.6
      memorystream: 0.3.1
      minimatch: 3.1.2
      pidtree: 0.3.1
      read-pkg: 3.0.0
      shell-quote: 1.8.3
      string.prototype.padend: 3.1.6

  nth-check@2.1.1:
    dependencies:
      boolbase: 1.0.0

  object-assign@4.1.1: {}

  object-inspect@1.13.4: {}

  object-keys@1.1.1: {}

  object.assign@4.1.7:
    dependencies:
      call-bind: 1.0.8
      call-bound: 1.0.4
      define-properties: 1.2.1
      es-object-atoms: 1.1.1
      has-symbols: 1.1.0
      object-keys: 1.1.1

  once@1.4.0:
    dependencies:
      wrappy: 1.0.2

  own-keys@1.0.1:
    dependencies:
      get-intrinsic: 1.3.0
      object-keys: 1.1.1
      safe-push-apply: 1.0.0

  p-timeout@6.1.4: {}

  parent-module@1.0.1:
    dependencies:
      callsites: 3.1.0

  parse-entities@4.0.2:
    dependencies:
      '@types/unist': 2.0.11
      character-entities-legacy: 3.0.0
      character-reference-invalid: 2.0.1
      decode-named-character-reference: 1.2.0
      is-alphanumerical: 2.0.1
      is-decimal: 2.0.1
      is-hexadecimal: 2.0.1

  parse-json@4.0.0:
    dependencies:
      error-ex: 1.3.4
      json-parse-better-errors: 1.0.2

  parse-json@5.2.0:
    dependencies:
      '@babel/code-frame': 7.27.1
      error-ex: 1.3.4
      json-parse-even-better-errors: 2.3.1
      lines-and-columns: 1.2.4

  path-key@2.0.1: {}

  path-parse@1.0.7: {}

  path-type@3.0.0:
    dependencies:
      pify: 3.0.0

  path-type@4.0.0: {}

  picocolors@1.1.1: {}

  picomatch@2.3.1:
    optional: true

  picomatch@4.0.3: {}

  pidtree@0.3.1: {}

  pify@3.0.0: {}

  possible-typed-array-names@1.1.0: {}

  postcss-value-parser@4.2.0: {}

  postcss@8.5.6:
    dependencies:
      nanoid: 3.3.11
      picocolors: 1.1.1
      source-map-js: 1.2.1

  prettier@2.8.8: {}

  prettier@3.6.2: {}

  prop-types@15.8.1:
    dependencies:
      loose-envify: 1.4.0
      object-assign: 4.1.1
      react-is: 16.13.1

  property-information@7.1.0: {}

  punycode.js@2.3.1: {}

  qr.js@0.0.0: {}

  radash@12.1.1: {}

  react-auth-code-input@3.2.1(react@19.2.0):
    dependencies:
      react: 19.2.0

  react-click-away-listener@2.4.0(react-dom@19.2.0(react@19.2.0))(react@19.2.0):
    dependencies:
      react: 19.2.0
      react-dom: 19.2.0(react@19.2.0)

  react-dom@19.2.0(react@19.2.0):
    dependencies:
      react: 19.2.0
      scheduler: 0.27.0

  react-hook-form@7.63.0(react@19.2.0):
    dependencies:
      react: 19.2.0

  react-is@16.13.1: {}

  react-is@18.3.1: {}

  react-loading-skeleton@3.5.0(react@19.2.0):
    dependencies:
      react: 19.2.0

<<<<<<< HEAD
  react-markdown@10.1.0(@types/react@19.1.16)(react@19.1.1):
    dependencies:
      '@types/hast': 3.0.4
      '@types/mdast': 4.0.4
      '@types/react': 19.1.16
=======
  react-markdown@10.1.0(@types/react@19.2.0)(react@19.2.0):
    dependencies:
      '@types/hast': 3.0.4
      '@types/mdast': 4.0.4
      '@types/react': 19.2.0
>>>>>>> 2d5ceb07
      devlop: 1.1.0
      hast-util-to-jsx-runtime: 2.3.6
      html-url-attributes: 3.0.1
      mdast-util-to-hast: 13.2.0
      react: 19.2.0
      remark-parse: 11.0.0
      remark-rehype: 11.1.2
      unified: 11.0.5
      unist-util-visit: 5.0.0
      vfile: 6.0.3
    transitivePeerDependencies:
      - supports-color

  react-property@2.0.2: {}

  react-qr-code@2.0.18(react@19.2.0):
    dependencies:
      prop-types: 15.8.1
      qr.js: 0.0.0
      react: 19.2.0

<<<<<<< HEAD
  react-redux@9.2.0(@types/react@19.1.16)(react@19.1.1)(redux@5.0.1):
=======
  react-redux@9.2.0(@types/react@19.2.0)(react@19.2.0)(redux@5.0.1):
>>>>>>> 2d5ceb07
    dependencies:
      '@types/use-sync-external-store': 0.0.6
      react: 19.2.0
      use-sync-external-store: 1.6.0(react@19.2.0)
    optionalDependencies:
<<<<<<< HEAD
      '@types/react': 19.1.16
=======
      '@types/react': 19.2.0
>>>>>>> 2d5ceb07
      redux: 5.0.1

  react-refresh@0.17.0: {}

  react-router-dom@6.30.1(react-dom@19.2.0(react@19.2.0))(react@19.2.0):
    dependencies:
      '@remix-run/router': 1.23.0
      react: 19.2.0
      react-dom: 19.2.0(react@19.2.0)
      react-router: 6.30.1(react@19.2.0)

  react-router@6.30.1(react@19.2.0):
    dependencies:
      '@remix-run/router': 1.23.0
      react: 19.2.0

  react-simple-animate@3.5.3(react-dom@19.2.0(react@19.2.0)):
    dependencies:
      react-dom: 19.2.0(react@19.2.0)

  react-use-websocket@4.13.0: {}

  react-virtualized-auto-sizer@1.0.26(react-dom@19.2.0(react@19.2.0))(react@19.2.0):
    dependencies:
      react: 19.2.0
      react-dom: 19.2.0(react@19.2.0)

  react@19.2.0: {}

  read-pkg@3.0.0:
    dependencies:
      load-json-file: 4.0.0
      normalize-package-data: 2.5.0
      path-type: 3.0.0

  readdirp@4.1.2: {}

<<<<<<< HEAD
  recharts@3.2.1(@types/react@19.1.16)(react-dom@19.1.1(react@19.1.1))(react-is@18.3.1)(react@19.1.1)(redux@5.0.1):
    dependencies:
      '@reduxjs/toolkit': 2.9.0(react-redux@9.2.0(@types/react@19.1.16)(react@19.1.1)(redux@5.0.1))(react@19.1.1)
=======
  recharts@3.2.1(@types/react@19.2.0)(react-dom@19.2.0(react@19.2.0))(react-is@18.3.1)(react@19.2.0)(redux@5.0.1):
    dependencies:
      '@reduxjs/toolkit': 2.9.0(react-redux@9.2.0(@types/react@19.2.0)(react@19.2.0)(redux@5.0.1))(react@19.2.0)
>>>>>>> 2d5ceb07
      clsx: 2.1.1
      decimal.js-light: 2.5.1
      es-toolkit: 1.39.10
      eventemitter3: 5.0.1
      immer: 10.1.3
      react: 19.2.0
      react-dom: 19.2.0(react@19.2.0)
      react-is: 18.3.1
<<<<<<< HEAD
      react-redux: 9.2.0(@types/react@19.1.16)(react@19.1.1)(redux@5.0.1)
=======
      react-redux: 9.2.0(@types/react@19.2.0)(react@19.2.0)(redux@5.0.1)
>>>>>>> 2d5ceb07
      reselect: 5.1.1
      tiny-invariant: 1.3.3
      use-sync-external-store: 1.6.0(react@19.2.0)
      victory-vendor: 37.3.6
    transitivePeerDependencies:
      - '@types/react'
      - redux

  redux-thunk@3.1.0(redux@5.0.1):
    dependencies:
      redux: 5.0.1

  redux@5.0.1: {}

  reflect.getprototypeof@1.0.10:
    dependencies:
      call-bind: 1.0.8
      define-properties: 1.2.1
      es-abstract: 1.24.0
      es-errors: 1.3.0
      es-object-atoms: 1.1.1
      get-intrinsic: 1.3.0
      get-proto: 1.0.1
      which-builtin-type: 1.2.1

  regexp.prototype.flags@1.5.4:
    dependencies:
      call-bind: 1.0.8
      define-properties: 1.2.1
      es-errors: 1.3.0
      get-proto: 1.0.1
      gopd: 1.2.0
      set-function-name: 2.0.2

  rehype-sanitize@6.0.0:
    dependencies:
      '@types/hast': 3.0.4
      hast-util-sanitize: 5.0.2

  remark-parse@11.0.0:
    dependencies:
      '@types/mdast': 4.0.4
      mdast-util-from-markdown: 2.0.2
      micromark-util-types: 2.0.2
      unified: 11.0.5
    transitivePeerDependencies:
      - supports-color

  remark-rehype@11.1.2:
    dependencies:
      '@types/hast': 3.0.4
      '@types/mdast': 4.0.4
      mdast-util-to-hast: 13.2.0
      unified: 11.0.5
      vfile: 6.0.3

  require-directory@2.1.1: {}

  reselect@5.1.1: {}

  resolve-from@4.0.0: {}

  resolve@1.22.10:
    dependencies:
      is-core-module: 2.16.1
      path-parse: 1.0.7
      supports-preserve-symlinks-flag: 1.0.0

  rollup@4.52.3:
    dependencies:
      '@types/estree': 1.0.8
    optionalDependencies:
      '@rollup/rollup-android-arm-eabi': 4.52.3
      '@rollup/rollup-android-arm64': 4.52.3
      '@rollup/rollup-darwin-arm64': 4.52.3
      '@rollup/rollup-darwin-x64': 4.52.3
      '@rollup/rollup-freebsd-arm64': 4.52.3
      '@rollup/rollup-freebsd-x64': 4.52.3
      '@rollup/rollup-linux-arm-gnueabihf': 4.52.3
      '@rollup/rollup-linux-arm-musleabihf': 4.52.3
      '@rollup/rollup-linux-arm64-gnu': 4.52.3
      '@rollup/rollup-linux-arm64-musl': 4.52.3
      '@rollup/rollup-linux-loong64-gnu': 4.52.3
      '@rollup/rollup-linux-ppc64-gnu': 4.52.3
      '@rollup/rollup-linux-riscv64-gnu': 4.52.3
      '@rollup/rollup-linux-riscv64-musl': 4.52.3
      '@rollup/rollup-linux-s390x-gnu': 4.52.3
      '@rollup/rollup-linux-x64-gnu': 4.52.3
      '@rollup/rollup-linux-x64-musl': 4.52.3
      '@rollup/rollup-openharmony-arm64': 4.52.3
      '@rollup/rollup-win32-arm64-msvc': 4.52.3
      '@rollup/rollup-win32-ia32-msvc': 4.52.3
      '@rollup/rollup-win32-x64-gnu': 4.52.3
      '@rollup/rollup-win32-x64-msvc': 4.52.3
      fsevents: 2.3.3

  rxjs@7.8.2:
    dependencies:
      tslib: 2.8.1

  safe-array-concat@1.1.3:
    dependencies:
      call-bind: 1.0.8
      call-bound: 1.0.4
      get-intrinsic: 1.3.0
      has-symbols: 1.1.0
      isarray: 2.0.5

  safe-push-apply@1.0.0:
    dependencies:
      es-errors: 1.3.0
      isarray: 2.0.5

  safe-regex-test@1.1.0:
    dependencies:
      call-bound: 1.0.4
      es-errors: 1.3.0
      is-regex: 1.2.1

  sass@1.92.1:
    dependencies:
      chokidar: 4.0.3
      immutable: 5.1.3
      source-map-js: 1.2.1
    optionalDependencies:
      '@parcel/watcher': 2.5.1

  scheduler@0.27.0: {}

  semver@5.7.2: {}

  semver@6.3.1: {}

  set-function-length@1.2.2:
    dependencies:
      define-data-property: 1.1.4
      es-errors: 1.3.0
      function-bind: 1.1.2
      get-intrinsic: 1.3.0
      gopd: 1.2.0
      has-property-descriptors: 1.0.2

  set-function-name@2.0.2:
    dependencies:
      define-data-property: 1.1.4
      es-errors: 1.3.0
      functions-have-names: 1.2.3
      has-property-descriptors: 1.0.2

  set-proto@1.0.0:
    dependencies:
      dunder-proto: 1.0.1
      es-errors: 1.3.0
      es-object-atoms: 1.1.1

  shebang-command@1.2.0:
    dependencies:
      shebang-regex: 1.0.0

  shebang-regex@1.0.0: {}

  shell-quote@1.8.3: {}

  side-channel-list@1.0.0:
    dependencies:
      es-errors: 1.3.0
      object-inspect: 1.13.4

  side-channel-map@1.0.1:
    dependencies:
      call-bound: 1.0.4
      es-errors: 1.3.0
      get-intrinsic: 1.3.0
      object-inspect: 1.13.4

  side-channel-weakmap@1.0.2:
    dependencies:
      call-bound: 1.0.4
      es-errors: 1.3.0
      get-intrinsic: 1.3.0
      object-inspect: 1.13.4
      side-channel-map: 1.0.1

  side-channel@1.1.0:
    dependencies:
      es-errors: 1.3.0
      object-inspect: 1.13.4
      side-channel-list: 1.0.0
      side-channel-map: 1.0.1
      side-channel-weakmap: 1.0.2

  snake-case@3.0.4:
    dependencies:
      dot-case: 3.0.4
      tslib: 2.8.1

  source-map-js@1.2.1: {}

  source-map@0.5.7: {}

  space-separated-tokens@2.0.2: {}

  spdx-correct@3.2.0:
    dependencies:
      spdx-expression-parse: 3.0.1
      spdx-license-ids: 3.0.22

  spdx-exceptions@2.5.0: {}

  spdx-expression-parse@3.0.1:
    dependencies:
      spdx-exceptions: 2.5.0
      spdx-license-ids: 3.0.22

  spdx-license-ids@3.0.22: {}

  stop-iteration-iterator@1.1.0:
    dependencies:
      es-errors: 1.3.0
      internal-slot: 1.1.0

  string-width@4.2.3:
    dependencies:
      emoji-regex: 8.0.0
      is-fullwidth-code-point: 3.0.0
      strip-ansi: 6.0.1

  string.prototype.padend@3.1.6:
    dependencies:
      call-bind: 1.0.8
      define-properties: 1.2.1
      es-abstract: 1.24.0
      es-object-atoms: 1.1.1

  string.prototype.trim@1.2.10:
    dependencies:
      call-bind: 1.0.8
      call-bound: 1.0.4
      define-data-property: 1.1.4
      define-properties: 1.2.1
      es-abstract: 1.24.0
      es-object-atoms: 1.1.1
      has-property-descriptors: 1.0.2

  string.prototype.trimend@1.0.9:
    dependencies:
      call-bind: 1.0.8
      call-bound: 1.0.4
      define-properties: 1.2.1
      es-object-atoms: 1.1.1

  string.prototype.trimstart@1.0.8:
    dependencies:
      call-bind: 1.0.8
      define-properties: 1.2.1
      es-object-atoms: 1.1.1

  stringify-entities@4.0.4:
    dependencies:
      character-entities-html4: 2.1.0
      character-entities-legacy: 3.0.0

  strip-ansi@6.0.1:
    dependencies:
      ansi-regex: 5.0.1

  strip-bom@3.0.0: {}

  style-to-js@1.1.17:
    dependencies:
      style-to-object: 1.0.9

  style-to-object@1.0.9:
    dependencies:
      inline-style-parser: 0.2.4

  stylis@4.2.0: {}

  supports-color@5.5.0:
    dependencies:
      has-flag: 3.0.0

  supports-color@7.2.0:
    dependencies:
      has-flag: 4.0.0

  supports-preserve-symlinks-flag@1.0.0: {}

  svg-parser@2.0.4: {}

  svgo@3.3.2:
    dependencies:
      '@trysound/sax': 0.2.0
      commander: 7.2.0
      css-select: 5.2.2
      css-tree: 2.3.1
      css-what: 6.2.2
      csso: 5.0.5
      picocolors: 1.1.1

  tabbable@6.2.0: {}

  tiny-invariant@1.3.3: {}

  tinyglobby@0.2.15:
    dependencies:
      fdir: 6.5.0(picomatch@4.0.3)
      picomatch: 4.0.3

  to-regex-range@5.0.1:
    dependencies:
      is-number: 7.0.0
    optional: true

  trim-lines@3.0.1: {}

  trough@2.2.0: {}

  tslib@2.8.1: {}

  typed-array-buffer@1.0.3:
    dependencies:
      call-bound: 1.0.4
      es-errors: 1.3.0
      is-typed-array: 1.1.15

  typed-array-byte-length@1.0.3:
    dependencies:
      call-bind: 1.0.8
      for-each: 0.3.5
      gopd: 1.2.0
      has-proto: 1.2.0
      is-typed-array: 1.1.15

  typed-array-byte-offset@1.0.4:
    dependencies:
      available-typed-arrays: 1.0.7
      call-bind: 1.0.8
      for-each: 0.3.5
      gopd: 1.2.0
      has-proto: 1.2.0
      is-typed-array: 1.1.15
      reflect.getprototypeof: 1.0.10

  typed-array-length@1.0.7:
    dependencies:
      call-bind: 1.0.8
      for-each: 0.3.5
      gopd: 1.2.0
      is-typed-array: 1.1.15
      possible-typed-array-names: 1.1.0
      reflect.getprototypeof: 1.0.10

  typedoc@0.28.13(typescript@5.9.3):
    dependencies:
      '@gerrit0/mini-shiki': 3.13.0
      lunr: 2.3.9
      markdown-it: 14.1.0
      minimatch: 9.0.5
      typescript: 5.9.3
      yaml: 2.8.1

  typesafe-i18n@5.26.2(typescript@5.9.3):
    dependencies:
      typescript: 5.9.3

  typescript@5.9.3: {}

  uc.micro@2.1.0: {}

  unbox-primitive@1.1.0:
    dependencies:
      call-bound: 1.0.4
      has-bigints: 1.1.0
      has-symbols: 1.1.0
      which-boxed-primitive: 1.1.1

  undici-types@7.13.0: {}

  unified@11.0.5:
    dependencies:
      '@types/unist': 3.0.3
      bail: 2.0.2
      devlop: 1.1.0
      extend: 3.0.2
      is-plain-obj: 4.1.0
      trough: 2.2.0
      vfile: 6.0.3

  unist-util-is@6.0.0:
    dependencies:
      '@types/unist': 3.0.3

  unist-util-position@5.0.0:
    dependencies:
      '@types/unist': 3.0.3

  unist-util-stringify-position@4.0.0:
    dependencies:
      '@types/unist': 3.0.3

  unist-util-visit-parents@6.0.1:
    dependencies:
      '@types/unist': 3.0.3
      unist-util-is: 6.0.0

  unist-util-visit@5.0.0:
    dependencies:
      '@types/unist': 3.0.3
      unist-util-is: 6.0.0
      unist-util-visit-parents: 6.0.1

  update-browserslist-db@1.1.3(browserslist@4.26.3):
    dependencies:
      browserslist: 4.26.3
      escalade: 3.2.0
      picocolors: 1.1.1

  use-breakpoint@4.0.6(react-dom@19.2.0(react@19.2.0))(react@19.2.0):
    dependencies:
      react: 19.2.0
      react-dom: 19.2.0(react@19.2.0)

  use-deep-compare-effect@1.8.1(react@19.2.0):
    dependencies:
      '@babel/runtime': 7.28.4
      dequal: 2.0.3
      react: 19.2.0

  use-sync-external-store@1.6.0(react@19.2.0):
    dependencies:
      react: 19.2.0

  uuid@8.3.2: {}

  validate-npm-package-license@3.0.4:
    dependencies:
      spdx-correct: 3.2.0
      spdx-expression-parse: 3.0.1

  vfile-message@4.0.3:
    dependencies:
      '@types/unist': 3.0.3
      unist-util-stringify-position: 4.0.0

  vfile@6.0.3:
    dependencies:
      '@types/unist': 3.0.3
      vfile-message: 4.0.3

  victory-vendor@37.3.6:
    dependencies:
      '@types/d3-array': 3.2.2
      '@types/d3-ease': 3.0.2
      '@types/d3-interpolate': 3.0.4
      '@types/d3-scale': 4.0.9
      '@types/d3-shape': 3.1.7
      '@types/d3-time': 3.0.4
      '@types/d3-timer': 3.0.2
      d3-array: 3.2.4
      d3-ease: 3.0.1
      d3-interpolate: 3.0.1
      d3-scale: 4.0.2
      d3-shape: 3.2.0
      d3-time: 3.1.0
      d3-timer: 3.0.1

<<<<<<< HEAD
  vite@7.1.7(@types/node@24.6.1)(sass@1.92.1)(yaml@2.8.1):
=======
  vite@7.1.8(@types/node@24.6.2)(sass@1.92.1)(yaml@2.8.1):
>>>>>>> 2d5ceb07
    dependencies:
      esbuild: 0.25.10
      fdir: 6.5.0(picomatch@4.0.3)
      picomatch: 4.0.3
      postcss: 8.5.6
      rollup: 4.52.3
      tinyglobby: 0.2.15
    optionalDependencies:
<<<<<<< HEAD
      '@types/node': 24.6.1
=======
      '@types/node': 24.6.2
>>>>>>> 2d5ceb07
      fsevents: 2.3.3
      sass: 1.92.1
      yaml: 2.8.1

  which-boxed-primitive@1.1.1:
    dependencies:
      is-bigint: 1.1.0
      is-boolean-object: 1.2.2
      is-number-object: 1.1.1
      is-string: 1.1.1
      is-symbol: 1.1.1

  which-builtin-type@1.2.1:
    dependencies:
      call-bound: 1.0.4
      function.prototype.name: 1.1.8
      has-tostringtag: 1.0.2
      is-async-function: 2.1.1
      is-date-object: 1.1.0
      is-finalizationregistry: 1.1.1
      is-generator-function: 1.1.2
      is-regex: 1.2.1
      is-weakref: 1.1.1
      isarray: 2.0.5
      which-boxed-primitive: 1.1.1
      which-collection: 1.0.2
      which-typed-array: 1.1.19

  which-collection@1.0.2:
    dependencies:
      is-map: 2.0.3
      is-set: 2.0.3
      is-weakmap: 2.0.2
      is-weakset: 2.0.4

  which-typed-array@1.1.19:
    dependencies:
      available-typed-arrays: 1.0.7
      call-bind: 1.0.8
      call-bound: 1.0.4
      for-each: 0.3.5
      get-proto: 1.0.1
      gopd: 1.2.0
      has-tostringtag: 1.0.2

  which@1.3.1:
    dependencies:
      isexe: 2.0.0

  wrap-ansi@7.0.0:
    dependencies:
      ansi-styles: 4.3.0
      string-width: 4.2.3
      strip-ansi: 6.0.1

  wrappy@1.0.2: {}

  y18n@5.0.8: {}

  yallist@3.1.1: {}

  yaml@1.10.2: {}

  yaml@2.8.1: {}

  yargs-parser@21.1.1: {}

  yargs@17.7.2:
    dependencies:
      cliui: 8.0.1
      escalade: 3.2.0
      get-caller-file: 2.0.5
      require-directory: 2.1.1
      string-width: 4.2.3
      y18n: 5.0.8
      yargs-parser: 21.1.1

  zod@3.25.76: {}

<<<<<<< HEAD
  zustand@5.0.8(@types/react@19.1.16)(immer@10.1.3)(react@19.1.1)(use-sync-external-store@1.5.0(react@19.1.1)):
    optionalDependencies:
      '@types/react': 19.1.16
=======
  zustand@5.0.8(@types/react@19.2.0)(immer@10.1.3)(react@19.2.0)(use-sync-external-store@1.6.0(react@19.2.0)):
    optionalDependencies:
      '@types/react': 19.2.0
>>>>>>> 2d5ceb07
      immer: 10.1.3
      react: 19.2.0
      use-sync-external-store: 1.6.0(react@19.2.0)

  zwitch@2.0.4: {}<|MERGE_RESOLUTION|>--- conflicted
+++ resolved
@@ -100,11 +100,7 @@
         version: 1.0.3
       html-react-parser:
         specifier: ^5.2.6
-<<<<<<< HEAD
-        version: 5.2.6(@types/react@19.1.16)(react@19.1.1)
-=======
         version: 5.2.6(@types/react@19.2.0)(react@19.2.0)
->>>>>>> 2d5ceb07
       itertools:
         specifier: ^2.5.0
         version: 2.5.0
@@ -116,21 +112,13 @@
         version: 4.17.21
       merge-refs:
         specifier: ^2.0.0
-<<<<<<< HEAD
-        version: 2.0.0(@types/react@19.1.16)
-=======
         version: 2.0.0(@types/react@19.2.0)
->>>>>>> 2d5ceb07
       millify:
         specifier: ^6.1.0
         version: 6.1.0
       motion:
         specifier: ^12.23.22
-<<<<<<< HEAD
-        version: 12.23.22(@emotion/is-prop-valid@1.4.0)(react-dom@19.1.1(react@19.1.1))(react@19.1.1)
-=======
         version: 12.23.22(@emotion/is-prop-valid@1.4.0)(react-dom@19.2.0(react@19.2.0))(react@19.2.0)
->>>>>>> 2d5ceb07
       p-timeout:
         specifier: ^6.1.4
         version: 6.1.4
@@ -160,11 +148,7 @@
         version: 3.5.0(react@19.2.0)
       react-markdown:
         specifier: ^10.1.0
-<<<<<<< HEAD
-        version: 10.1.0(@types/react@19.1.16)(react@19.1.1)
-=======
         version: 10.1.0(@types/react@19.2.0)(react@19.2.0)
->>>>>>> 2d5ceb07
       react-qr-code:
         specifier: ^2.0.18
         version: 2.0.18(react@19.2.0)
@@ -179,11 +163,7 @@
         version: 1.0.26(react-dom@19.2.0(react@19.2.0))(react@19.2.0)
       recharts:
         specifier: ^3.2.1
-<<<<<<< HEAD
-        version: 3.2.1(@types/react@19.1.16)(react-dom@19.1.1(react@19.1.1))(react-is@18.3.1)(react@19.1.1)(redux@5.0.1)
-=======
         version: 3.2.1(@types/react@19.2.0)(react-dom@19.2.0(react@19.2.0))(react-is@18.3.1)(react@19.2.0)(redux@5.0.1)
->>>>>>> 2d5ceb07
       rehype-sanitize:
         specifier: ^6.0.0
         version: 6.0.0
@@ -198,22 +178,14 @@
         version: 3.25.76
       zustand:
         specifier: ^5.0.8
-<<<<<<< HEAD
-        version: 5.0.8(@types/react@19.1.16)(immer@10.1.3)(react@19.1.1)(use-sync-external-store@1.5.0(react@19.1.1))
-=======
         version: 5.0.8(@types/react@19.2.0)(immer@10.1.3)(react@19.2.0)(use-sync-external-store@1.6.0(react@19.2.0))
->>>>>>> 2d5ceb07
     devDependencies:
       '@biomejs/biome':
-        specifier: ^2.2.4
-        version: 2.2.4
+        specifier: ^2.2.5
+        version: 2.2.5
       '@hookform/devtools':
         specifier: ^4.4.0
-<<<<<<< HEAD
-        version: 4.4.0(@types/react@19.1.16)(react-dom@19.1.1(react@19.1.1))(react@19.1.1)
-=======
         version: 4.4.0(@types/react@19.2.0)(react-dom@19.2.0(react@19.2.0))(react@19.2.0)
->>>>>>> 2d5ceb07
       '@svgr/cli':
         specifier: ^8.1.0
         version: 8.1.0(typescript@5.9.3)
@@ -233,22 +205,6 @@
         specifier: ^4.17.12
         version: 4.17.12
       '@types/node':
-<<<<<<< HEAD
-        specifier: ^24.6.1
-        version: 24.6.1
-      '@types/react':
-        specifier: ^19.1.16
-        version: 19.1.16
-      '@types/react-dom':
-        specifier: ^19.1.9
-        version: 19.1.9(@types/react@19.1.16)
-      '@vitejs/plugin-react':
-        specifier: ^5.0.4
-        version: 5.0.4(vite@7.1.7(@types/node@24.6.1)(sass@1.92.1)(yaml@2.8.1))
-      '@vitejs/plugin-react-swc':
-        specifier: ^4.1.0
-        version: 4.1.0(vite@7.1.7(@types/node@24.6.1)(sass@1.92.1)(yaml@2.8.1))
-=======
         specifier: ^24.6.2
         version: 24.6.2
       '@types/react':
@@ -259,11 +215,10 @@
         version: 19.2.0(@types/react@19.2.0)
       '@vitejs/plugin-react':
         specifier: ^5.0.4
-        version: 5.0.4(vite@7.1.8(@types/node@24.6.2)(sass@1.92.1)(yaml@2.8.1))
+        version: 5.0.4(vite@7.1.9(@types/node@24.6.2)(sass@1.92.1)(yaml@2.8.1))
       '@vitejs/plugin-react-swc':
         specifier: ^4.1.0
-        version: 4.1.0(vite@7.1.8(@types/node@24.6.2)(sass@1.92.1)(yaml@2.8.1))
->>>>>>> 2d5ceb07
+        version: 4.1.0(vite@7.1.9(@types/node@24.6.2)(sass@1.92.1)(yaml@2.8.1))
       autoprefixer:
         specifier: ^10.4.21
         version: 10.4.21(postcss@8.5.6)
@@ -289,13 +244,8 @@
         specifier: ^5.9.3
         version: 5.9.3
       vite:
-<<<<<<< HEAD
-        specifier: ^7.1.7
-        version: 7.1.7(@types/node@24.6.1)(sass@1.92.1)(yaml@2.8.1)
-=======
-        specifier: ^7.1.8
-        version: 7.1.8(@types/node@24.6.2)(sass@1.92.1)(yaml@2.8.1)
->>>>>>> 2d5ceb07
+        specifier: ^7.1.9
+        version: 7.1.9(@types/node@24.6.2)(sass@1.92.1)(yaml@2.8.1)
 
 packages:
 
@@ -386,55 +336,55 @@
     resolution: {integrity: sha512-bkFqkLhh3pMBUQQkpVgWDWq/lqzc2678eUyDlTBhRqhCHFguYYGM0Efga7tYk4TogG/3x0EEl66/OQ+WGbWB/Q==}
     engines: {node: '>=6.9.0'}
 
-  '@biomejs/biome@2.2.4':
-    resolution: {integrity: sha512-TBHU5bUy/Ok6m8c0y3pZiuO/BZoY/OcGxoLlrfQof5s8ISVwbVBdFINPQZyFfKwil8XibYWb7JMwnT8wT4WVPg==}
+  '@biomejs/biome@2.2.5':
+    resolution: {integrity: sha512-zcIi+163Rc3HtyHbEO7CjeHq8DjQRs40HsGbW6vx2WI0tg8mYQOPouhvHSyEnCBAorfYNnKdR64/IxO7xQ5faw==}
     engines: {node: '>=14.21.3'}
     hasBin: true
 
-  '@biomejs/cli-darwin-arm64@2.2.4':
-    resolution: {integrity: sha512-RJe2uiyaloN4hne4d2+qVj3d3gFJFbmrr5PYtkkjei1O9c+BjGXgpUPVbi8Pl8syumhzJjFsSIYkcLt2VlVLMA==}
+  '@biomejs/cli-darwin-arm64@2.2.5':
+    resolution: {integrity: sha512-MYT+nZ38wEIWVcL5xLyOhYQQ7nlWD0b/4mgATW2c8dvq7R4OQjt/XGXFkXrmtWmQofaIM14L7V8qIz/M+bx5QQ==}
     engines: {node: '>=14.21.3'}
     cpu: [arm64]
     os: [darwin]
 
-  '@biomejs/cli-darwin-x64@2.2.4':
-    resolution: {integrity: sha512-cFsdB4ePanVWfTnPVaUX+yr8qV8ifxjBKMkZwN7gKb20qXPxd/PmwqUH8mY5wnM9+U0QwM76CxFyBRJhC9tQwg==}
+  '@biomejs/cli-darwin-x64@2.2.5':
+    resolution: {integrity: sha512-FLIEl73fv0R7dI10EnEiZLw+IMz3mWLnF95ASDI0kbx6DDLJjWxE5JxxBfmG+udz1hIDd3fr5wsuP7nwuTRdAg==}
     engines: {node: '>=14.21.3'}
     cpu: [x64]
     os: [darwin]
 
-  '@biomejs/cli-linux-arm64-musl@2.2.4':
-    resolution: {integrity: sha512-7TNPkMQEWfjvJDaZRSkDCPT/2r5ESFPKx+TEev+I2BXDGIjfCZk2+b88FOhnJNHtksbOZv8ZWnxrA5gyTYhSsQ==}
+  '@biomejs/cli-linux-arm64-musl@2.2.5':
+    resolution: {integrity: sha512-5Ov2wgAFwqDvQiESnu7b9ufD1faRa+40uwrohgBopeY84El2TnBDoMNXx6iuQdreoFGjwW8vH6k68G21EpNERw==}
     engines: {node: '>=14.21.3'}
     cpu: [arm64]
     os: [linux]
 
-  '@biomejs/cli-linux-arm64@2.2.4':
-    resolution: {integrity: sha512-M/Iz48p4NAzMXOuH+tsn5BvG/Jb07KOMTdSVwJpicmhN309BeEyRyQX+n1XDF0JVSlu28+hiTQ2L4rZPvu7nMw==}
+  '@biomejs/cli-linux-arm64@2.2.5':
+    resolution: {integrity: sha512-5DjiiDfHqGgR2MS9D+AZ8kOfrzTGqLKywn8hoXpXXlJXIECGQ32t+gt/uiS2XyGBM2XQhR6ztUvbjZWeccFMoQ==}
     engines: {node: '>=14.21.3'}
     cpu: [arm64]
     os: [linux]
 
-  '@biomejs/cli-linux-x64-musl@2.2.4':
-    resolution: {integrity: sha512-m41nFDS0ksXK2gwXL6W6yZTYPMH0LughqbsxInSKetoH6morVj43szqKx79Iudkp8WRT5SxSh7qVb8KCUiewGg==}
+  '@biomejs/cli-linux-x64-musl@2.2.5':
+    resolution: {integrity: sha512-AVqLCDb/6K7aPNIcxHaTQj01sl1m989CJIQFQEaiQkGr2EQwyOpaATJ473h+nXDUuAcREhccfRpe/tu+0wu0eQ==}
     engines: {node: '>=14.21.3'}
     cpu: [x64]
     os: [linux]
 
-  '@biomejs/cli-linux-x64@2.2.4':
-    resolution: {integrity: sha512-orr3nnf2Dpb2ssl6aihQtvcKtLySLta4E2UcXdp7+RTa7mfJjBgIsbS0B9GC8gVu0hjOu021aU8b3/I1tn+pVQ==}
+  '@biomejs/cli-linux-x64@2.2.5':
+    resolution: {integrity: sha512-fq9meKm1AEXeAWan3uCg6XSP5ObA6F/Ovm89TwaMiy1DNIwdgxPkNwxlXJX8iM6oRbFysYeGnT0OG8diCWb9ew==}
     engines: {node: '>=14.21.3'}
     cpu: [x64]
     os: [linux]
 
-  '@biomejs/cli-win32-arm64@2.2.4':
-    resolution: {integrity: sha512-NXnfTeKHDFUWfxAefa57DiGmu9VyKi0cDqFpdI+1hJWQjGJhJutHPX0b5m+eXvTKOaf+brU+P0JrQAZMb5yYaQ==}
+  '@biomejs/cli-win32-arm64@2.2.5':
+    resolution: {integrity: sha512-xaOIad4wBambwJa6mdp1FigYSIF9i7PCqRbvBqtIi9y29QtPVQ13sDGtUnsRoe6SjL10auMzQ6YAe+B3RpZXVg==}
     engines: {node: '>=14.21.3'}
     cpu: [arm64]
     os: [win32]
 
-  '@biomejs/cli-win32-x64@2.2.4':
-    resolution: {integrity: sha512-3Y4V4zVRarVh/B/eSHczR4LYoSVyv3Dfuvm3cWs5w/HScccS0+Wt/lHOcDTRYeHjQmMYVC3rIRWqyN2EI52+zg==}
+  '@biomejs/cli-win32-x64@2.2.5':
+    resolution: {integrity: sha512-F/jhuXCssPFAuciMhHKk00xnCAxJRS/pUzVfXYmOMUp//XW7mO6QeCjsjvnm8L4AO/dG2VOB0O+fJPiJ2uXtIw==}
     engines: {node: '>=14.21.3'}
     cpu: [x64]
     os: [win32]
@@ -818,113 +768,113 @@
   '@rolldown/pluginutils@1.0.0-beta.38':
     resolution: {integrity: sha512-N/ICGKleNhA5nc9XXQG/kkKHJ7S55u0x0XUJbbkmdCnFuoRkM1Il12q9q0eX19+M7KKUEPw/daUPIRnxhcxAIw==}
 
-  '@rollup/rollup-android-arm-eabi@4.52.3':
-    resolution: {integrity: sha512-h6cqHGZ6VdnwliFG1NXvMPTy/9PS3h8oLh7ImwR+kl+oYnQizgjxsONmmPSb2C66RksfkfIxEVtDSEcJiO0tqw==}
+  '@rollup/rollup-android-arm-eabi@4.52.4':
+    resolution: {integrity: sha512-BTm2qKNnWIQ5auf4deoetINJm2JzvihvGb9R6K/ETwKLql/Bb3Eg2H1FBp1gUb4YGbydMA3jcmQTR73q7J+GAA==}
     cpu: [arm]
     os: [android]
 
-  '@rollup/rollup-android-arm64@4.52.3':
-    resolution: {integrity: sha512-wd+u7SLT/u6knklV/ifG7gr5Qy4GUbH2hMWcDauPFJzmCZUAJ8L2bTkVXC2niOIxp8lk3iH/QX8kSrUxVZrOVw==}
+  '@rollup/rollup-android-arm64@4.52.4':
+    resolution: {integrity: sha512-P9LDQiC5vpgGFgz7GSM6dKPCiqR3XYN1WwJKA4/BUVDjHpYsf3iBEmVz62uyq20NGYbiGPR5cNHI7T1HqxNs2w==}
     cpu: [arm64]
     os: [android]
 
-  '@rollup/rollup-darwin-arm64@4.52.3':
-    resolution: {integrity: sha512-lj9ViATR1SsqycwFkJCtYfQTheBdvlWJqzqxwc9f2qrcVrQaF/gCuBRTiTolkRWS6KvNxSk4KHZWG7tDktLgjg==}
+  '@rollup/rollup-darwin-arm64@4.52.4':
+    resolution: {integrity: sha512-QRWSW+bVccAvZF6cbNZBJwAehmvG9NwfWHwMy4GbWi/BQIA/laTIktebT2ipVjNncqE6GLPxOok5hsECgAxGZg==}
     cpu: [arm64]
     os: [darwin]
 
-  '@rollup/rollup-darwin-x64@4.52.3':
-    resolution: {integrity: sha512-+Dyo7O1KUmIsbzx1l+4V4tvEVnVQqMOIYtrxK7ncLSknl1xnMHLgn7gddJVrYPNZfEB8CIi3hK8gq8bDhb3h5A==}
+  '@rollup/rollup-darwin-x64@4.52.4':
+    resolution: {integrity: sha512-hZgP05pResAkRJxL1b+7yxCnXPGsXU0fG9Yfd6dUaoGk+FhdPKCJ5L1Sumyxn8kvw8Qi5PvQ8ulenUbRjzeCTw==}
     cpu: [x64]
     os: [darwin]
 
-  '@rollup/rollup-freebsd-arm64@4.52.3':
-    resolution: {integrity: sha512-u9Xg2FavYbD30g3DSfNhxgNrxhi6xVG4Y6i9Ur1C7xUuGDW3banRbXj+qgnIrwRN4KeJ396jchwy9bCIzbyBEQ==}
+  '@rollup/rollup-freebsd-arm64@4.52.4':
+    resolution: {integrity: sha512-xmc30VshuBNUd58Xk4TKAEcRZHaXlV+tCxIXELiE9sQuK3kG8ZFgSPi57UBJt8/ogfhAF5Oz4ZSUBN77weM+mQ==}
     cpu: [arm64]
     os: [freebsd]
 
-  '@rollup/rollup-freebsd-x64@4.52.3':
-    resolution: {integrity: sha512-5M8kyi/OX96wtD5qJR89a/3x5x8x5inXBZO04JWhkQb2JWavOWfjgkdvUqibGJeNNaz1/Z1PPza5/tAPXICI6A==}
+  '@rollup/rollup-freebsd-x64@4.52.4':
+    resolution: {integrity: sha512-WdSLpZFjOEqNZGmHflxyifolwAiZmDQzuOzIq9L27ButpCVpD7KzTRtEG1I0wMPFyiyUdOO+4t8GvrnBLQSwpw==}
     cpu: [x64]
     os: [freebsd]
 
-  '@rollup/rollup-linux-arm-gnueabihf@4.52.3':
-    resolution: {integrity: sha512-IoerZJ4l1wRMopEHRKOO16e04iXRDyZFZnNZKrWeNquh5d6bucjezgd+OxG03mOMTnS1x7hilzb3uURPkJ0OfA==}
+  '@rollup/rollup-linux-arm-gnueabihf@4.52.4':
+    resolution: {integrity: sha512-xRiOu9Of1FZ4SxVbB0iEDXc4ddIcjCv2aj03dmW8UrZIW7aIQ9jVJdLBIhxBI+MaTnGAKyvMwPwQnoOEvP7FgQ==}
     cpu: [arm]
     os: [linux]
 
-  '@rollup/rollup-linux-arm-musleabihf@4.52.3':
-    resolution: {integrity: sha512-ZYdtqgHTDfvrJHSh3W22TvjWxwOgc3ThK/XjgcNGP2DIwFIPeAPNsQxrJO5XqleSlgDux2VAoWQ5iJrtaC1TbA==}
+  '@rollup/rollup-linux-arm-musleabihf@4.52.4':
+    resolution: {integrity: sha512-FbhM2p9TJAmEIEhIgzR4soUcsW49e9veAQCziwbR+XWB2zqJ12b4i/+hel9yLiD8pLncDH4fKIPIbt5238341Q==}
     cpu: [arm]
     os: [linux]
 
-  '@rollup/rollup-linux-arm64-gnu@4.52.3':
-    resolution: {integrity: sha512-NcViG7A0YtuFDA6xWSgmFb6iPFzHlf5vcqb2p0lGEbT+gjrEEz8nC/EeDHvx6mnGXnGCC1SeVV+8u+smj0CeGQ==}
+  '@rollup/rollup-linux-arm64-gnu@4.52.4':
+    resolution: {integrity: sha512-4n4gVwhPHR9q/g8lKCyz0yuaD0MvDf7dV4f9tHt0C73Mp8h38UCtSCSE6R9iBlTbXlmA8CjpsZoujhszefqueg==}
     cpu: [arm64]
     os: [linux]
 
-  '@rollup/rollup-linux-arm64-musl@4.52.3':
-    resolution: {integrity: sha512-d3pY7LWno6SYNXRm6Ebsq0DJGoiLXTb83AIPCXl9fmtIQs/rXoS8SJxxUNtFbJ5MiOvs+7y34np77+9l4nfFMw==}
+  '@rollup/rollup-linux-arm64-musl@4.52.4':
+    resolution: {integrity: sha512-u0n17nGA0nvi/11gcZKsjkLj1QIpAuPFQbR48Subo7SmZJnGxDpspyw2kbpuoQnyK+9pwf3pAoEXerJs/8Mi9g==}
     cpu: [arm64]
     os: [linux]
 
-  '@rollup/rollup-linux-loong64-gnu@4.52.3':
-    resolution: {integrity: sha512-3y5GA0JkBuirLqmjwAKwB0keDlI6JfGYduMlJD/Rl7fvb4Ni8iKdQs1eiunMZJhwDWdCvrcqXRY++VEBbvk6Eg==}
+  '@rollup/rollup-linux-loong64-gnu@4.52.4':
+    resolution: {integrity: sha512-0G2c2lpYtbTuXo8KEJkDkClE/+/2AFPdPAbmaHoE870foRFs4pBrDehilMcrSScrN/fB/1HTaWO4bqw+ewBzMQ==}
     cpu: [loong64]
     os: [linux]
 
-  '@rollup/rollup-linux-ppc64-gnu@4.52.3':
-    resolution: {integrity: sha512-AUUH65a0p3Q0Yfm5oD2KVgzTKgwPyp9DSXc3UA7DtxhEb/WSPfbG4wqXeSN62OG5gSo18em4xv6dbfcUGXcagw==}
+  '@rollup/rollup-linux-ppc64-gnu@4.52.4':
+    resolution: {integrity: sha512-teSACug1GyZHmPDv14VNbvZFX779UqWTsd7KtTM9JIZRDI5NUwYSIS30kzI8m06gOPB//jtpqlhmraQ68b5X2g==}
     cpu: [ppc64]
     os: [linux]
 
-  '@rollup/rollup-linux-riscv64-gnu@4.52.3':
-    resolution: {integrity: sha512-1makPhFFVBqZE+XFg3Dkq+IkQ7JvmUrwwqaYBL2CE+ZpxPaqkGaiWFEWVGyvTwZace6WLJHwjVh/+CXbKDGPmg==}
+  '@rollup/rollup-linux-riscv64-gnu@4.52.4':
+    resolution: {integrity: sha512-/MOEW3aHjjs1p4Pw1Xk4+3egRevx8Ji9N6HUIA1Ifh8Q+cg9dremvFCUbOX2Zebz80BwJIgCBUemjqhU5XI5Eg==}
     cpu: [riscv64]
     os: [linux]
 
-  '@rollup/rollup-linux-riscv64-musl@4.52.3':
-    resolution: {integrity: sha512-OOFJa28dxfl8kLOPMUOQBCO6z3X2SAfzIE276fwT52uXDWUS178KWq0pL7d6p1kz7pkzA0yQwtqL0dEPoVcRWg==}
+  '@rollup/rollup-linux-riscv64-musl@4.52.4':
+    resolution: {integrity: sha512-1HHmsRyh845QDpEWzOFtMCph5Ts+9+yllCrREuBR/vg2RogAQGGBRC8lDPrPOMnrdOJ+mt1WLMOC2Kao/UwcvA==}
     cpu: [riscv64]
     os: [linux]
 
-  '@rollup/rollup-linux-s390x-gnu@4.52.3':
-    resolution: {integrity: sha512-jMdsML2VI5l+V7cKfZx3ak+SLlJ8fKvLJ0Eoa4b9/vCUrzXKgoKxvHqvJ/mkWhFiyp88nCkM5S2v6nIwRtPcgg==}
+  '@rollup/rollup-linux-s390x-gnu@4.52.4':
+    resolution: {integrity: sha512-seoeZp4L/6D1MUyjWkOMRU6/iLmCU2EjbMTyAG4oIOs1/I82Y5lTeaxW0KBfkUdHAWN7j25bpkt0rjnOgAcQcA==}
     cpu: [s390x]
     os: [linux]
 
-  '@rollup/rollup-linux-x64-gnu@4.52.3':
-    resolution: {integrity: sha512-tPgGd6bY2M2LJTA1uGq8fkSPK8ZLYjDjY+ZLK9WHncCnfIz29LIXIqUgzCR0hIefzy6Hpbe8Th5WOSwTM8E7LA==}
+  '@rollup/rollup-linux-x64-gnu@4.52.4':
+    resolution: {integrity: sha512-Wi6AXf0k0L7E2gteNsNHUs7UMwCIhsCTs6+tqQ5GPwVRWMaflqGec4Sd8n6+FNFDw9vGcReqk2KzBDhCa1DLYg==}
     cpu: [x64]
     os: [linux]
 
-  '@rollup/rollup-linux-x64-musl@4.52.3':
-    resolution: {integrity: sha512-BCFkJjgk+WFzP+tcSMXq77ymAPIxsX9lFJWs+2JzuZTLtksJ2o5hvgTdIcZ5+oKzUDMwI0PfWzRBYAydAHF2Mw==}
+  '@rollup/rollup-linux-x64-musl@4.52.4':
+    resolution: {integrity: sha512-dtBZYjDmCQ9hW+WgEkaffvRRCKm767wWhxsFW3Lw86VXz/uJRuD438/XvbZT//B96Vs8oTA8Q4A0AfHbrxP9zw==}
     cpu: [x64]
     os: [linux]
 
-  '@rollup/rollup-openharmony-arm64@4.52.3':
-    resolution: {integrity: sha512-KTD/EqjZF3yvRaWUJdD1cW+IQBk4fbQaHYJUmP8N4XoKFZilVL8cobFSTDnjTtxWJQ3JYaMgF4nObY/+nYkumA==}
+  '@rollup/rollup-openharmony-arm64@4.52.4':
+    resolution: {integrity: sha512-1ox+GqgRWqaB1RnyZXL8PD6E5f7YyRUJYnCqKpNzxzP0TkaUh112NDrR9Tt+C8rJ4x5G9Mk8PQR3o7Ku2RKqKA==}
     cpu: [arm64]
     os: [openharmony]
 
-  '@rollup/rollup-win32-arm64-msvc@4.52.3':
-    resolution: {integrity: sha512-+zteHZdoUYLkyYKObGHieibUFLbttX2r+58l27XZauq0tcWYYuKUwY2wjeCN9oK1Um2YgH2ibd6cnX/wFD7DuA==}
+  '@rollup/rollup-win32-arm64-msvc@4.52.4':
+    resolution: {integrity: sha512-8GKr640PdFNXwzIE0IrkMWUNUomILLkfeHjXBi/nUvFlpZP+FA8BKGKpacjW6OUUHaNI6sUURxR2U2g78FOHWQ==}
     cpu: [arm64]
     os: [win32]
 
-  '@rollup/rollup-win32-ia32-msvc@4.52.3':
-    resolution: {integrity: sha512-of1iHkTQSo3kr6dTIRX6t81uj/c/b15HXVsPcEElN5sS859qHrOepM5p9G41Hah+CTqSh2r8Bm56dL2z9UQQ7g==}
+  '@rollup/rollup-win32-ia32-msvc@4.52.4':
+    resolution: {integrity: sha512-AIy/jdJ7WtJ/F6EcfOb2GjR9UweO0n43jNObQMb6oGxkYTfLcnN7vYYpG+CN3lLxrQkzWnMOoNSHTW54pgbVxw==}
     cpu: [ia32]
     os: [win32]
 
-  '@rollup/rollup-win32-x64-gnu@4.52.3':
-    resolution: {integrity: sha512-s0hybmlHb56mWVZQj8ra9048/WZTPLILKxcvcq+8awSZmyiSUZjjem1AhU3Tf4ZKpYhK4mg36HtHDOe8QJS5PQ==}
+  '@rollup/rollup-win32-x64-gnu@4.52.4':
+    resolution: {integrity: sha512-UF9KfsH9yEam0UjTwAgdK0anlQ7c8/pWPU2yVjyWcF1I1thABt6WXE47cI71pGiZ8wGvxohBoLnxM04L/wj8mQ==}
     cpu: [x64]
     os: [win32]
 
-  '@rollup/rollup-win32-x64-msvc@4.52.3':
-    resolution: {integrity: sha512-zGIbEVVXVtauFgl3MRwGWEN36P5ZGenHRMgNw88X5wEhEBpq0XrMEZwOn07+ICrwM17XO5xfMZqh0OldCH5VTA==}
+  '@rollup/rollup-win32-x64-msvc@4.52.4':
+    resolution: {integrity: sha512-bf9PtUa0u8IXDVxzRToFQKsNCRz9qLYfR/MpECxl4mRoWYjAeFjgxj1XdZr2M/GNVpT05p+LgQOHopYDlUu6/w==}
     cpu: [x64]
     os: [win32]
 
@@ -1336,13 +1286,8 @@
   '@types/ms@2.1.0':
     resolution: {integrity: sha512-GsCCIZDE/p3i96vtEqx+7dBUGXrc7zeSK3wwPHIaRThS+9OhWIXRqzs4d6k1SVU8g91DrNRWxWUGhp5KXQb2VA==}
 
-<<<<<<< HEAD
-  '@types/node@24.6.1':
-    resolution: {integrity: sha512-ljvjjs3DNXummeIaooB4cLBKg2U6SPI6Hjra/9rRIy7CpM0HpLtG9HptkMKAb4HYWy5S7HUvJEuWgr/y0U8SHw==}
-=======
   '@types/node@24.6.2':
     resolution: {integrity: sha512-d2L25Y4j+W3ZlNAeMKcy7yDsK425ibcAOO2t7aPTz6gNMH0z2GThtwENCDc0d/Pw9wgyRqE5Px1wkV7naz8ang==}
->>>>>>> 2d5ceb07
 
   '@types/parse-json@4.0.2':
     resolution: {integrity: sha512-dISoDXWWQwUquiKsyZ4Ng+HX2KsPL7LyHKHQwgGFEA3IaKac4Obd+h2a/a6waisAoepJlBcx9paWqjA8/HVjCw==}
@@ -1352,13 +1297,8 @@
     peerDependencies:
       '@types/react': ^19.2.0
 
-<<<<<<< HEAD
-  '@types/react@19.1.16':
-    resolution: {integrity: sha512-WBM/nDbEZmDUORKnh5i1bTnAz6vTohUf9b8esSMu+b24+srbaxa04UbJgWx78CVfNXA20sNu0odEIluZDFdCog==}
-=======
   '@types/react@19.2.0':
     resolution: {integrity: sha512-1LOH8xovvsKsCBq1wnT4ntDUdCJKmnEakhsuoUSy6ExlHCkGP2hqnatagYTgFk6oeL0VU31u7SNjunPN+GchtA==}
->>>>>>> 2d5ceb07
 
   '@types/unist@2.0.11':
     resolution: {integrity: sha512-CmBKiL6NNo/OqgmMn95Fk9Whlp2mtvIv+KNpQKN2F4SjvrEesubTRWGYSg+BnWZOnlCaSTU1sMpsBOzgbYhnsA==}
@@ -1440,13 +1380,8 @@
   balanced-match@1.0.2:
     resolution: {integrity: sha512-3oSeUO0TMV67hN1AmbXsK4yaqU7tjiHlbxRDZOpH0KW9+CeX4bRAaX0Anxt0tx2MrpRpWwQaPwIlISEJhYU5Pw==}
 
-<<<<<<< HEAD
-  baseline-browser-mapping@2.8.9:
-    resolution: {integrity: sha512-hY/u2lxLrbecMEWSB0IpGzGyDyeoMFQhCvZd2jGFSE5I17Fh01sYUBPCJtkWERw7zrac9+cIghxm/ytJa2X8iA==}
-=======
   baseline-browser-mapping@2.8.10:
     resolution: {integrity: sha512-uLfgBi+7IBNay8ECBO2mVMGZAc1VgZWEChxm4lv+TobGdG82LnXMjuNGo/BSSZZL4UmkWhxEHP2f5ziLNwGWMA==}
->>>>>>> 2d5ceb07
     hasBin: true
 
   boolbase@1.0.0:
@@ -1496,8 +1431,8 @@
     resolution: {integrity: sha512-Gmy6FhYlCY7uOElZUSbxo2UCDH8owEk996gkbrpsgGtrJLM3J7jGxl9Ic7Qwwj4ivOE5AWZWRMecDdF7hqGjFA==}
     engines: {node: '>=10'}
 
-  caniuse-lite@1.0.30001746:
-    resolution: {integrity: sha512-eA7Ys/DGw+pnkWWSE/id29f2IcPHVoE8wxtvE5JdvD2V28VTDPy1yEeo11Guz0sJ4ZeGRcm3uaTcAqK1LXaphA==}
+  caniuse-lite@1.0.30001747:
+    resolution: {integrity: sha512-mzFa2DGIhuc5490Nd/G31xN1pnBnYMadtkyTjefPI7wzypqgCEpeWu9bJr0OnDsyKrW75zA9ZAt7pbQFmwLsQg==}
 
   ccount@2.0.1:
     resolution: {integrity: sha512-eyrF0jiFpY+3drT6383f1qhkbGsLSifNAjA61IUjZjmLCWjItY6LB9ft9YhoDgwfmclB2zhu51Lc7+95b8NRAg==}
@@ -1741,8 +1676,8 @@
     resolution: {integrity: sha512-KIN/nDJBQRcXw0MLVhZE9iQHmG68qAVIBg9CqmUYjmQIhgij9U5MFvrqkUL5FbtyyzZuOeOt0zdeRe4UY7ct+A==}
     engines: {node: '>= 0.4'}
 
-  electron-to-chromium@1.5.228:
-    resolution: {integrity: sha512-nxkiyuqAn4MJ1QbobwqJILiDtu/jk14hEAWaMiJmNPh1Z+jqoFlBFZjdXwLWGeVSeu9hGLg6+2G9yJaW8rBIFA==}
+  electron-to-chromium@1.5.230:
+    resolution: {integrity: sha512-A6A6Fd3+gMdaed9wX83CvHYJb4UuapPD5X5SLq72VZJzxHSY0/LUweGXRWmQlh2ln7KV7iw7jnwXK7dlPoOnHQ==}
 
   emoji-regex@8.0.0:
     resolution: {integrity: sha512-MSjYzcWNOA0ewAHpz0MxpYFvwg6yjy1NG3xteoqz644VCo/RPgnr1/GGt+ic3iJTzQ8Eu3TdM14SawnVUmGE6A==}
@@ -2659,8 +2594,8 @@
     engines: {node: '>= 0.4'}
     hasBin: true
 
-  rollup@4.52.3:
-    resolution: {integrity: sha512-RIDh866U8agLgiIcdpB+COKnlCreHJLfIhWC3LVflku5YHfpnsIKigRZeFfMfCc4dVcqNVfQQ5gO/afOck064A==}
+  rollup@4.52.4:
+    resolution: {integrity: sha512-CLEVl+MnPAiKh5pl4dEWSyMTpuflgNQiLGhMv8ezD5W/qP8AKvmYpCOKRRNOh7oRKnauBZ4SyeYkMS+1VSyKwQ==}
     engines: {node: '>=18.0.0', npm: '>=8.0.0'}
     hasBin: true
 
@@ -2949,8 +2884,8 @@
   victory-vendor@37.3.6:
     resolution: {integrity: sha512-SbPDPdDBYp+5MJHhBCAyI7wKM3d5ivekigc2Dk2s7pgbZ9wIgIBYGVw4zGHBml/qTFbexrofXW6Gu4noGxrOwQ==}
 
-  vite@7.1.8:
-    resolution: {integrity: sha512-oBXvfSHEOL8jF+R9Am7h59Up07kVVGH1NrFGFoEG6bPDZP3tGpQhvkBpy5x7U6+E6wZCu9OihsWgJqDbQIm8LQ==}
+  vite@7.1.9:
+    resolution: {integrity: sha512-4nVGliEpxmhCL8DslSAUdxlB6+SMrhB0a1v5ijlh1xB1nEPuy1mxaHxysVucLHuWryAxLWg6a5ei+U4TLn/rFg==}
     engines: {node: ^20.19.0 || >=22.12.0}
     hasBin: true
     peerDependencies:
@@ -3180,39 +3115,39 @@
       '@babel/helper-string-parser': 7.27.1
       '@babel/helper-validator-identifier': 7.27.1
 
-  '@biomejs/biome@2.2.4':
+  '@biomejs/biome@2.2.5':
     optionalDependencies:
-      '@biomejs/cli-darwin-arm64': 2.2.4
-      '@biomejs/cli-darwin-x64': 2.2.4
-      '@biomejs/cli-linux-arm64': 2.2.4
-      '@biomejs/cli-linux-arm64-musl': 2.2.4
-      '@biomejs/cli-linux-x64': 2.2.4
-      '@biomejs/cli-linux-x64-musl': 2.2.4
-      '@biomejs/cli-win32-arm64': 2.2.4
-      '@biomejs/cli-win32-x64': 2.2.4
-
-  '@biomejs/cli-darwin-arm64@2.2.4':
-    optional: true
-
-  '@biomejs/cli-darwin-x64@2.2.4':
-    optional: true
-
-  '@biomejs/cli-linux-arm64-musl@2.2.4':
-    optional: true
-
-  '@biomejs/cli-linux-arm64@2.2.4':
-    optional: true
-
-  '@biomejs/cli-linux-x64-musl@2.2.4':
-    optional: true
-
-  '@biomejs/cli-linux-x64@2.2.4':
-    optional: true
-
-  '@biomejs/cli-win32-arm64@2.2.4':
-    optional: true
-
-  '@biomejs/cli-win32-x64@2.2.4':
+      '@biomejs/cli-darwin-arm64': 2.2.5
+      '@biomejs/cli-darwin-x64': 2.2.5
+      '@biomejs/cli-linux-arm64': 2.2.5
+      '@biomejs/cli-linux-arm64-musl': 2.2.5
+      '@biomejs/cli-linux-x64': 2.2.5
+      '@biomejs/cli-linux-x64-musl': 2.2.5
+      '@biomejs/cli-win32-arm64': 2.2.5
+      '@biomejs/cli-win32-x64': 2.2.5
+
+  '@biomejs/cli-darwin-arm64@2.2.5':
+    optional: true
+
+  '@biomejs/cli-darwin-x64@2.2.5':
+    optional: true
+
+  '@biomejs/cli-linux-arm64-musl@2.2.5':
+    optional: true
+
+  '@biomejs/cli-linux-arm64@2.2.5':
+    optional: true
+
+  '@biomejs/cli-linux-x64-musl@2.2.5':
+    optional: true
+
+  '@biomejs/cli-linux-x64@2.2.5':
+    optional: true
+
+  '@biomejs/cli-win32-arm64@2.2.5':
+    optional: true
+
+  '@biomejs/cli-win32-x64@2.2.5':
     optional: true
 
   '@emotion/babel-plugin@11.13.5':
@@ -3247,11 +3182,7 @@
 
   '@emotion/memoize@0.9.0': {}
 
-<<<<<<< HEAD
-  '@emotion/react@11.14.0(@types/react@19.1.16)(react@19.1.1)':
-=======
   '@emotion/react@11.14.0(@types/react@19.2.0)(react@19.2.0)':
->>>>>>> 2d5ceb07
     dependencies:
       '@babel/runtime': 7.28.4
       '@emotion/babel-plugin': 11.13.5
@@ -3263,11 +3194,7 @@
       hoist-non-react-statics: 3.3.2
       react: 19.2.0
     optionalDependencies:
-<<<<<<< HEAD
-      '@types/react': 19.1.16
-=======
       '@types/react': 19.2.0
->>>>>>> 2d5ceb07
     transitivePeerDependencies:
       - supports-color
 
@@ -3281,30 +3208,18 @@
 
   '@emotion/sheet@1.4.0': {}
 
-<<<<<<< HEAD
-  '@emotion/styled@11.14.1(@emotion/react@11.14.0(@types/react@19.1.16)(react@19.1.1))(@types/react@19.1.16)(react@19.1.1)':
-=======
   '@emotion/styled@11.14.1(@emotion/react@11.14.0(@types/react@19.2.0)(react@19.2.0))(@types/react@19.2.0)(react@19.2.0)':
->>>>>>> 2d5ceb07
     dependencies:
       '@babel/runtime': 7.28.4
       '@emotion/babel-plugin': 11.13.5
       '@emotion/is-prop-valid': 1.4.0
-<<<<<<< HEAD
-      '@emotion/react': 11.14.0(@types/react@19.1.16)(react@19.1.1)
-=======
       '@emotion/react': 11.14.0(@types/react@19.2.0)(react@19.2.0)
->>>>>>> 2d5ceb07
       '@emotion/serialize': 1.3.3
       '@emotion/use-insertion-effect-with-fallbacks': 1.2.0(react@19.2.0)
       '@emotion/utils': 1.4.2
       react: 19.2.0
     optionalDependencies:
-<<<<<<< HEAD
-      '@types/react': 19.1.16
-=======
       '@types/react': 19.2.0
->>>>>>> 2d5ceb07
     transitivePeerDependencies:
       - supports-color
 
@@ -3429,17 +3344,10 @@
       '@shikijs/types': 3.13.0
       '@shikijs/vscode-textmate': 10.0.2
 
-<<<<<<< HEAD
-  '@hookform/devtools@4.4.0(@types/react@19.1.16)(react-dom@19.1.1(react@19.1.1))(react@19.1.1)':
-    dependencies:
-      '@emotion/react': 11.14.0(@types/react@19.1.16)(react@19.1.1)
-      '@emotion/styled': 11.14.1(@emotion/react@11.14.0(@types/react@19.1.16)(react@19.1.1))(@types/react@19.1.16)(react@19.1.1)
-=======
   '@hookform/devtools@4.4.0(@types/react@19.2.0)(react-dom@19.2.0(react@19.2.0))(react@19.2.0)':
     dependencies:
       '@emotion/react': 11.14.0(@types/react@19.2.0)(react@19.2.0)
       '@emotion/styled': 11.14.1(@emotion/react@11.14.0(@types/react@19.2.0)(react@19.2.0))(@types/react@19.2.0)(react@19.2.0)
->>>>>>> 2d5ceb07
       '@types/lodash': 4.17.20
       little-state-machine: 4.8.1(react@19.2.0)
       lodash: 4.17.21
@@ -3550,11 +3458,7 @@
       '@react-hook/passive-layout-effect': 1.2.1(react@19.2.0)
       react: 19.2.0
 
-<<<<<<< HEAD
-  '@reduxjs/toolkit@2.9.0(react-redux@9.2.0(@types/react@19.1.16)(react@19.1.1)(redux@5.0.1))(react@19.1.1)':
-=======
   '@reduxjs/toolkit@2.9.0(react-redux@9.2.0(@types/react@19.2.0)(react@19.2.0)(redux@5.0.1))(react@19.2.0)':
->>>>>>> 2d5ceb07
     dependencies:
       '@standard-schema/spec': 1.0.0
       '@standard-schema/utils': 0.3.0
@@ -3563,13 +3467,8 @@
       redux-thunk: 3.1.0(redux@5.0.1)
       reselect: 5.1.1
     optionalDependencies:
-<<<<<<< HEAD
-      react: 19.1.1
-      react-redux: 9.2.0(@types/react@19.1.16)(react@19.1.1)(redux@5.0.1)
-=======
       react: 19.2.0
       react-redux: 9.2.0(@types/react@19.2.0)(react@19.2.0)(redux@5.0.1)
->>>>>>> 2d5ceb07
 
   '@remix-run/router@1.23.0': {}
 
@@ -3577,70 +3476,70 @@
 
   '@rolldown/pluginutils@1.0.0-beta.38': {}
 
-  '@rollup/rollup-android-arm-eabi@4.52.3':
-    optional: true
-
-  '@rollup/rollup-android-arm64@4.52.3':
-    optional: true
-
-  '@rollup/rollup-darwin-arm64@4.52.3':
-    optional: true
-
-  '@rollup/rollup-darwin-x64@4.52.3':
-    optional: true
-
-  '@rollup/rollup-freebsd-arm64@4.52.3':
-    optional: true
-
-  '@rollup/rollup-freebsd-x64@4.52.3':
-    optional: true
-
-  '@rollup/rollup-linux-arm-gnueabihf@4.52.3':
-    optional: true
-
-  '@rollup/rollup-linux-arm-musleabihf@4.52.3':
-    optional: true
-
-  '@rollup/rollup-linux-arm64-gnu@4.52.3':
-    optional: true
-
-  '@rollup/rollup-linux-arm64-musl@4.52.3':
-    optional: true
-
-  '@rollup/rollup-linux-loong64-gnu@4.52.3':
-    optional: true
-
-  '@rollup/rollup-linux-ppc64-gnu@4.52.3':
-    optional: true
-
-  '@rollup/rollup-linux-riscv64-gnu@4.52.3':
-    optional: true
-
-  '@rollup/rollup-linux-riscv64-musl@4.52.3':
-    optional: true
-
-  '@rollup/rollup-linux-s390x-gnu@4.52.3':
-    optional: true
-
-  '@rollup/rollup-linux-x64-gnu@4.52.3':
-    optional: true
-
-  '@rollup/rollup-linux-x64-musl@4.52.3':
-    optional: true
-
-  '@rollup/rollup-openharmony-arm64@4.52.3':
-    optional: true
-
-  '@rollup/rollup-win32-arm64-msvc@4.52.3':
-    optional: true
-
-  '@rollup/rollup-win32-ia32-msvc@4.52.3':
-    optional: true
-
-  '@rollup/rollup-win32-x64-gnu@4.52.3':
-    optional: true
-
-  '@rollup/rollup-win32-x64-msvc@4.52.3':
+  '@rollup/rollup-android-arm-eabi@4.52.4':
+    optional: true
+
+  '@rollup/rollup-android-arm64@4.52.4':
+    optional: true
+
+  '@rollup/rollup-darwin-arm64@4.52.4':
+    optional: true
+
+  '@rollup/rollup-darwin-x64@4.52.4':
+    optional: true
+
+  '@rollup/rollup-freebsd-arm64@4.52.4':
+    optional: true
+
+  '@rollup/rollup-freebsd-x64@4.52.4':
+    optional: true
+
+  '@rollup/rollup-linux-arm-gnueabihf@4.52.4':
+    optional: true
+
+  '@rollup/rollup-linux-arm-musleabihf@4.52.4':
+    optional: true
+
+  '@rollup/rollup-linux-arm64-gnu@4.52.4':
+    optional: true
+
+  '@rollup/rollup-linux-arm64-musl@4.52.4':
+    optional: true
+
+  '@rollup/rollup-linux-loong64-gnu@4.52.4':
+    optional: true
+
+  '@rollup/rollup-linux-ppc64-gnu@4.52.4':
+    optional: true
+
+  '@rollup/rollup-linux-riscv64-gnu@4.52.4':
+    optional: true
+
+  '@rollup/rollup-linux-riscv64-musl@4.52.4':
+    optional: true
+
+  '@rollup/rollup-linux-s390x-gnu@4.52.4':
+    optional: true
+
+  '@rollup/rollup-linux-x64-gnu@4.52.4':
+    optional: true
+
+  '@rollup/rollup-linux-x64-musl@4.52.4':
+    optional: true
+
+  '@rollup/rollup-openharmony-arm64@4.52.4':
+    optional: true
+
+  '@rollup/rollup-win32-arm64-msvc@4.52.4':
+    optional: true
+
+  '@rollup/rollup-win32-ia32-msvc@4.52.4':
+    optional: true
+
+  '@rollup/rollup-win32-x64-gnu@4.52.4':
+    optional: true
+
+  '@rollup/rollup-win32-x64-msvc@4.52.4':
     optional: true
 
   '@shikijs/engine-oniguruma@3.13.0':
@@ -4036,29 +3935,17 @@
 
   '@types/ms@2.1.0': {}
 
-<<<<<<< HEAD
-  '@types/node@24.6.1':
-=======
   '@types/node@24.6.2':
->>>>>>> 2d5ceb07
     dependencies:
       undici-types: 7.13.0
 
   '@types/parse-json@4.0.2': {}
 
-<<<<<<< HEAD
-  '@types/react-dom@19.1.9(@types/react@19.1.16)':
-    dependencies:
-      '@types/react': 19.1.16
-
-  '@types/react@19.1.16':
-=======
   '@types/react-dom@19.2.0(@types/react@19.2.0)':
     dependencies:
       '@types/react': 19.2.0
 
   '@types/react@19.2.0':
->>>>>>> 2d5ceb07
     dependencies:
       csstype: 3.1.3
 
@@ -4077,27 +3964,15 @@
       '@use-gesture/core': 10.3.1
       react: 19.2.0
 
-<<<<<<< HEAD
-  '@vitejs/plugin-react-swc@4.1.0(vite@7.1.7(@types/node@24.6.1)(sass@1.92.1)(yaml@2.8.1))':
+  '@vitejs/plugin-react-swc@4.1.0(vite@7.1.9(@types/node@24.6.2)(sass@1.92.1)(yaml@2.8.1))':
     dependencies:
       '@rolldown/pluginutils': 1.0.0-beta.35
       '@swc/core': 1.13.5
-      vite: 7.1.7(@types/node@24.6.1)(sass@1.92.1)(yaml@2.8.1)
+      vite: 7.1.9(@types/node@24.6.2)(sass@1.92.1)(yaml@2.8.1)
     transitivePeerDependencies:
       - '@swc/helpers'
 
-  '@vitejs/plugin-react@5.0.4(vite@7.1.7(@types/node@24.6.1)(sass@1.92.1)(yaml@2.8.1))':
-=======
-  '@vitejs/plugin-react-swc@4.1.0(vite@7.1.8(@types/node@24.6.2)(sass@1.92.1)(yaml@2.8.1))':
-    dependencies:
-      '@rolldown/pluginutils': 1.0.0-beta.35
-      '@swc/core': 1.13.5
-      vite: 7.1.8(@types/node@24.6.2)(sass@1.92.1)(yaml@2.8.1)
-    transitivePeerDependencies:
-      - '@swc/helpers'
-
-  '@vitejs/plugin-react@5.0.4(vite@7.1.8(@types/node@24.6.2)(sass@1.92.1)(yaml@2.8.1))':
->>>>>>> 2d5ceb07
+  '@vitejs/plugin-react@5.0.4(vite@7.1.9(@types/node@24.6.2)(sass@1.92.1)(yaml@2.8.1))':
     dependencies:
       '@babel/core': 7.28.4
       '@babel/plugin-transform-react-jsx-self': 7.27.1(@babel/core@7.28.4)
@@ -4105,11 +3980,7 @@
       '@rolldown/pluginutils': 1.0.0-beta.38
       '@types/babel__core': 7.20.5
       react-refresh: 0.17.0
-<<<<<<< HEAD
-      vite: 7.1.7(@types/node@24.6.1)(sass@1.92.1)(yaml@2.8.1)
-=======
-      vite: 7.1.8(@types/node@24.6.2)(sass@1.92.1)(yaml@2.8.1)
->>>>>>> 2d5ceb07
+      vite: 7.1.9(@types/node@24.6.2)(sass@1.92.1)(yaml@2.8.1)
     transitivePeerDependencies:
       - supports-color
 
@@ -4144,12 +4015,8 @@
 
   autoprefixer@10.4.21(postcss@8.5.6):
     dependencies:
-<<<<<<< HEAD
-      browserslist: 4.26.2
-=======
       browserslist: 4.26.3
->>>>>>> 2d5ceb07
-      caniuse-lite: 1.0.30001746
+      caniuse-lite: 1.0.30001747
       fraction.js: 4.3.7
       normalize-range: 0.1.2
       picocolors: 1.1.1
@@ -4170,11 +4037,7 @@
 
   balanced-match@1.0.2: {}
 
-<<<<<<< HEAD
-  baseline-browser-mapping@2.8.9: {}
-=======
   baseline-browser-mapping@2.8.10: {}
->>>>>>> 2d5ceb07
 
   boolbase@1.0.0: {}
 
@@ -4194,13 +4057,9 @@
 
   browserslist@4.26.3:
     dependencies:
-<<<<<<< HEAD
-      baseline-browser-mapping: 2.8.9
-=======
       baseline-browser-mapping: 2.8.10
->>>>>>> 2d5ceb07
-      caniuse-lite: 1.0.30001746
-      electron-to-chromium: 1.5.228
+      caniuse-lite: 1.0.30001747
+      electron-to-chromium: 1.5.230
       node-releases: 2.0.21
       update-browserslist-db: 1.1.3(browserslist@4.26.3)
 
@@ -4227,7 +4086,7 @@
 
   camelcase@6.3.0: {}
 
-  caniuse-lite@1.0.30001746: {}
+  caniuse-lite@1.0.30001747: {}
 
   ccount@2.0.1: {}
 
@@ -4467,7 +4326,7 @@
       es-errors: 1.3.0
       gopd: 1.2.0
 
-  electron-to-chromium@1.5.228: {}
+  electron-to-chromium@1.5.230: {}
 
   emoji-regex@8.0.0: {}
 
@@ -4621,11 +4480,7 @@
 
   fraction.js@4.3.7: {}
 
-<<<<<<< HEAD
-  framer-motion@12.23.22(@emotion/is-prop-valid@1.4.0)(react-dom@19.1.1(react@19.1.1))(react@19.1.1):
-=======
   framer-motion@12.23.22(@emotion/is-prop-valid@1.4.0)(react-dom@19.2.0(react@19.2.0))(react@19.2.0):
->>>>>>> 2d5ceb07
     dependencies:
       motion-dom: 12.23.21
       motion-utils: 12.23.6
@@ -4767,11 +4622,7 @@
       domhandler: 5.0.3
       htmlparser2: 10.0.0
 
-<<<<<<< HEAD
-  html-react-parser@5.2.6(@types/react@19.1.16)(react@19.1.1):
-=======
   html-react-parser@5.2.6(@types/react@19.2.0)(react@19.2.0):
->>>>>>> 2d5ceb07
     dependencies:
       domhandler: 5.0.3
       html-dom-parser: 5.1.1
@@ -4779,11 +4630,7 @@
       react-property: 2.0.2
       style-to-js: 1.1.17
     optionalDependencies:
-<<<<<<< HEAD
-      '@types/react': 19.1.16
-=======
       '@types/react': 19.2.0
->>>>>>> 2d5ceb07
 
   html-url-attributes@3.0.1: {}
 
@@ -5115,15 +4962,9 @@
 
   memorystream@0.3.1: {}
 
-<<<<<<< HEAD
-  merge-refs@2.0.0(@types/react@19.1.16):
-    optionalDependencies:
-      '@types/react': 19.1.16
-=======
   merge-refs@2.0.0(@types/react@19.2.0):
     optionalDependencies:
       '@types/react': 19.2.0
->>>>>>> 2d5ceb07
 
   micromark-core-commonmark@2.0.3:
     dependencies:
@@ -5286,15 +5127,9 @@
 
   motion-utils@12.23.6: {}
 
-<<<<<<< HEAD
-  motion@12.23.22(@emotion/is-prop-valid@1.4.0)(react-dom@19.1.1(react@19.1.1))(react@19.1.1):
-    dependencies:
-      framer-motion: 12.23.22(@emotion/is-prop-valid@1.4.0)(react-dom@19.1.1(react@19.1.1))(react@19.1.1)
-=======
   motion@12.23.22(@emotion/is-prop-valid@1.4.0)(react-dom@19.2.0(react@19.2.0))(react@19.2.0):
     dependencies:
       framer-motion: 12.23.22(@emotion/is-prop-valid@1.4.0)(react-dom@19.2.0(react@19.2.0))(react@19.2.0)
->>>>>>> 2d5ceb07
       tslib: 2.8.1
     optionalDependencies:
       '@emotion/is-prop-valid': 1.4.0
@@ -5470,19 +5305,11 @@
     dependencies:
       react: 19.2.0
 
-<<<<<<< HEAD
-  react-markdown@10.1.0(@types/react@19.1.16)(react@19.1.1):
-    dependencies:
-      '@types/hast': 3.0.4
-      '@types/mdast': 4.0.4
-      '@types/react': 19.1.16
-=======
   react-markdown@10.1.0(@types/react@19.2.0)(react@19.2.0):
     dependencies:
       '@types/hast': 3.0.4
       '@types/mdast': 4.0.4
       '@types/react': 19.2.0
->>>>>>> 2d5ceb07
       devlop: 1.1.0
       hast-util-to-jsx-runtime: 2.3.6
       html-url-attributes: 3.0.1
@@ -5504,21 +5331,13 @@
       qr.js: 0.0.0
       react: 19.2.0
 
-<<<<<<< HEAD
-  react-redux@9.2.0(@types/react@19.1.16)(react@19.1.1)(redux@5.0.1):
-=======
   react-redux@9.2.0(@types/react@19.2.0)(react@19.2.0)(redux@5.0.1):
->>>>>>> 2d5ceb07
     dependencies:
       '@types/use-sync-external-store': 0.0.6
       react: 19.2.0
       use-sync-external-store: 1.6.0(react@19.2.0)
     optionalDependencies:
-<<<<<<< HEAD
-      '@types/react': 19.1.16
-=======
       '@types/react': 19.2.0
->>>>>>> 2d5ceb07
       redux: 5.0.1
 
   react-refresh@0.17.0: {}
@@ -5556,15 +5375,9 @@
 
   readdirp@4.1.2: {}
 
-<<<<<<< HEAD
-  recharts@3.2.1(@types/react@19.1.16)(react-dom@19.1.1(react@19.1.1))(react-is@18.3.1)(react@19.1.1)(redux@5.0.1):
-    dependencies:
-      '@reduxjs/toolkit': 2.9.0(react-redux@9.2.0(@types/react@19.1.16)(react@19.1.1)(redux@5.0.1))(react@19.1.1)
-=======
   recharts@3.2.1(@types/react@19.2.0)(react-dom@19.2.0(react@19.2.0))(react-is@18.3.1)(react@19.2.0)(redux@5.0.1):
     dependencies:
       '@reduxjs/toolkit': 2.9.0(react-redux@9.2.0(@types/react@19.2.0)(react@19.2.0)(redux@5.0.1))(react@19.2.0)
->>>>>>> 2d5ceb07
       clsx: 2.1.1
       decimal.js-light: 2.5.1
       es-toolkit: 1.39.10
@@ -5573,11 +5386,7 @@
       react: 19.2.0
       react-dom: 19.2.0(react@19.2.0)
       react-is: 18.3.1
-<<<<<<< HEAD
-      react-redux: 9.2.0(@types/react@19.1.16)(react@19.1.1)(redux@5.0.1)
-=======
       react-redux: 9.2.0(@types/react@19.2.0)(react@19.2.0)(redux@5.0.1)
->>>>>>> 2d5ceb07
       reselect: 5.1.1
       tiny-invariant: 1.3.3
       use-sync-external-store: 1.6.0(react@19.2.0)
@@ -5646,32 +5455,32 @@
       path-parse: 1.0.7
       supports-preserve-symlinks-flag: 1.0.0
 
-  rollup@4.52.3:
+  rollup@4.52.4:
     dependencies:
       '@types/estree': 1.0.8
     optionalDependencies:
-      '@rollup/rollup-android-arm-eabi': 4.52.3
-      '@rollup/rollup-android-arm64': 4.52.3
-      '@rollup/rollup-darwin-arm64': 4.52.3
-      '@rollup/rollup-darwin-x64': 4.52.3
-      '@rollup/rollup-freebsd-arm64': 4.52.3
-      '@rollup/rollup-freebsd-x64': 4.52.3
-      '@rollup/rollup-linux-arm-gnueabihf': 4.52.3
-      '@rollup/rollup-linux-arm-musleabihf': 4.52.3
-      '@rollup/rollup-linux-arm64-gnu': 4.52.3
-      '@rollup/rollup-linux-arm64-musl': 4.52.3
-      '@rollup/rollup-linux-loong64-gnu': 4.52.3
-      '@rollup/rollup-linux-ppc64-gnu': 4.52.3
-      '@rollup/rollup-linux-riscv64-gnu': 4.52.3
-      '@rollup/rollup-linux-riscv64-musl': 4.52.3
-      '@rollup/rollup-linux-s390x-gnu': 4.52.3
-      '@rollup/rollup-linux-x64-gnu': 4.52.3
-      '@rollup/rollup-linux-x64-musl': 4.52.3
-      '@rollup/rollup-openharmony-arm64': 4.52.3
-      '@rollup/rollup-win32-arm64-msvc': 4.52.3
-      '@rollup/rollup-win32-ia32-msvc': 4.52.3
-      '@rollup/rollup-win32-x64-gnu': 4.52.3
-      '@rollup/rollup-win32-x64-msvc': 4.52.3
+      '@rollup/rollup-android-arm-eabi': 4.52.4
+      '@rollup/rollup-android-arm64': 4.52.4
+      '@rollup/rollup-darwin-arm64': 4.52.4
+      '@rollup/rollup-darwin-x64': 4.52.4
+      '@rollup/rollup-freebsd-arm64': 4.52.4
+      '@rollup/rollup-freebsd-x64': 4.52.4
+      '@rollup/rollup-linux-arm-gnueabihf': 4.52.4
+      '@rollup/rollup-linux-arm-musleabihf': 4.52.4
+      '@rollup/rollup-linux-arm64-gnu': 4.52.4
+      '@rollup/rollup-linux-arm64-musl': 4.52.4
+      '@rollup/rollup-linux-loong64-gnu': 4.52.4
+      '@rollup/rollup-linux-ppc64-gnu': 4.52.4
+      '@rollup/rollup-linux-riscv64-gnu': 4.52.4
+      '@rollup/rollup-linux-riscv64-musl': 4.52.4
+      '@rollup/rollup-linux-s390x-gnu': 4.52.4
+      '@rollup/rollup-linux-x64-gnu': 4.52.4
+      '@rollup/rollup-linux-x64-musl': 4.52.4
+      '@rollup/rollup-openharmony-arm64': 4.52.4
+      '@rollup/rollup-win32-arm64-msvc': 4.52.4
+      '@rollup/rollup-win32-ia32-msvc': 4.52.4
+      '@rollup/rollup-win32-x64-gnu': 4.52.4
+      '@rollup/rollup-win32-x64-msvc': 4.52.4
       fsevents: 2.3.3
 
   rxjs@7.8.2:
@@ -6045,24 +5854,16 @@
       d3-time: 3.1.0
       d3-timer: 3.0.1
 
-<<<<<<< HEAD
-  vite@7.1.7(@types/node@24.6.1)(sass@1.92.1)(yaml@2.8.1):
-=======
-  vite@7.1.8(@types/node@24.6.2)(sass@1.92.1)(yaml@2.8.1):
->>>>>>> 2d5ceb07
+  vite@7.1.9(@types/node@24.6.2)(sass@1.92.1)(yaml@2.8.1):
     dependencies:
       esbuild: 0.25.10
       fdir: 6.5.0(picomatch@4.0.3)
       picomatch: 4.0.3
       postcss: 8.5.6
-      rollup: 4.52.3
+      rollup: 4.52.4
       tinyglobby: 0.2.15
     optionalDependencies:
-<<<<<<< HEAD
-      '@types/node': 24.6.1
-=======
       '@types/node': 24.6.2
->>>>>>> 2d5ceb07
       fsevents: 2.3.3
       sass: 1.92.1
       yaml: 2.8.1
@@ -6142,15 +5943,9 @@
 
   zod@3.25.76: {}
 
-<<<<<<< HEAD
-  zustand@5.0.8(@types/react@19.1.16)(immer@10.1.3)(react@19.1.1)(use-sync-external-store@1.5.0(react@19.1.1)):
-    optionalDependencies:
-      '@types/react': 19.1.16
-=======
   zustand@5.0.8(@types/react@19.2.0)(immer@10.1.3)(react@19.2.0)(use-sync-external-store@1.6.0(react@19.2.0)):
     optionalDependencies:
       '@types/react': 19.2.0
->>>>>>> 2d5ceb07
       immer: 10.1.3
       react: 19.2.0
       use-sync-external-store: 1.6.0(react@19.2.0)
