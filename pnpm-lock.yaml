lockfileVersion: '9.0'

settings:
  autoInstallPeers: true
  excludeLinksFromLockfile: false

importers:

  .:
    dependencies:
      '@floating-ui/react':
        specifier: ^0.27.16
        version: 0.27.16(react-dom@19.1.1(react@19.1.1))(react@19.1.1)
      '@hookform/resolvers':
        specifier: ^3.10.0
        version: 3.10.0(react-hook-form@7.62.0(react@19.1.1))
      '@react-hook/resize-observer':
        specifier: ^2.0.2
        version: 2.0.2(react@19.1.1)
      '@stablelib/base64':
        specifier: ^2.0.1
        version: 2.0.1
      '@stablelib/x25519':
        specifier: ^2.0.1
        version: 2.0.1
      '@tanstack/query-core':
        specifier: ^5.85.5
        version: 5.85.5
      '@tanstack/react-virtual':
        specifier: 3.13.12
        version: 3.13.12(react-dom@19.1.1(react@19.1.1))(react@19.1.1)
      '@tauri-apps/api':
        specifier: ^2.8.0
        version: 2.8.0
      '@tauri-apps/plugin-clipboard-manager':
        specifier: ^2.3.0
        version: 2.3.0
      '@tauri-apps/plugin-deep-link':
        specifier: ^2.4.2
        version: 2.4.2
      '@tauri-apps/plugin-dialog':
        specifier: ^2.3.3
        version: 2.3.3
      '@tauri-apps/plugin-fs':
        specifier: ^2.4.2
        version: 2.4.2
      '@tauri-apps/plugin-http':
        specifier: ^2.5.2
        version: 2.5.2
      '@tauri-apps/plugin-log':
        specifier: ^2.6.0
        version: 2.6.0
      '@tauri-apps/plugin-notification':
<<<<<<< HEAD
        specifier: ^2.3.0
        version: 2.3.0
      '@tauri-apps/plugin-opener':
        specifier: ^2.5.0
        version: 2.5.0
=======
        specifier: ^2.3.1
        version: 2.3.1
>>>>>>> ed29da0f
      '@tauri-apps/plugin-window-state':
        specifier: ^2.4.0
        version: 2.4.0
      '@types/byte-size':
        specifier: ^8.1.2
        version: 8.1.2
      '@use-gesture/react':
        specifier: ^10.3.1
        version: 10.3.1(react@19.1.1)
      byte-size:
        specifier: ^9.0.1
        version: 9.0.1
      classnames:
        specifier: ^2.5.1
        version: 2.5.1
      clsx:
        specifier: ^2.1.1
        version: 2.1.1
      compare-versions:
        specifier: ^6.1.1
        version: 6.1.1
      dayjs:
        specifier: ^1.11.14
        version: 1.11.14
      deepmerge-ts:
        specifier: ^7.1.5
        version: 7.1.5
      detect-browser:
        specifier: ^5.3.0
        version: 5.3.0
      fast-deep-equal:
        specifier: ^3.1.3
        version: 3.1.3
      file-saver:
        specifier: ^2.0.5
        version: 2.0.5
      get-text-width:
        specifier: ^1.0.3
        version: 1.0.3
      html-react-parser:
        specifier: ^5.2.6
        version: 5.2.6(@types/react@19.1.11)(react@19.1.1)
      itertools:
        specifier: ^2.4.1
        version: 2.4.1
      js-base64:
        specifier: ^3.7.8
        version: 3.7.8
      lodash-es:
        specifier: ^4.17.21
        version: 4.17.21
      merge-refs:
        specifier: ^2.0.0
        version: 2.0.0(@types/react@19.1.11)
      millify:
        specifier: ^6.1.0
        version: 6.1.0
      motion:
        specifier: ^12.23.12
        version: 12.23.12(@emotion/is-prop-valid@1.3.1)(react-dom@19.1.1(react@19.1.1))(react@19.1.1)
      p-timeout:
        specifier: ^6.1.4
        version: 6.1.4
      prop-types:
        specifier: ^15.8.1
        version: 15.8.1
      radash:
        specifier: ^12.1.1
        version: 12.1.1
      react:
        specifier: ^19.1.1
        version: 19.1.1
      react-auth-code-input:
        specifier: ^3.2.1
        version: 3.2.1(react@19.1.1)
      react-click-away-listener:
        specifier: ^2.4.0
        version: 2.4.0(react-dom@19.1.1(react@19.1.1))(react@19.1.1)
      react-dom:
        specifier: ^19.1.1
        version: 19.1.1(react@19.1.1)
      react-hook-form:
        specifier: ^7.62.0
        version: 7.62.0(react@19.1.1)
      react-loading-skeleton:
        specifier: ^3.5.0
        version: 3.5.0(react@19.1.1)
      react-markdown:
        specifier: ^10.1.0
        version: 10.1.0(@types/react@19.1.11)(react@19.1.1)
      react-qr-code:
        specifier: ^2.0.18
        version: 2.0.18(react@19.1.1)
      react-router-dom:
        specifier: ^6.30.1
        version: 6.30.1(react-dom@19.1.1(react@19.1.1))(react@19.1.1)
      react-use-websocket:
        specifier: ^4.13.0
        version: 4.13.0
      react-virtualized-auto-sizer:
        specifier: ^1.0.26
        version: 1.0.26(react-dom@19.1.1(react@19.1.1))(react@19.1.1)
      recharts:
        specifier: ^3.1.2
        version: 3.1.2(@types/react@19.1.11)(react-dom@19.1.1(react@19.1.1))(react-is@18.3.1)(react@19.1.1)(redux@5.0.1)
      rehype-sanitize:
        specifier: ^6.0.0
        version: 6.0.0
      rxjs:
        specifier: ^7.8.2
        version: 7.8.2
      use-breakpoint:
        specifier: ^4.0.6
        version: 4.0.6(react-dom@19.1.1(react@19.1.1))(react@19.1.1)
      zod:
        specifier: ^3.25.76
        version: 3.25.76
      zustand:
        specifier: ^5.0.8
        version: 5.0.8(@types/react@19.1.11)(immer@10.1.1)(react@19.1.1)(use-sync-external-store@1.5.0(react@19.1.1))
    devDependencies:
      '@biomejs/biome':
        specifier: ^2.2.2
        version: 2.2.2
      '@hookform/devtools':
        specifier: ^4.4.0
        version: 4.4.0(@types/react@19.1.11)(react-dom@19.1.1(react@19.1.1))(react@19.1.1)
      '@svgr/cli':
        specifier: ^8.1.0
        version: 8.1.0(typescript@5.9.2)
      '@tanstack/react-query':
        specifier: ^5.85.5
        version: 5.85.5(react@19.1.1)
      '@tanstack/react-query-devtools':
        specifier: ^5.85.5
        version: 5.85.5(@tanstack/react-query@5.85.5(react@19.1.1))(react@19.1.1)
      '@tauri-apps/cli':
        specifier: ^2.8.3
        version: 2.8.3
      '@types/file-saver':
        specifier: ^2.0.7
        version: 2.0.7
      '@types/lodash-es':
        specifier: ^4.17.12
        version: 4.17.12
      '@types/node':
        specifier: ^24.3.0
        version: 24.3.0
      '@types/react':
        specifier: ^19.1.11
        version: 19.1.11
      '@types/react-dom':
        specifier: ^19.1.8
        version: 19.1.8(@types/react@19.1.11)
      '@vitejs/plugin-react':
        specifier: ^5.0.1
        version: 5.0.1(vite@7.1.3(@types/node@24.3.0)(sass@1.70.0)(yaml@2.8.1))
      '@vitejs/plugin-react-swc':
        specifier: ^4.0.1
        version: 4.0.1(vite@7.1.3(@types/node@24.3.0)(sass@1.70.0)(yaml@2.8.1))
      autoprefixer:
        specifier: ^10.4.21
        version: 10.4.21(postcss@8.5.6)
      npm-run-all:
        specifier: ^4.1.5
        version: 4.1.5
      postcss:
        specifier: ^8.5.6
        version: 8.5.6
      prettier:
        specifier: ^3.6.2
        version: 3.6.2
      sass:
        specifier: ~1.70.0
        version: 1.70.0
      typedoc:
        specifier: ^0.28.11
        version: 0.28.11(typescript@5.9.2)
      typesafe-i18n:
        specifier: ^5.26.2
        version: 5.26.2(typescript@5.9.2)
      typescript:
        specifier: ^5.9.2
        version: 5.9.2
      vite:
        specifier: ^7.1.3
        version: 7.1.3(@types/node@24.3.0)(sass@1.70.0)(yaml@2.8.1)

packages:

  '@ampproject/remapping@2.3.0':
    resolution: {integrity: sha512-30iZtAPgz+LTIYoeivqYo853f02jBYSd5uGnGpkFV0M3xOt9aN73erkgYAmZU43x4VfqcnLxW9Kpg3R5LC4YYw==}
    engines: {node: '>=6.0.0'}

  '@babel/code-frame@7.27.1':
    resolution: {integrity: sha512-cjQ7ZlQ0Mv3b47hABuTevyTuYN4i+loJKGeV9flcCgIK37cCXRh+L1bd3iBHlynerhQ7BhCkn2BPbQUL+rGqFg==}
    engines: {node: '>=6.9.0'}

  '@babel/compat-data@7.28.0':
    resolution: {integrity: sha512-60X7qkglvrap8mn1lh2ebxXdZYtUcpd7gsmy9kLaBJ4i/WdY8PqTSdxyA8qraikqKQK5C1KRBKXqznrVapyNaw==}
    engines: {node: '>=6.9.0'}

  '@babel/core@7.28.3':
    resolution: {integrity: sha512-yDBHV9kQNcr2/sUr9jghVyz9C3Y5G2zUM2H2lo+9mKv4sFgbA8s8Z9t8D1jiTkGoO/NoIfKMyKWr4s6CN23ZwQ==}
    engines: {node: '>=6.9.0'}

  '@babel/generator@7.28.3':
    resolution: {integrity: sha512-3lSpxGgvnmZznmBkCRnVREPUFJv2wrv9iAoFDvADJc0ypmdOxdUtcLeBgBJ6zE0PMeTKnxeQzyk0xTBq4Ep7zw==}
    engines: {node: '>=6.9.0'}

  '@babel/helper-compilation-targets@7.27.2':
    resolution: {integrity: sha512-2+1thGUUWWjLTYTHZWK1n8Yga0ijBz1XAhUXcKy81rd5g6yh7hGqMp45v7cadSbEHc9G3OTv45SyneRN3ps4DQ==}
    engines: {node: '>=6.9.0'}

  '@babel/helper-globals@7.28.0':
    resolution: {integrity: sha512-+W6cISkXFa1jXsDEdYA8HeevQT/FULhxzR99pxphltZcVaugps53THCeiWA8SguxxpSp3gKPiuYfSWopkLQ4hw==}
    engines: {node: '>=6.9.0'}

  '@babel/helper-module-imports@7.27.1':
    resolution: {integrity: sha512-0gSFWUPNXNopqtIPQvlD5WgXYI5GY2kP2cCvoT8kczjbfcfuIljTbcWrulD1CIPIX2gt1wghbDy08yE1p+/r3w==}
    engines: {node: '>=6.9.0'}

  '@babel/helper-module-transforms@7.28.3':
    resolution: {integrity: sha512-gytXUbs8k2sXS9PnQptz5o0QnpLL51SwASIORY6XaBKF88nsOT0Zw9szLqlSGQDP/4TljBAD5y98p2U1fqkdsw==}
    engines: {node: '>=6.9.0'}
    peerDependencies:
      '@babel/core': ^7.0.0

  '@babel/helper-plugin-utils@7.27.1':
    resolution: {integrity: sha512-1gn1Up5YXka3YYAHGKpbideQ5Yjf1tDa9qYcgysz+cNCXukyLl6DjPXhD3VRwSb8c0J9tA4b2+rHEZtc6R0tlw==}
    engines: {node: '>=6.9.0'}

  '@babel/helper-string-parser@7.27.1':
    resolution: {integrity: sha512-qMlSxKbpRlAridDExk92nSobyDdpPijUq2DW6oDnUqd0iOGxmQjyqhMIihI9+zv4LPyZdRje2cavWPbCbWm3eA==}
    engines: {node: '>=6.9.0'}

  '@babel/helper-validator-identifier@7.27.1':
    resolution: {integrity: sha512-D2hP9eA+Sqx1kBZgzxZh0y1trbuU+JoDkiEwqhQ36nodYqJwyEIhPSdMNd7lOm/4io72luTPWH20Yda0xOuUow==}
    engines: {node: '>=6.9.0'}

  '@babel/helper-validator-option@7.27.1':
    resolution: {integrity: sha512-YvjJow9FxbhFFKDSuFnVCe2WxXk1zWc22fFePVNEaWJEu8IrZVlda6N0uHwzZrUM1il7NC9Mlp4MaJYbYd9JSg==}
    engines: {node: '>=6.9.0'}

  '@babel/helpers@7.28.3':
    resolution: {integrity: sha512-PTNtvUQihsAsDHMOP5pfobP8C6CM4JWXmP8DrEIt46c3r2bf87Ua1zoqevsMo9g+tWDwgWrFP5EIxuBx5RudAw==}
    engines: {node: '>=6.9.0'}

  '@babel/parser@7.28.3':
    resolution: {integrity: sha512-7+Ey1mAgYqFAx2h0RuoxcQT5+MlG3GTV0TQrgr7/ZliKsm/MNDxVVutlWaziMq7wJNAz8MTqz55XLpWvva6StA==}
    engines: {node: '>=6.0.0'}
    hasBin: true

  '@babel/plugin-transform-react-jsx-self@7.27.1':
    resolution: {integrity: sha512-6UzkCs+ejGdZ5mFFC/OCUrv028ab2fp1znZmCZjAOBKiBK2jXD1O+BPSfX8X2qjJ75fZBMSnQn3Rq2mrBJK2mw==}
    engines: {node: '>=6.9.0'}
    peerDependencies:
      '@babel/core': ^7.0.0-0

  '@babel/plugin-transform-react-jsx-source@7.27.1':
    resolution: {integrity: sha512-zbwoTsBruTeKB9hSq73ha66iFeJHuaFkUbwvqElnygoNbj/jHRsSeokowZFN3CZ64IvEqcmmkVe89OPXc7ldAw==}
    engines: {node: '>=6.9.0'}
    peerDependencies:
      '@babel/core': ^7.0.0-0

  '@babel/runtime@7.28.3':
    resolution: {integrity: sha512-9uIQ10o0WGdpP6GDhXcdOJPJuDgFtIDtN/9+ArJQ2NAfAmiuhTQdzkaTGR33v43GYS2UrSA0eX2pPPHoFVvpxA==}
    engines: {node: '>=6.9.0'}

  '@babel/template@7.27.2':
    resolution: {integrity: sha512-LPDZ85aEJyYSd18/DkjNh4/y1ntkE5KwUHWTiqgRxruuZL2F1yuHligVHLvcHY2vMHXttKFpJn6LwfI7cw7ODw==}
    engines: {node: '>=6.9.0'}

  '@babel/traverse@7.28.3':
    resolution: {integrity: sha512-7w4kZYHneL3A6NP2nxzHvT3HCZ7puDZZjFMqDpBPECub79sTtSO5CGXDkKrTQq8ksAwfD/XI2MRFX23njdDaIQ==}
    engines: {node: '>=6.9.0'}

  '@babel/types@7.28.2':
    resolution: {integrity: sha512-ruv7Ae4J5dUYULmeXw1gmb7rYRz57OWCPM57pHojnLq/3Z1CK2lNSLTCVjxVk1F/TZHwOZZrOWi0ur95BbLxNQ==}
    engines: {node: '>=6.9.0'}

  '@biomejs/biome@2.2.2':
    resolution: {integrity: sha512-j1omAiQWCkhuLgwpMKisNKnsM6W8Xtt1l0WZmqY/dFj8QPNkIoTvk4tSsi40FaAAkBE1PU0AFG2RWFBWenAn+w==}
    engines: {node: '>=14.21.3'}
    hasBin: true

  '@biomejs/cli-darwin-arm64@2.2.2':
    resolution: {integrity: sha512-6ePfbCeCPryWu0CXlzsWNZgVz/kBEvHiPyNpmViSt6A2eoDf4kXs3YnwQPzGjy8oBgQulrHcLnJL0nkCh80mlQ==}
    engines: {node: '>=14.21.3'}
    cpu: [arm64]
    os: [darwin]

  '@biomejs/cli-darwin-x64@2.2.2':
    resolution: {integrity: sha512-Tn4JmVO+rXsbRslml7FvKaNrlgUeJot++FkvYIhl1OkslVCofAtS35MPlBMhXgKWF9RNr9cwHanrPTUUXcYGag==}
    engines: {node: '>=14.21.3'}
    cpu: [x64]
    os: [darwin]

  '@biomejs/cli-linux-arm64-musl@2.2.2':
    resolution: {integrity: sha512-/MhYg+Bd6renn6i1ylGFL5snYUn/Ct7zoGVKhxnro3bwekiZYE8Kl39BSb0MeuqM+72sThkQv4TnNubU9njQRw==}
    engines: {node: '>=14.21.3'}
    cpu: [arm64]
    os: [linux]

  '@biomejs/cli-linux-arm64@2.2.2':
    resolution: {integrity: sha512-JfrK3gdmWWTh2J5tq/rcWCOsImVyzUnOS2fkjhiYKCQ+v8PqM+du5cfB7G1kXas+7KQeKSWALv18iQqdtIMvzw==}
    engines: {node: '>=14.21.3'}
    cpu: [arm64]
    os: [linux]

  '@biomejs/cli-linux-x64-musl@2.2.2':
    resolution: {integrity: sha512-ZCLXcZvjZKSiRY/cFANKg+z6Fhsf9MHOzj+NrDQcM+LbqYRT97LyCLWy2AS+W2vP+i89RyRM+kbGpUzbRTYWig==}
    engines: {node: '>=14.21.3'}
    cpu: [x64]
    os: [linux]

  '@biomejs/cli-linux-x64@2.2.2':
    resolution: {integrity: sha512-Ogb+77edO5LEP/xbNicACOWVLt8mgC+E1wmpUakr+O4nKwLt9vXe74YNuT3T1dUBxC/SnrVmlzZFC7kQJEfquQ==}
    engines: {node: '>=14.21.3'}
    cpu: [x64]
    os: [linux]

  '@biomejs/cli-win32-arm64@2.2.2':
    resolution: {integrity: sha512-wBe2wItayw1zvtXysmHJQoQqXlTzHSpQRyPpJKiNIR21HzH/CrZRDFic1C1jDdp+zAPtqhNExa0owKMbNwW9cQ==}
    engines: {node: '>=14.21.3'}
    cpu: [arm64]
    os: [win32]

  '@biomejs/cli-win32-x64@2.2.2':
    resolution: {integrity: sha512-DAuHhHekGfiGb6lCcsT4UyxQmVwQiBCBUMwVra/dcOSs9q8OhfaZgey51MlekT3p8UwRqtXQfFuEJBhJNdLZwg==}
    engines: {node: '>=14.21.3'}
    cpu: [x64]
    os: [win32]

  '@emotion/babel-plugin@11.13.5':
    resolution: {integrity: sha512-pxHCpT2ex+0q+HH91/zsdHkw/lXd468DIN2zvfvLtPKLLMo6gQj7oLObq8PhkrxOZb/gGCq03S3Z7PDhS8pduQ==}

  '@emotion/cache@11.14.0':
    resolution: {integrity: sha512-L/B1lc/TViYk4DcpGxtAVbx0ZyiKM5ktoIyafGkH6zg/tj+mA+NE//aPYKG0k8kCHSHVJrpLpcAlOBEXQ3SavA==}

  '@emotion/hash@0.9.2':
    resolution: {integrity: sha512-MyqliTZGuOm3+5ZRSaaBGP3USLw6+EGykkwZns2EPC5g8jJ4z9OrdZY9apkl3+UP9+sdz76YYkwCKP5gh8iY3g==}

  '@emotion/is-prop-valid@1.3.1':
    resolution: {integrity: sha512-/ACwoqx7XQi9knQs/G0qKvv5teDMhD7bXYns9N/wM8ah8iNb8jZ2uNO0YOgiq2o2poIvVtJS2YALasQuMSQ7Kw==}

  '@emotion/memoize@0.9.0':
    resolution: {integrity: sha512-30FAj7/EoJ5mwVPOWhAyCX+FPfMDrVecJAM+Iw9NRoSl4BBAQeqj4cApHHUXOVvIPgLVDsCFoz/hGD+5QQD1GQ==}

  '@emotion/react@11.14.0':
    resolution: {integrity: sha512-O000MLDBDdk/EohJPFUqvnp4qnHeYkVP5B0xEG0D/L7cOKP9kefu2DXn8dj74cQfsEzUqh+sr1RzFqiL1o+PpA==}
    peerDependencies:
      '@types/react': '*'
      react: '>=16.8.0'
    peerDependenciesMeta:
      '@types/react':
        optional: true

  '@emotion/serialize@1.3.3':
    resolution: {integrity: sha512-EISGqt7sSNWHGI76hC7x1CksiXPahbxEOrC5RjmFRJTqLyEK9/9hZvBbiYn70dw4wuwMKiEMCUlR6ZXTSWQqxA==}

  '@emotion/sheet@1.4.0':
    resolution: {integrity: sha512-fTBW9/8r2w3dXWYM4HCB1Rdp8NLibOw2+XELH5m5+AkWiL/KqYX6dc0kKYlaYyKjrQ6ds33MCdMPEwgs2z1rqg==}

  '@emotion/styled@11.14.1':
    resolution: {integrity: sha512-qEEJt42DuToa3gurlH4Qqc1kVpNq8wO8cJtDzU46TjlzWjDlsVyevtYCRijVq3SrHsROS+gVQ8Fnea108GnKzw==}
    peerDependencies:
      '@emotion/react': ^11.0.0-rc.0
      '@types/react': '*'
      react: '>=16.8.0'
    peerDependenciesMeta:
      '@types/react':
        optional: true

  '@emotion/unitless@0.10.0':
    resolution: {integrity: sha512-dFoMUuQA20zvtVTuxZww6OHoJYgrzfKM1t52mVySDJnMSEa08ruEvdYQbhvyu6soU+NeLVd3yKfTfT0NeV6qGg==}

  '@emotion/use-insertion-effect-with-fallbacks@1.2.0':
    resolution: {integrity: sha512-yJMtVdH59sxi/aVJBpk9FQq+OR8ll5GT8oWd57UpeaKEVGab41JWaCFA7FRLoMLloOZF/c/wsPoe+bfGmRKgDg==}
    peerDependencies:
      react: '>=16.8.0'

  '@emotion/utils@1.4.2':
    resolution: {integrity: sha512-3vLclRofFziIa3J2wDh9jjbkUz9qk5Vi3IZ/FSTKViB0k+ef0fPV7dYrUIugbgupYDx7v9ud/SjrtEP8Y4xLoA==}

  '@emotion/weak-memoize@0.4.0':
    resolution: {integrity: sha512-snKqtPW01tN0ui7yu9rGv69aJXr/a/Ywvl11sUjNtEcRc+ng/mQriFL0wLXMef74iHa/EkftbDzU9F8iFbH+zg==}

  '@esbuild/aix-ppc64@0.25.9':
    resolution: {integrity: sha512-OaGtL73Jck6pBKjNIe24BnFE6agGl+6KxDtTfHhy1HmhthfKouEcOhqpSL64K4/0WCtbKFLOdzD/44cJ4k9opA==}
    engines: {node: '>=18'}
    cpu: [ppc64]
    os: [aix]

  '@esbuild/android-arm64@0.25.9':
    resolution: {integrity: sha512-IDrddSmpSv51ftWslJMvl3Q2ZT98fUSL2/rlUXuVqRXHCs5EUF1/f+jbjF5+NG9UffUDMCiTyh8iec7u8RlTLg==}
    engines: {node: '>=18'}
    cpu: [arm64]
    os: [android]

  '@esbuild/android-arm@0.25.9':
    resolution: {integrity: sha512-5WNI1DaMtxQ7t7B6xa572XMXpHAaI/9Hnhk8lcxF4zVN4xstUgTlvuGDorBguKEnZO70qwEcLpfifMLoxiPqHQ==}
    engines: {node: '>=18'}
    cpu: [arm]
    os: [android]

  '@esbuild/android-x64@0.25.9':
    resolution: {integrity: sha512-I853iMZ1hWZdNllhVZKm34f4wErd4lMyeV7BLzEExGEIZYsOzqDWDf+y082izYUE8gtJnYHdeDpN/6tUdwvfiw==}
    engines: {node: '>=18'}
    cpu: [x64]
    os: [android]

  '@esbuild/darwin-arm64@0.25.9':
    resolution: {integrity: sha512-XIpIDMAjOELi/9PB30vEbVMs3GV1v2zkkPnuyRRURbhqjyzIINwj+nbQATh4H9GxUgH1kFsEyQMxwiLFKUS6Rg==}
    engines: {node: '>=18'}
    cpu: [arm64]
    os: [darwin]

  '@esbuild/darwin-x64@0.25.9':
    resolution: {integrity: sha512-jhHfBzjYTA1IQu8VyrjCX4ApJDnH+ez+IYVEoJHeqJm9VhG9Dh2BYaJritkYK3vMaXrf7Ogr/0MQ8/MeIefsPQ==}
    engines: {node: '>=18'}
    cpu: [x64]
    os: [darwin]

  '@esbuild/freebsd-arm64@0.25.9':
    resolution: {integrity: sha512-z93DmbnY6fX9+KdD4Ue/H6sYs+bhFQJNCPZsi4XWJoYblUqT06MQUdBCpcSfuiN72AbqeBFu5LVQTjfXDE2A6Q==}
    engines: {node: '>=18'}
    cpu: [arm64]
    os: [freebsd]

  '@esbuild/freebsd-x64@0.25.9':
    resolution: {integrity: sha512-mrKX6H/vOyo5v71YfXWJxLVxgy1kyt1MQaD8wZJgJfG4gq4DpQGpgTB74e5yBeQdyMTbgxp0YtNj7NuHN0PoZg==}
    engines: {node: '>=18'}
    cpu: [x64]
    os: [freebsd]

  '@esbuild/linux-arm64@0.25.9':
    resolution: {integrity: sha512-BlB7bIcLT3G26urh5Dmse7fiLmLXnRlopw4s8DalgZ8ef79Jj4aUcYbk90g8iCa2467HX8SAIidbL7gsqXHdRw==}
    engines: {node: '>=18'}
    cpu: [arm64]
    os: [linux]

  '@esbuild/linux-arm@0.25.9':
    resolution: {integrity: sha512-HBU2Xv78SMgaydBmdor38lg8YDnFKSARg1Q6AT0/y2ezUAKiZvc211RDFHlEZRFNRVhcMamiToo7bDx3VEOYQw==}
    engines: {node: '>=18'}
    cpu: [arm]
    os: [linux]

  '@esbuild/linux-ia32@0.25.9':
    resolution: {integrity: sha512-e7S3MOJPZGp2QW6AK6+Ly81rC7oOSerQ+P8L0ta4FhVi+/j/v2yZzx5CqqDaWjtPFfYz21Vi1S0auHrap3Ma3A==}
    engines: {node: '>=18'}
    cpu: [ia32]
    os: [linux]

  '@esbuild/linux-loong64@0.25.9':
    resolution: {integrity: sha512-Sbe10Bnn0oUAB2AalYztvGcK+o6YFFA/9829PhOCUS9vkJElXGdphz0A3DbMdP8gmKkqPmPcMJmJOrI3VYB1JQ==}
    engines: {node: '>=18'}
    cpu: [loong64]
    os: [linux]

  '@esbuild/linux-mips64el@0.25.9':
    resolution: {integrity: sha512-YcM5br0mVyZw2jcQeLIkhWtKPeVfAerES5PvOzaDxVtIyZ2NUBZKNLjC5z3/fUlDgT6w89VsxP2qzNipOaaDyA==}
    engines: {node: '>=18'}
    cpu: [mips64el]
    os: [linux]

  '@esbuild/linux-ppc64@0.25.9':
    resolution: {integrity: sha512-++0HQvasdo20JytyDpFvQtNrEsAgNG2CY1CLMwGXfFTKGBGQT3bOeLSYE2l1fYdvML5KUuwn9Z8L1EWe2tzs1w==}
    engines: {node: '>=18'}
    cpu: [ppc64]
    os: [linux]

  '@esbuild/linux-riscv64@0.25.9':
    resolution: {integrity: sha512-uNIBa279Y3fkjV+2cUjx36xkx7eSjb8IvnL01eXUKXez/CBHNRw5ekCGMPM0BcmqBxBcdgUWuUXmVWwm4CH9kg==}
    engines: {node: '>=18'}
    cpu: [riscv64]
    os: [linux]

  '@esbuild/linux-s390x@0.25.9':
    resolution: {integrity: sha512-Mfiphvp3MjC/lctb+7D287Xw1DGzqJPb/J2aHHcHxflUo+8tmN/6d4k6I2yFR7BVo5/g7x2Monq4+Yew0EHRIA==}
    engines: {node: '>=18'}
    cpu: [s390x]
    os: [linux]

  '@esbuild/linux-x64@0.25.9':
    resolution: {integrity: sha512-iSwByxzRe48YVkmpbgoxVzn76BXjlYFXC7NvLYq+b+kDjyyk30J0JY47DIn8z1MO3K0oSl9fZoRmZPQI4Hklzg==}
    engines: {node: '>=18'}
    cpu: [x64]
    os: [linux]

  '@esbuild/netbsd-arm64@0.25.9':
    resolution: {integrity: sha512-9jNJl6FqaUG+COdQMjSCGW4QiMHH88xWbvZ+kRVblZsWrkXlABuGdFJ1E9L7HK+T0Yqd4akKNa/lO0+jDxQD4Q==}
    engines: {node: '>=18'}
    cpu: [arm64]
    os: [netbsd]

  '@esbuild/netbsd-x64@0.25.9':
    resolution: {integrity: sha512-RLLdkflmqRG8KanPGOU7Rpg829ZHu8nFy5Pqdi9U01VYtG9Y0zOG6Vr2z4/S+/3zIyOxiK6cCeYNWOFR9QP87g==}
    engines: {node: '>=18'}
    cpu: [x64]
    os: [netbsd]

  '@esbuild/openbsd-arm64@0.25.9':
    resolution: {integrity: sha512-YaFBlPGeDasft5IIM+CQAhJAqS3St3nJzDEgsgFixcfZeyGPCd6eJBWzke5piZuZ7CtL656eOSYKk4Ls2C0FRQ==}
    engines: {node: '>=18'}
    cpu: [arm64]
    os: [openbsd]

  '@esbuild/openbsd-x64@0.25.9':
    resolution: {integrity: sha512-1MkgTCuvMGWuqVtAvkpkXFmtL8XhWy+j4jaSO2wxfJtilVCi0ZE37b8uOdMItIHz4I6z1bWWtEX4CJwcKYLcuA==}
    engines: {node: '>=18'}
    cpu: [x64]
    os: [openbsd]

  '@esbuild/openharmony-arm64@0.25.9':
    resolution: {integrity: sha512-4Xd0xNiMVXKh6Fa7HEJQbrpP3m3DDn43jKxMjxLLRjWnRsfxjORYJlXPO4JNcXtOyfajXorRKY9NkOpTHptErg==}
    engines: {node: '>=18'}
    cpu: [arm64]
    os: [openharmony]

  '@esbuild/sunos-x64@0.25.9':
    resolution: {integrity: sha512-WjH4s6hzo00nNezhp3wFIAfmGZ8U7KtrJNlFMRKxiI9mxEK1scOMAaa9i4crUtu+tBr+0IN6JCuAcSBJZfnphw==}
    engines: {node: '>=18'}
    cpu: [x64]
    os: [sunos]

  '@esbuild/win32-arm64@0.25.9':
    resolution: {integrity: sha512-mGFrVJHmZiRqmP8xFOc6b84/7xa5y5YvR1x8djzXpJBSv/UsNK6aqec+6JDjConTgvvQefdGhFDAs2DLAds6gQ==}
    engines: {node: '>=18'}
    cpu: [arm64]
    os: [win32]

  '@esbuild/win32-ia32@0.25.9':
    resolution: {integrity: sha512-b33gLVU2k11nVx1OhX3C8QQP6UHQK4ZtN56oFWvVXvz2VkDoe6fbG8TOgHFxEvqeqohmRnIHe5A1+HADk4OQww==}
    engines: {node: '>=18'}
    cpu: [ia32]
    os: [win32]

  '@esbuild/win32-x64@0.25.9':
    resolution: {integrity: sha512-PPOl1mi6lpLNQxnGoyAfschAodRFYXJ+9fs6WHXz7CSWKbOqiMZsubC+BQsVKuul+3vKLuwTHsS2c2y9EoKwxQ==}
    engines: {node: '>=18'}
    cpu: [x64]
    os: [win32]

  '@floating-ui/core@1.7.3':
    resolution: {integrity: sha512-sGnvb5dmrJaKEZ+LDIpguvdX3bDlEllmv4/ClQ9awcmCZrlx5jQyyMWFM5kBI+EyNOCDDiKk8il0zeuX3Zlg/w==}

  '@floating-ui/dom@1.7.4':
    resolution: {integrity: sha512-OOchDgh4F2CchOX94cRVqhvy7b3AFb+/rQXyswmzmGakRfkMgoWVjfnLWkRirfLEfuD4ysVW16eXzwt3jHIzKA==}

  '@floating-ui/react-dom@2.1.6':
    resolution: {integrity: sha512-4JX6rEatQEvlmgU80wZyq9RT96HZJa88q8hp0pBd+LrczeDI4o6uA2M+uvxngVHo4Ihr8uibXxH6+70zhAFrVw==}
    peerDependencies:
      react: '>=16.8.0'
      react-dom: '>=16.8.0'

  '@floating-ui/react@0.27.16':
    resolution: {integrity: sha512-9O8N4SeG2z++TSM8QA/KTeKFBVCNEz/AGS7gWPJf6KFRzmRWixFRnCnkPHRDwSVZW6QPDO6uT0P2SpWNKCc9/g==}
    peerDependencies:
      react: '>=17.0.0'
      react-dom: '>=17.0.0'

  '@floating-ui/utils@0.2.10':
    resolution: {integrity: sha512-aGTxbpbg8/b5JfU1HXSrbH3wXZuLPJcNEcZQFMxLs3oSzgtVu6nFPkbbGGUvBcUjKV2YyB9Wxxabo+HEH9tcRQ==}

  '@gerrit0/mini-shiki@3.11.0':
    resolution: {integrity: sha512-ooCDMAOKv71O7MszbXjSQGcI6K5T6NKlemQZOBHLq7Sv/oXCRfYbZ7UgbzFdl20lSXju6Juds4I3y30R6rHA4Q==}

  '@hookform/devtools@4.4.0':
    resolution: {integrity: sha512-Mtlic+uigoYBPXlfvPBfiYYUZuyMrD3pTjDpVIhL6eCZTvQkHsKBSKeZCvXWUZr8fqrkzDg27N+ZuazLKq6Vmg==}
    peerDependencies:
      react: ^16.8.0 || ^17 || ^18 || ^19
      react-dom: ^16.8.0 || ^17 || ^18 || ^19

  '@hookform/resolvers@3.10.0':
    resolution: {integrity: sha512-79Dv+3mDF7i+2ajj7SkypSKHhl1cbln1OGavqrsF7p6mbUv11xpqpacPsGDCTRvCSjEEIez2ef1NveSVL3b0Ag==}
    peerDependencies:
      react-hook-form: ^7.0.0

  '@jridgewell/gen-mapping@0.3.13':
    resolution: {integrity: sha512-2kkt/7niJ6MgEPxF0bYdQ6etZaA+fQvDcLKckhy1yIQOzaoKjBBjSj63/aLVjYE3qhRt5dvM+uUyfCg6UKCBbA==}

  '@jridgewell/resolve-uri@3.1.2':
    resolution: {integrity: sha512-bRISgCIjP20/tbWSPWMEi54QVPRZExkuD9lJL+UIxUKtwVJA8wW1Trb1jMs1RFXo1CBTNZ/5hpC9QvmKWdopKw==}
    engines: {node: '>=6.0.0'}

  '@jridgewell/sourcemap-codec@1.5.5':
    resolution: {integrity: sha512-cYQ9310grqxueWbl+WuIUIaiUaDcj7WOq5fVhEljNVgRfOUhY9fy2zTvfoqWsnebh8Sl70VScFbICvJnLKB0Og==}

  '@jridgewell/trace-mapping@0.3.30':
    resolution: {integrity: sha512-GQ7Nw5G2lTu/BtHTKfXhKHok2WGetd4XYcVKGx00SjAk8GMwgJM3zr6zORiPGuOE+/vkc90KtTosSSvaCjKb2Q==}

  '@react-hook/latest@1.0.3':
    resolution: {integrity: sha512-dy6duzl+JnAZcDbNTfmaP3xHiKtbXYOaz3G51MGVljh548Y8MWzTr+PHLOfvpypEVW9zwvl+VyKjbWKEVbV1Rg==}
    peerDependencies:
      react: '>=16.8'

  '@react-hook/passive-layout-effect@1.2.1':
    resolution: {integrity: sha512-IwEphTD75liO8g+6taS+4oqz+nnroocNfWVHWz7j+N+ZO2vYrc6PV1q7GQhuahL0IOR7JccFTsFKQ/mb6iZWAg==}
    peerDependencies:
      react: '>=16.8'

  '@react-hook/resize-observer@2.0.2':
    resolution: {integrity: sha512-tzKKzxNpfE5TWmxuv+5Ae3IF58n0FQgQaWJmcbYkjXTRZATXxClnTprQ2uuYygYTpu1pqbBskpwMpj6jpT1djA==}
    peerDependencies:
      react: '>=18'

  '@reduxjs/toolkit@2.8.2':
    resolution: {integrity: sha512-MYlOhQ0sLdw4ud48FoC5w0dH9VfWQjtCjreKwYTT3l+r427qYC5Y8PihNutepr8XrNaBUDQo9khWUwQxZaqt5A==}
    peerDependencies:
      react: ^16.9.0 || ^17.0.0 || ^18 || ^19
      react-redux: ^7.2.1 || ^8.1.3 || ^9.0.0
    peerDependenciesMeta:
      react:
        optional: true
      react-redux:
        optional: true

  '@remix-run/router@1.23.0':
    resolution: {integrity: sha512-O3rHJzAQKamUz1fvE0Qaw0xSFqsA/yafi2iqeE0pvdFtCO1viYx8QL6f3Ln/aCCTLxs68SLf0KPM9eSeM8yBnA==}
    engines: {node: '>=14.0.0'}

  '@rolldown/pluginutils@1.0.0-beta.32':
    resolution: {integrity: sha512-QReCdvxiUZAPkvp1xpAg62IeNzykOFA6syH2CnClif4YmALN1XKpB39XneL80008UbtMShthSVDKmrx05N1q/g==}

  '@rollup/rollup-android-arm-eabi@4.48.1':
    resolution: {integrity: sha512-rGmb8qoG/zdmKoYELCBwu7vt+9HxZ7Koos3pD0+sH5fR3u3Wb/jGcpnqxcnWsPEKDUyzeLSqksN8LJtgXjqBYw==}
    cpu: [arm]
    os: [android]

  '@rollup/rollup-android-arm64@4.48.1':
    resolution: {integrity: sha512-4e9WtTxrk3gu1DFE+imNJr4WsL13nWbD/Y6wQcyku5qadlKHY3OQ3LJ/INrrjngv2BJIHnIzbqMk1GTAC2P8yQ==}
    cpu: [arm64]
    os: [android]

  '@rollup/rollup-darwin-arm64@4.48.1':
    resolution: {integrity: sha512-+XjmyChHfc4TSs6WUQGmVf7Hkg8ferMAE2aNYYWjiLzAS/T62uOsdfnqv+GHRjq7rKRnYh4mwWb4Hz7h/alp8A==}
    cpu: [arm64]
    os: [darwin]

  '@rollup/rollup-darwin-x64@4.48.1':
    resolution: {integrity: sha512-upGEY7Ftw8M6BAJyGwnwMw91rSqXTcOKZnnveKrVWsMTF8/k5mleKSuh7D4v4IV1pLxKAk3Tbs0Lo9qYmii5mQ==}
    cpu: [x64]
    os: [darwin]

  '@rollup/rollup-freebsd-arm64@4.48.1':
    resolution: {integrity: sha512-P9ViWakdoynYFUOZhqq97vBrhuvRLAbN/p2tAVJvhLb8SvN7rbBnJQcBu8e/rQts42pXGLVhfsAP0k9KXWa3nQ==}
    cpu: [arm64]
    os: [freebsd]

  '@rollup/rollup-freebsd-x64@4.48.1':
    resolution: {integrity: sha512-VLKIwIpnBya5/saccM8JshpbxfyJt0Dsli0PjXozHwbSVaHTvWXJH1bbCwPXxnMzU4zVEfgD1HpW3VQHomi2AQ==}
    cpu: [x64]
    os: [freebsd]

  '@rollup/rollup-linux-arm-gnueabihf@4.48.1':
    resolution: {integrity: sha512-3zEuZsXfKaw8n/yF7t8N6NNdhyFw3s8xJTqjbTDXlipwrEHo4GtIKcMJr5Ed29leLpB9AugtAQpAHW0jvtKKaQ==}
    cpu: [arm]
    os: [linux]

  '@rollup/rollup-linux-arm-musleabihf@4.48.1':
    resolution: {integrity: sha512-leo9tOIlKrcBmmEypzunV/2w946JeLbTdDlwEZ7OnnsUyelZ72NMnT4B2vsikSgwQifjnJUbdXzuW4ToN1wV+Q==}
    cpu: [arm]
    os: [linux]

  '@rollup/rollup-linux-arm64-gnu@4.48.1':
    resolution: {integrity: sha512-Vy/WS4z4jEyvnJm+CnPfExIv5sSKqZrUr98h03hpAMbE2aI0aD2wvK6GiSe8Gx2wGp3eD81cYDpLLBqNb2ydwQ==}
    cpu: [arm64]
    os: [linux]

  '@rollup/rollup-linux-arm64-musl@4.48.1':
    resolution: {integrity: sha512-x5Kzn7XTwIssU9UYqWDB9VpLpfHYuXw5c6bJr4Mzv9kIv242vmJHbI5PJJEnmBYitUIfoMCODDhR7KoZLot2VQ==}
    cpu: [arm64]
    os: [linux]

  '@rollup/rollup-linux-loongarch64-gnu@4.48.1':
    resolution: {integrity: sha512-yzCaBbwkkWt/EcgJOKDUdUpMHjhiZT/eDktOPWvSRpqrVE04p0Nd6EGV4/g7MARXXeOqstflqsKuXVM3H9wOIQ==}
    cpu: [loong64]
    os: [linux]

  '@rollup/rollup-linux-ppc64-gnu@4.48.1':
    resolution: {integrity: sha512-UK0WzWUjMAJccHIeOpPhPcKBqax7QFg47hwZTp6kiMhQHeOYJeaMwzeRZe1q5IiTKsaLnHu9s6toSYVUlZ2QtQ==}
    cpu: [ppc64]
    os: [linux]

  '@rollup/rollup-linux-riscv64-gnu@4.48.1':
    resolution: {integrity: sha512-3NADEIlt+aCdCbWVZ7D3tBjBX1lHpXxcvrLt/kdXTiBrOds8APTdtk2yRL2GgmnSVeX4YS1JIf0imFujg78vpw==}
    cpu: [riscv64]
    os: [linux]

  '@rollup/rollup-linux-riscv64-musl@4.48.1':
    resolution: {integrity: sha512-euuwm/QTXAMOcyiFCcrx0/S2jGvFlKJ2Iro8rsmYL53dlblp3LkUQVFzEidHhvIPPvcIsxDhl2wkBE+I6YVGzA==}
    cpu: [riscv64]
    os: [linux]

  '@rollup/rollup-linux-s390x-gnu@4.48.1':
    resolution: {integrity: sha512-w8mULUjmPdWLJgmTYJx/W6Qhln1a+yqvgwmGXcQl2vFBkWsKGUBRbtLRuKJUln8Uaimf07zgJNxOhHOvjSQmBQ==}
    cpu: [s390x]
    os: [linux]

  '@rollup/rollup-linux-x64-gnu@4.48.1':
    resolution: {integrity: sha512-90taWXCWxTbClWuMZD0DKYohY1EovA+W5iytpE89oUPmT5O1HFdf8cuuVIylE6vCbrGdIGv85lVRzTcpTRZ+kA==}
    cpu: [x64]
    os: [linux]

  '@rollup/rollup-linux-x64-musl@4.48.1':
    resolution: {integrity: sha512-2Gu29SkFh1FfTRuN1GR1afMuND2GKzlORQUP3mNMJbqdndOg7gNsa81JnORctazHRokiDzQ5+MLE5XYmZW5VWg==}
    cpu: [x64]
    os: [linux]

  '@rollup/rollup-win32-arm64-msvc@4.48.1':
    resolution: {integrity: sha512-6kQFR1WuAO50bxkIlAVeIYsz3RUx+xymwhTo9j94dJ+kmHe9ly7muH23sdfWduD0BA8pD9/yhonUvAjxGh34jQ==}
    cpu: [arm64]
    os: [win32]

  '@rollup/rollup-win32-ia32-msvc@4.48.1':
    resolution: {integrity: sha512-RUyZZ/mga88lMI3RlXFs4WQ7n3VyU07sPXmMG7/C1NOi8qisUg57Y7LRarqoGoAiopmGmChUhSwfpvQ3H5iGSQ==}
    cpu: [ia32]
    os: [win32]

  '@rollup/rollup-win32-x64-msvc@4.48.1':
    resolution: {integrity: sha512-8a/caCUN4vkTChxkaIJcMtwIVcBhi4X2PQRoT+yCK3qRYaZ7cURrmJFL5Ux9H9RaMIXj9RuihckdmkBX3zZsgg==}
    cpu: [x64]
    os: [win32]

  '@shikijs/engine-oniguruma@3.12.0':
    resolution: {integrity: sha512-IfDl3oXPbJ/Jr2K8mLeQVpnF+FxjAc7ZPDkgr38uEw/Bg3u638neSrpwqOTnTHXt1aU0Fk1/J+/RBdst1kVqLg==}

  '@shikijs/langs@3.12.0':
    resolution: {integrity: sha512-HIca0daEySJ8zuy9bdrtcBPhcYBo8wR1dyHk1vKrOuwDsITtZuQeGhEkcEfWc6IDyTcom7LRFCH6P7ljGSCEiQ==}

  '@shikijs/themes@3.12.0':
    resolution: {integrity: sha512-/lxvQxSI5s4qZLV/AuFaA4Wt61t/0Oka/P9Lmpr1UV+HydNCczO3DMHOC/CsXCCpbv4Zq8sMD0cDa7mvaVoj0Q==}

  '@shikijs/types@3.12.0':
    resolution: {integrity: sha512-jsFzm8hCeTINC3OCmTZdhR9DOl/foJWplH2Px0bTi4m8z59fnsueLsweX82oGcjRQ7mfQAluQYKGoH2VzsWY4A==}

  '@shikijs/vscode-textmate@10.0.2':
    resolution: {integrity: sha512-83yeghZ2xxin3Nj8z1NMd/NCuca+gsYXswywDy5bHvwlWL8tpTQmzGeUuHd9FC3E/SBEMvzJRwWEOz5gGes9Qg==}

  '@stablelib/base64@2.0.1':
    resolution: {integrity: sha512-P2z89A7N1ETt6RxgpVdDT2xlg8cnm3n6td0lY9gyK7EiWK3wdq388yFX/hLknkCC0we05OZAD1rfxlQJUbl5VQ==}

  '@stablelib/binary@2.0.1':
    resolution: {integrity: sha512-U9iAO8lXgEDONsA0zPPSgcf3HUBNAqHiJmSHgZz62OvC3Hi2Bhc5kTnQ3S1/L+sthDTHtCMhcEiklmIly6uQ3w==}

  '@stablelib/bytes@2.0.1':
    resolution: {integrity: sha512-QIzI6V7nkJA5CjOZ7GoceBd4CIKrJoC471VaI6jh1xPQ2cMhkhQK4HddyzCXOR2y+fBF3/5B2HO3FXXI9C+Xzg==}

  '@stablelib/int@2.0.1':
    resolution: {integrity: sha512-Ht63fQp3wz/F8U4AlXEPb7hfJOIILs8Lq55jgtD7KueWtyjhVuzcsGLSTAWtZs3XJDZYdF1WcSKn+kBtbzupww==}

  '@stablelib/keyagreement@2.0.1':
    resolution: {integrity: sha512-2+tWBLCMtWlHQ7GqjD5L+lQRyWtun4Lou0IOdTML8zuTuAS0EgihnHFx+4uMZwYU1In40J/WlpyKSLidHfStRQ==}

  '@stablelib/random@2.0.1':
    resolution: {integrity: sha512-W6GAtXEEs7r+dSbuBsvoFmlyL3gLxle41tQkjKu17dDWtDdjhVUbtRfRCQcCUeczwkgjQxMPopgwYEvxXtHXGw==}

  '@stablelib/wipe@2.0.1':
    resolution: {integrity: sha512-1eU2K9EgOcV4qc9jcP6G72xxZxEm5PfeI5H55l08W95b4oRJaqhmlWRc4xZAm6IVSKhVNxMi66V67hCzzuMTAg==}

  '@stablelib/x25519@2.0.1':
    resolution: {integrity: sha512-qi04HS2puHaBf50kM/kes5QcZFGsx8yF0YmCjLCOa/LPmnBaKEKX9ZR82OnnCwMn72YH13R/bBZgr/UP0aPFfA==}

  '@standard-schema/spec@1.0.0':
    resolution: {integrity: sha512-m2bOd0f2RT9k8QJx1JN85cZYyH1RqFBdlwtkSlf4tBDYLCiiZnv1fIIwacK6cqwXavOydf0NPToMQgpKq+dVlA==}

  '@standard-schema/utils@0.3.0':
    resolution: {integrity: sha512-e7Mew686owMaPJVNNLs55PUvgz371nKgwsc4vxE49zsODpJEnxgxRo2y/OKrqueavXgZNMDVj3DdHFlaSAeU8g==}

  '@svgr/babel-plugin-add-jsx-attribute@8.0.0':
    resolution: {integrity: sha512-b9MIk7yhdS1pMCZM8VeNfUlSKVRhsHZNMl5O9SfaX0l0t5wjdgu4IDzGB8bpnGBBOjGST3rRFVsaaEtI4W6f7g==}
    engines: {node: '>=14'}
    peerDependencies:
      '@babel/core': ^7.0.0-0

  '@svgr/babel-plugin-remove-jsx-attribute@8.0.0':
    resolution: {integrity: sha512-BcCkm/STipKvbCl6b7QFrMh/vx00vIP63k2eM66MfHJzPr6O2U0jYEViXkHJWqXqQYjdeA9cuCl5KWmlwjDvbA==}
    engines: {node: '>=14'}
    peerDependencies:
      '@babel/core': ^7.0.0-0

  '@svgr/babel-plugin-remove-jsx-empty-expression@8.0.0':
    resolution: {integrity: sha512-5BcGCBfBxB5+XSDSWnhTThfI9jcO5f0Ai2V24gZpG+wXF14BzwxxdDb4g6trdOux0rhibGs385BeFMSmxtS3uA==}
    engines: {node: '>=14'}
    peerDependencies:
      '@babel/core': ^7.0.0-0

  '@svgr/babel-plugin-replace-jsx-attribute-value@8.0.0':
    resolution: {integrity: sha512-KVQ+PtIjb1BuYT3ht8M5KbzWBhdAjjUPdlMtpuw/VjT8coTrItWX6Qafl9+ji831JaJcu6PJNKCV0bp01lBNzQ==}
    engines: {node: '>=14'}
    peerDependencies:
      '@babel/core': ^7.0.0-0

  '@svgr/babel-plugin-svg-dynamic-title@8.0.0':
    resolution: {integrity: sha512-omNiKqwjNmOQJ2v6ge4SErBbkooV2aAWwaPFs2vUY7p7GhVkzRkJ00kILXQvRhA6miHnNpXv7MRnnSjdRjK8og==}
    engines: {node: '>=14'}
    peerDependencies:
      '@babel/core': ^7.0.0-0

  '@svgr/babel-plugin-svg-em-dimensions@8.0.0':
    resolution: {integrity: sha512-mURHYnu6Iw3UBTbhGwE/vsngtCIbHE43xCRK7kCw4t01xyGqb2Pd+WXekRRoFOBIY29ZoOhUCTEweDMdrjfi9g==}
    engines: {node: '>=14'}
    peerDependencies:
      '@babel/core': ^7.0.0-0

  '@svgr/babel-plugin-transform-react-native-svg@8.1.0':
    resolution: {integrity: sha512-Tx8T58CHo+7nwJ+EhUwx3LfdNSG9R2OKfaIXXs5soiy5HtgoAEkDay9LIimLOcG8dJQH1wPZp/cnAv6S9CrR1Q==}
    engines: {node: '>=14'}
    peerDependencies:
      '@babel/core': ^7.0.0-0

  '@svgr/babel-plugin-transform-svg-component@8.0.0':
    resolution: {integrity: sha512-DFx8xa3cZXTdb/k3kfPeaixecQLgKh5NVBMwD0AQxOzcZawK4oo1Jh9LbrcACUivsCA7TLG8eeWgrDXjTMhRmw==}
    engines: {node: '>=12'}
    peerDependencies:
      '@babel/core': ^7.0.0-0

  '@svgr/babel-preset@8.1.0':
    resolution: {integrity: sha512-7EYDbHE7MxHpv4sxvnVPngw5fuR6pw79SkcrILHJ/iMpuKySNCl5W1qcwPEpU+LgyRXOaAFgH0KhwD18wwg6ug==}
    engines: {node: '>=14'}
    peerDependencies:
      '@babel/core': ^7.0.0-0

  '@svgr/cli@8.1.0':
    resolution: {integrity: sha512-SnlaLspB610XFXvs3PmhzViHErsXp0yIy4ERyZlHDlO1ro2iYtHMWYk2mztdLD/lBjiA4ZXe4RePON3qU/Tc4A==}
    engines: {node: '>=14'}
    hasBin: true

  '@svgr/core@8.1.0':
    resolution: {integrity: sha512-8QqtOQT5ACVlmsvKOJNEaWmRPmcojMOzCz4Hs2BGG/toAp/K38LcsMRyLp349glq5AzJbCEeimEoxaX6v/fLrA==}
    engines: {node: '>=14'}

  '@svgr/hast-util-to-babel-ast@8.0.0':
    resolution: {integrity: sha512-EbDKwO9GpfWP4jN9sGdYwPBU0kdomaPIL2Eu4YwmgP+sJeXT+L7bMwJUBnhzfH8Q2qMBqZ4fJwpCyYsAN3mt2Q==}
    engines: {node: '>=14'}

  '@svgr/plugin-jsx@8.1.0':
    resolution: {integrity: sha512-0xiIyBsLlr8quN+WyuxooNW9RJ0Dpr8uOnH/xrCVO8GLUcwHISwj1AG0k+LFzteTkAA0GbX0kj9q6Dk70PTiPA==}
    engines: {node: '>=14'}
    peerDependencies:
      '@svgr/core': '*'

  '@svgr/plugin-prettier@8.1.0':
    resolution: {integrity: sha512-o4/uFI8G64tAjBZ4E7gJfH+VP7Qi3T0+M4WnIsP91iFnGPqs5WvPDkpZALXPiyWEtzfYs1Rmwy1Zdfu8qoZuKw==}
    engines: {node: '>=14'}
    peerDependencies:
      '@svgr/core': '*'

  '@svgr/plugin-svgo@8.1.0':
    resolution: {integrity: sha512-Ywtl837OGO9pTLIN/onoWLmDQ4zFUycI1g76vuKGEz6evR/ZTJlJuz3G/fIkb6OVBJ2g0o6CGJzaEjfmEo3AHA==}
    engines: {node: '>=14'}
    peerDependencies:
      '@svgr/core': '*'

  '@swc/core-darwin-arm64@1.13.5':
    resolution: {integrity: sha512-lKNv7SujeXvKn16gvQqUQI5DdyY8v7xcoO3k06/FJbHJS90zEwZdQiMNRiqpYw/orU543tPaWgz7cIYWhbopiQ==}
    engines: {node: '>=10'}
    cpu: [arm64]
    os: [darwin]

  '@swc/core-darwin-x64@1.13.5':
    resolution: {integrity: sha512-ILd38Fg/w23vHb0yVjlWvQBoE37ZJTdlLHa8LRCFDdX4WKfnVBiblsCU9ar4QTMNdeTBEX9iUF4IrbNWhaF1Ng==}
    engines: {node: '>=10'}
    cpu: [x64]
    os: [darwin]

  '@swc/core-linux-arm-gnueabihf@1.13.5':
    resolution: {integrity: sha512-Q6eS3Pt8GLkXxqz9TAw+AUk9HpVJt8Uzm54MvPsqp2yuGmY0/sNaPPNVqctCX9fu/Nu8eaWUen0si6iEiCsazQ==}
    engines: {node: '>=10'}
    cpu: [arm]
    os: [linux]

  '@swc/core-linux-arm64-gnu@1.13.5':
    resolution: {integrity: sha512-aNDfeN+9af+y+M2MYfxCzCy/VDq7Z5YIbMqRI739o8Ganz6ST+27kjQFd8Y/57JN/hcnUEa9xqdS3XY7WaVtSw==}
    engines: {node: '>=10'}
    cpu: [arm64]
    os: [linux]

  '@swc/core-linux-arm64-musl@1.13.5':
    resolution: {integrity: sha512-9+ZxFN5GJag4CnYnq6apKTnnezpfJhCumyz0504/JbHLo+Ue+ZtJnf3RhyA9W9TINtLE0bC4hKpWi8ZKoETyOQ==}
    engines: {node: '>=10'}
    cpu: [arm64]
    os: [linux]

  '@swc/core-linux-x64-gnu@1.13.5':
    resolution: {integrity: sha512-WD530qvHrki8Ywt/PloKUjaRKgstQqNGvmZl54g06kA+hqtSE2FTG9gngXr3UJxYu/cNAjJYiBifm7+w4nbHbA==}
    engines: {node: '>=10'}
    cpu: [x64]
    os: [linux]

  '@swc/core-linux-x64-musl@1.13.5':
    resolution: {integrity: sha512-Luj8y4OFYx4DHNQTWjdIuKTq2f5k6uSXICqx+FSabnXptaOBAbJHNbHT/06JZh6NRUouaf0mYXN0mcsqvkhd7Q==}
    engines: {node: '>=10'}
    cpu: [x64]
    os: [linux]

  '@swc/core-win32-arm64-msvc@1.13.5':
    resolution: {integrity: sha512-cZ6UpumhF9SDJvv4DA2fo9WIzlNFuKSkZpZmPG1c+4PFSEMy5DFOjBSllCvnqihCabzXzpn6ykCwBmHpy31vQw==}
    engines: {node: '>=10'}
    cpu: [arm64]
    os: [win32]

  '@swc/core-win32-ia32-msvc@1.13.5':
    resolution: {integrity: sha512-C5Yi/xIikrFUzZcyGj9L3RpKljFvKiDMtyDzPKzlsDrKIw2EYY+bF88gB6oGY5RGmv4DAX8dbnpRAqgFD0FMEw==}
    engines: {node: '>=10'}
    cpu: [ia32]
    os: [win32]

  '@swc/core-win32-x64-msvc@1.13.5':
    resolution: {integrity: sha512-YrKdMVxbYmlfybCSbRtrilc6UA8GF5aPmGKBdPvjrarvsmf4i7ZHGCEnLtfOMd3Lwbs2WUZq3WdMbozYeLU93Q==}
    engines: {node: '>=10'}
    cpu: [x64]
    os: [win32]

  '@swc/core@1.13.5':
    resolution: {integrity: sha512-WezcBo8a0Dg2rnR82zhwoR6aRNxeTGfK5QCD6TQ+kg3xx/zNT02s/0o+81h/3zhvFSB24NtqEr8FTw88O5W/JQ==}
    engines: {node: '>=10'}
    peerDependencies:
      '@swc/helpers': '>=0.5.17'
    peerDependenciesMeta:
      '@swc/helpers':
        optional: true

  '@swc/counter@0.1.3':
    resolution: {integrity: sha512-e2BR4lsJkkRlKZ/qCHPw9ZaSxc0MVUd7gtbtaB7aMvHeJVYe8sOB8DBZkP2DtISHGSku9sCK6T6cnY0CtXrOCQ==}

  '@swc/types@0.1.24':
    resolution: {integrity: sha512-tjTMh3V4vAORHtdTprLlfoMptu1WfTZG9Rsca6yOKyNYsRr+MUXutKmliB17orgSZk5DpnDxs8GUdd/qwYxOng==}

  '@tanstack/query-core@5.85.5':
    resolution: {integrity: sha512-KO0WTob4JEApv69iYp1eGvfMSUkgw//IpMnq+//cORBzXf0smyRwPLrUvEe5qtAEGjwZTXrjxg+oJNP/C00t6w==}

  '@tanstack/query-devtools@5.84.0':
    resolution: {integrity: sha512-fbF3n+z1rqhvd9EoGp5knHkv3p5B2Zml1yNRjh7sNXklngYI5RVIWUrUjZ1RIcEoscarUb0+bOvIs5x9dwzOXQ==}

  '@tanstack/react-query-devtools@5.85.5':
    resolution: {integrity: sha512-6Ol6Q+LxrCZlQR4NoI5181r+ptTwnlPG2t7H9Sp3klxTBhYGunONqcgBn2YKRPsaKiYM8pItpKMdMXMEINntMQ==}
    peerDependencies:
      '@tanstack/react-query': ^5.85.5
      react: ^18 || ^19

  '@tanstack/react-query@5.85.5':
    resolution: {integrity: sha512-/X4EFNcnPiSs8wM2v+b6DqS5mmGeuJQvxBglmDxl6ZQb5V26ouD2SJYAcC3VjbNwqhY2zjxVD15rDA5nGbMn3A==}
    peerDependencies:
      react: ^18 || ^19

  '@tanstack/react-virtual@3.13.12':
    resolution: {integrity: sha512-Gd13QdxPSukP8ZrkbgS2RwoZseTTbQPLnQEn7HY/rqtM+8Zt95f7xKC7N0EsKs7aoz0WzZ+fditZux+F8EzYxA==}
    peerDependencies:
      react: ^16.8.0 || ^17.0.0 || ^18.0.0 || ^19.0.0
      react-dom: ^16.8.0 || ^17.0.0 || ^18.0.0 || ^19.0.0

  '@tanstack/virtual-core@3.13.12':
    resolution: {integrity: sha512-1YBOJfRHV4sXUmWsFSf5rQor4Ss82G8dQWLRbnk3GA4jeP8hQt1hxXh0tmflpC0dz3VgEv/1+qwPyLeWkQuPFA==}

  '@tauri-apps/api@2.8.0':
    resolution: {integrity: sha512-ga7zdhbS2GXOMTIZRT0mYjKJtR9fivsXzsyq5U3vjDL0s6DTMwYRm0UHNjzTY5dh4+LSC68Sm/7WEiimbQNYlw==}

  '@tauri-apps/cli-darwin-arm64@2.8.3':
    resolution: {integrity: sha512-+X/DjTlH9ZLT9kWrU+Mk9TSu8vVpv30GgfAOKUxlCQobaRSOzN0cxgZfRcgWaDLu80/gWsJ7Ktk9jLfJ9h9CVA==}
    engines: {node: '>= 10'}
    cpu: [arm64]
    os: [darwin]

  '@tauri-apps/cli-darwin-x64@2.8.3':
    resolution: {integrity: sha512-Bs+DK+gGinSj373DEeAuZMUrvTE1m7X5Ef2jC2lU2X8ZhQf4VBV+gNMRoOlSuwIlSTU2eKDQsExtKeFFSpbc8A==}
    engines: {node: '>= 10'}
    cpu: [x64]
    os: [darwin]

  '@tauri-apps/cli-linux-arm-gnueabihf@2.8.3':
    resolution: {integrity: sha512-9pri7KWES6x0M0DWCr5RIsGtXD4yy83Zsf8xuSmn8z6xboFquSnfJZmFsfPz25G8awLFIhxUkxP0YtZGiIUy7g==}
    engines: {node: '>= 10'}
    cpu: [arm]
    os: [linux]

  '@tauri-apps/cli-linux-arm64-gnu@2.8.3':
    resolution: {integrity: sha512-2+qRdUgnFJ7pDW69dFZxYduWEZPya3U2YA6GaDhrYTHBq8/ypPSpuUT+BZ6n9r68+ij7tFMTj+vwNDgNp3M/0w==}
    engines: {node: '>= 10'}
    cpu: [arm64]
    os: [linux]

  '@tauri-apps/cli-linux-arm64-musl@2.8.3':
    resolution: {integrity: sha512-DJHW1vcqmLMqZCBiu9qv7/oYAygNC6xvrxwrUWvWMvaz/qKNy9NVXZm/EUx+sLTCcOxWHyJe+CII1kW3ouI18Q==}
    engines: {node: '>= 10'}
    cpu: [arm64]
    os: [linux]

  '@tauri-apps/cli-linux-riscv64-gnu@2.8.3':
    resolution: {integrity: sha512-+CbLaQXAqd5lPJnfXGyitbgp/q5mnsvCoToGspeVMBYNGd04ES/6XDEcXH7EwNCTgXBTJVRYf3qhI8a8/x31Aw==}
    engines: {node: '>= 10'}
    cpu: [riscv64]
    os: [linux]

  '@tauri-apps/cli-linux-x64-gnu@2.8.3':
    resolution: {integrity: sha512-FGjLnA+3PTJwoN5KEMAi6Q8I6SkuW5w8qSFKldGx2Mma8GqtttXqIDw1BzxcIw/LMcr6JrxjbIRULzmV05q/QA==}
    engines: {node: '>= 10'}
    cpu: [x64]
    os: [linux]

  '@tauri-apps/cli-linux-x64-musl@2.8.3':
    resolution: {integrity: sha512-tWRX3rQJCeUq9mR0Rc0tUV+pdgGL94UqVIzPn0/VmhDehdiDouRdXOUPggJrYUz2Aj/4RvVa83J6B8Hg37s8RQ==}
    engines: {node: '>= 10'}
    cpu: [x64]
    os: [linux]

  '@tauri-apps/cli-win32-arm64-msvc@2.8.3':
    resolution: {integrity: sha512-UQHDmbSMIeWs/Yr3KmtfZFs5m6b+NWUe2+NE7fHu3o4EzPrvNa/Uf4U2XsYKOr0V/yetxZH0/fc+xovcnsqyqA==}
    engines: {node: '>= 10'}
    cpu: [arm64]
    os: [win32]

  '@tauri-apps/cli-win32-ia32-msvc@2.8.3':
    resolution: {integrity: sha512-aIP38i2KeADboPD1wsBFYdodEQ9PIJe0HW2urd3ocHpGxF8gX/KMiGOwGVSobu9gFlCpFNoVwCX6J1S5pJCRIQ==}
    engines: {node: '>= 10'}
    cpu: [ia32]
    os: [win32]

  '@tauri-apps/cli-win32-x64-msvc@2.8.3':
    resolution: {integrity: sha512-Z+H+PwK+3yMffG1rN7iqs+uPo6FkPyHJ4MTtFhnEvvGzc3aH711bwFb6+PXwMXfOb/jPR/LB+o6kEXghBu9ynQ==}
    engines: {node: '>= 10'}
    cpu: [x64]
    os: [win32]

  '@tauri-apps/cli@2.8.3':
    resolution: {integrity: sha512-5IlcOtVBI6HYcTRFH4tuLZV+FX09Psi4Xi+TyFf/S8T8w+ZzPNnrehHz6KUGRbuXHfJhtmRDoUULXNEhpdVkfA==}
    engines: {node: '>= 10'}
    hasBin: true

  '@tauri-apps/plugin-clipboard-manager@2.3.0':
    resolution: {integrity: sha512-81NOBA2P+OTY8RLkBwyl9ZR/0CeggLub4F6zxcxUIfFOAqtky7J61+K/MkH2SC1FMxNBxrX0swDuKvkjkHadlA==}

  '@tauri-apps/plugin-deep-link@2.4.2':
    resolution: {integrity: sha512-og3F/wNrTKh1vdgnGr5fG/vJYHvok114PIZy2zjx753GKqHAaZpngaNc6aP3pKnSqvUp3sjgBbPn/DeJ+CXwrA==}

  '@tauri-apps/plugin-dialog@2.3.3':
    resolution: {integrity: sha512-cWXB9QJDbLIA0v7I5QY183awazBEQNPhp19iPvrMZoJRX8SbFkhWFx1/q7zy7xGpXXzxz29qtq6z21Ho7W5Iew==}

  '@tauri-apps/plugin-fs@2.4.2':
    resolution: {integrity: sha512-YGhmYuTgXGsi6AjoV+5mh2NvicgWBfVJHHheuck6oHD+HC9bVWPaHvCP0/Aw4pHDejwrvT8hE3+zZAaWf+hrig==}

  '@tauri-apps/plugin-http@2.5.2':
    resolution: {integrity: sha512-x1mQKHSLDk4mS2S938OTeyk8L7QyLpCrKZCZcjkljGsvTvRMojCvI9SeJ1kaxc7t8xSilkC7WdId8xER9TIGLg==}

  '@tauri-apps/plugin-log@2.6.0':
    resolution: {integrity: sha512-gVp3l31akA1Jk2bZsTA0hMFD5/gLe49Nw1btu5lViau0QqgC2XyT79LSwvy7a44ewtQbSexchqIg7oTJKMIbXQ==}

  '@tauri-apps/plugin-notification@2.3.1':
    resolution: {integrity: sha512-7gqgfANSREKhh35fY1L4j3TUjUdePmU735FYDqRGeIf8nMXWpcx6j4FhN9/4nYz+m0mv79DCTPLqIPTySggGgg==}

  '@tauri-apps/plugin-opener@2.5.0':
    resolution: {integrity: sha512-B0LShOYae4CZjN8leiNDbnfjSrTwoZakqKaWpfoH6nXiJwt6Rgj6RnVIffG3DoJiKsffRhMkjmBV9VeilSb4TA==}

  '@tauri-apps/plugin-window-state@2.4.0':
    resolution: {integrity: sha512-hRSzPNi2NG0lPFthfVY0V5C1MyWN/gGaQtQYw7i9zZhLzrhZveHZ2omHG1rIiIsjfTGbO7fhjydSoeTTK9GqLw==}

  '@trysound/sax@0.2.0':
    resolution: {integrity: sha512-L7z9BgrNEcYyUYtF+HaEfiS5ebkh9jXqbszz7pC0hRBPaatV0XjSD3+eHrpqFemQfgwiFF0QPIarnIihIDn7OA==}
    engines: {node: '>=10.13.0'}

  '@types/babel__core@7.20.5':
    resolution: {integrity: sha512-qoQprZvz5wQFJwMDqeseRXWv3rqMvhgpbXFfVyWhbx9X47POIA6i/+dXefEmZKoAgOaTdaIgNSMqMIU61yRyzA==}

  '@types/babel__generator@7.27.0':
    resolution: {integrity: sha512-ufFd2Xi92OAVPYsy+P4n7/U7e68fex0+Ee8gSG9KX7eo084CWiQ4sdxktvdl0bOPupXtVJPY19zk6EwWqUQ8lg==}

  '@types/babel__template@7.4.4':
    resolution: {integrity: sha512-h/NUaSyG5EyxBIp8YRxo4RMe2/qQgvyowRwVMzhYhBCONbW8PUsg4lkFMrhgZhUe5z3L3MiLDuvyJ/CaPa2A8A==}

  '@types/babel__traverse@7.28.0':
    resolution: {integrity: sha512-8PvcXf70gTDZBgt9ptxJ8elBeBjcLOAcOtoO/mPJjtji1+CdGbHgm77om1GrsPxsiE+uXIpNSK64UYaIwQXd4Q==}

  '@types/byte-size@8.1.2':
    resolution: {integrity: sha512-jGyVzYu6avI8yuqQCNTZd65tzI8HZrLjKX9sdMqZrGWVlNChu0rf6p368oVEDCYJe5BMx2Ov04tD1wqtgTwGSA==}

  '@types/d3-array@3.2.1':
    resolution: {integrity: sha512-Y2Jn2idRrLzUfAKV2LyRImR+y4oa2AntrgID95SHJxuMUrkNXmanDSed71sRNZysveJVt1hLLemQZIady0FpEg==}

  '@types/d3-color@3.1.3':
    resolution: {integrity: sha512-iO90scth9WAbmgv7ogoq57O9YpKmFBbmoEoCHDB2xMBY0+/KVrqAaCDyCE16dUspeOvIxFFRI+0sEtqDqy2b4A==}

  '@types/d3-ease@3.0.2':
    resolution: {integrity: sha512-NcV1JjO5oDzoK26oMzbILE6HW7uVXOHLQvHshBUW4UMdZGfiY6v5BeQwh9a9tCzv+CeefZQHJt5SRgK154RtiA==}

  '@types/d3-interpolate@3.0.4':
    resolution: {integrity: sha512-mgLPETlrpVV1YRJIglr4Ez47g7Yxjl1lj7YKsiMCb27VJH9W8NVM6Bb9d8kkpG/uAQS5AmbA48q2IAolKKo1MA==}

  '@types/d3-path@3.1.1':
    resolution: {integrity: sha512-VMZBYyQvbGmWyWVea0EHs/BwLgxc+MKi1zLDCONksozI4YJMcTt8ZEuIR4Sb1MMTE8MMW49v0IwI5+b7RmfWlg==}

  '@types/d3-scale@4.0.9':
    resolution: {integrity: sha512-dLmtwB8zkAeO/juAMfnV+sItKjlsw2lKdZVVy6LRr0cBmegxSABiLEpGVmSJJ8O08i4+sGR6qQtb6WtuwJdvVw==}

  '@types/d3-shape@3.1.7':
    resolution: {integrity: sha512-VLvUQ33C+3J+8p+Daf+nYSOsjB4GXp19/S/aGo60m9h1v6XaxjiT82lKVWJCfzhtuZ3yD7i/TPeC/fuKLLOSmg==}

  '@types/d3-time@3.0.4':
    resolution: {integrity: sha512-yuzZug1nkAAaBlBBikKZTgzCeA+k1uy4ZFwWANOfKw5z5LRhV0gNA7gNkKm7HoK+HRN0wX3EkxGk0fpbWhmB7g==}

  '@types/d3-timer@3.0.2':
    resolution: {integrity: sha512-Ps3T8E8dZDam6fUyNiMkekK3XUsaUEik+idO9/YjPtfj2qruF8tFBXS7XhtE4iIXBLxhmLjP3SXpLhVf21I9Lw==}

  '@types/debug@4.1.12':
    resolution: {integrity: sha512-vIChWdVG3LG1SMxEvI/AK+FWJthlrqlTu7fbrlywTkkaONwk/UAGaULXRlf8vkzFBLVm0zkMdCquhL5aOjhXPQ==}

  '@types/estree-jsx@1.0.5':
    resolution: {integrity: sha512-52CcUVNFyfb1A2ALocQw/Dd1BQFNmSdkuC3BkZ6iqhdMfQz7JWOFRuJFloOzjk+6WijU56m9oKXFAXc7o3Towg==}

  '@types/estree@1.0.8':
    resolution: {integrity: sha512-dWHzHa2WqEXI/O1E9OjrocMTKJl2mSrEolh1Iomrv6U+JuNwaHXsXx9bLu5gG7BUWFIN0skIQJQ/L1rIex4X6w==}

  '@types/file-saver@2.0.7':
    resolution: {integrity: sha512-dNKVfHd/jk0SkR/exKGj2ggkB45MAkzvWCaqLUUgkyjITkGNzH8H+yUwr+BLJUBjZOe9w8X3wgmXhZDRg1ED6A==}

  '@types/hast@3.0.4':
    resolution: {integrity: sha512-WPs+bbQw5aCj+x6laNGWLH3wviHtoCv/P3+otBhbOhJgG8qtpdAMlTCxLtsTWA7LH1Oh/bFCHsBn0TPS5m30EQ==}

  '@types/lodash-es@4.17.12':
    resolution: {integrity: sha512-0NgftHUcV4v34VhXm8QBSftKVXtbkBG3ViCjs6+eJ5a6y6Mi/jiFGPc1sC7QK+9BFhWrURE3EOggmWaSxL9OzQ==}

  '@types/lodash@4.17.20':
    resolution: {integrity: sha512-H3MHACvFUEiujabxhaI/ImO6gUrd8oOurg7LQtS7mbwIXA/cUqWrvBsaeJ23aZEPk1TAYkurjfMbSELfoCXlGA==}

  '@types/mdast@4.0.4':
    resolution: {integrity: sha512-kGaNbPh1k7AFzgpud/gMdvIm5xuECykRR+JnWKQno9TAXVa6WIVCGTPvYGekIDL4uwCZQSYbUxNBSb1aUo79oA==}

  '@types/ms@2.1.0':
    resolution: {integrity: sha512-GsCCIZDE/p3i96vtEqx+7dBUGXrc7zeSK3wwPHIaRThS+9OhWIXRqzs4d6k1SVU8g91DrNRWxWUGhp5KXQb2VA==}

  '@types/node@24.3.0':
    resolution: {integrity: sha512-aPTXCrfwnDLj4VvXrm+UUCQjNEvJgNA8s5F1cvwQU+3KNltTOkBm1j30uNLyqqPNe7gE3KFzImYoZEfLhp4Yow==}

  '@types/parse-json@4.0.2':
    resolution: {integrity: sha512-dISoDXWWQwUquiKsyZ4Ng+HX2KsPL7LyHKHQwgGFEA3IaKac4Obd+h2a/a6waisAoepJlBcx9paWqjA8/HVjCw==}

  '@types/react-dom@19.1.8':
    resolution: {integrity: sha512-xG7xaBMJCpcK0RpN8jDbAACQo54ycO6h4dSSmgv8+fu6ZIAdANkx/WsawASUjVXYfy+J9AbUpRMNNEsXCDfDBQ==}
    peerDependencies:
      '@types/react': ^19.0.0

  '@types/react@19.1.11':
    resolution: {integrity: sha512-lr3jdBw/BGj49Eps7EvqlUaoeA0xpj3pc0RoJkHpYaCHkVK7i28dKyImLQb3JVlqs3aYSXf7qYuWOW/fgZnTXQ==}

  '@types/unist@2.0.11':
    resolution: {integrity: sha512-CmBKiL6NNo/OqgmMn95Fk9Whlp2mtvIv+KNpQKN2F4SjvrEesubTRWGYSg+BnWZOnlCaSTU1sMpsBOzgbYhnsA==}

  '@types/unist@3.0.3':
    resolution: {integrity: sha512-ko/gIFJRv177XgZsZcBwnqJN5x/Gien8qNOn0D5bQU/zAzVf9Zt3BlcUiLqhV9y4ARk0GbT3tnUiPNgnTXzc/Q==}

  '@types/use-sync-external-store@0.0.6':
    resolution: {integrity: sha512-zFDAD+tlpf2r4asuHEj0XH6pY6i0g5NeAHPn+15wk3BV6JA69eERFXC1gyGThDkVa1zCyKr5jox1+2LbV/AMLg==}

  '@ungap/structured-clone@1.3.0':
    resolution: {integrity: sha512-WmoN8qaIAo7WTYWbAZuG8PYEhn5fkz7dZrqTBZ7dtt//lL2Gwms1IcnQ5yHqjDfX8Ft5j4YzDM23f87zBfDe9g==}

  '@use-gesture/core@10.3.1':
    resolution: {integrity: sha512-WcINiDt8WjqBdUXye25anHiNxPc0VOrlT8F6LLkU6cycrOGUDyY/yyFmsg3k8i5OLvv25llc0QC45GhR/C8llw==}

  '@use-gesture/react@10.3.1':
    resolution: {integrity: sha512-Yy19y6O2GJq8f7CHf7L0nxL8bf4PZCPaVOCgJrusOeFHY1LvHgYXnmnXg6N5iwAnbgbZCDjo60SiM6IPJi9C5g==}
    peerDependencies:
      react: '>= 16.8.0'

  '@vitejs/plugin-react-swc@4.0.1':
    resolution: {integrity: sha512-NQhPjysi5duItyrMd5JWZFf2vNOuSMyw+EoZyTBDzk+DkfYD8WNrsUs09sELV2cr1P15nufsN25hsUBt4CKF9Q==}
    engines: {node: ^20.19.0 || >=22.12.0}
    peerDependencies:
      vite: ^4 || ^5 || ^6 || ^7

  '@vitejs/plugin-react@5.0.1':
    resolution: {integrity: sha512-DE4UNaBXwtVoDJ0ccBdLVjFTWL70NRuWNCxEieTI3lrq9ORB9aOCQEKstwDXBl87NvFdbqh/p7eINGyj0BthJA==}
    engines: {node: ^20.19.0 || >=22.12.0}
    peerDependencies:
      vite: ^4.2.0 || ^5.0.0 || ^6.0.0 || ^7.0.0

  ansi-regex@5.0.1:
    resolution: {integrity: sha512-quJQXlTSUGL2LH9SUXo8VwsY4soanhgo6LNSm84E1LBcE8s3O0wpdiRzyR9z/ZZJMlMWv37qOOb9pdJlMUEKFQ==}
    engines: {node: '>=8'}

  ansi-styles@3.2.1:
    resolution: {integrity: sha512-VT0ZI6kZRdTh8YyJw3SMbYm/u+NqfsAxEpWO0Pf9sq8/e94WxxOpPKx9FR1FlyCtOVDNOQ+8ntlqFxiRc+r5qA==}
    engines: {node: '>=4'}

  ansi-styles@4.3.0:
    resolution: {integrity: sha512-zbB9rCJAT1rbjiVDb2hqKFHNYLxgtk8NURxZ3IZwD3F6NtxbXZQCnnSi1Lkx+IDohdPlFp222wVALIheZJQSEg==}
    engines: {node: '>=8'}

  anymatch@3.1.3:
    resolution: {integrity: sha512-KMReFUr0B4t+D+OBkjR3KYqvocp2XaSzO55UcB6mgQMd3KbcE+mWTyvVV7D/zsdEbNnV6acZUutkiHQXvTr1Rw==}
    engines: {node: '>= 8'}

  argparse@2.0.1:
    resolution: {integrity: sha512-8+9WqebbFzpX9OR+Wa6O29asIogeRMzcGtAINdpMHHyAg10f05aSFVBbcEqGf/PXw1EjAZ+q2/bEBg3DvurK3Q==}

  array-buffer-byte-length@1.0.2:
    resolution: {integrity: sha512-LHE+8BuR7RYGDKvnrmcuSq3tDcKv9OFEXQt/HpbZhY7V6h0zlUXutnAD82GiFx9rdieCMjkvtcsPqBwgUl1Iiw==}
    engines: {node: '>= 0.4'}

  arraybuffer.prototype.slice@1.0.4:
    resolution: {integrity: sha512-BNoCY6SXXPQ7gF2opIP4GBE+Xw7U+pHMYKuzjgCN3GwiaIR09UUeKfheyIry77QtrCBlC0KK0q5/TER/tYh3PQ==}
    engines: {node: '>= 0.4'}

  async-function@1.0.0:
    resolution: {integrity: sha512-hsU18Ae8CDTR6Kgu9DYf0EbCr/a5iGL0rytQDobUcdpYOKokk8LEjVphnXkDkgpi0wYVsqrXuP0bZxJaTqdgoA==}
    engines: {node: '>= 0.4'}

  autoprefixer@10.4.21:
    resolution: {integrity: sha512-O+A6LWV5LDHSJD3LjHYoNi4VLsj/Whi7k6zG12xTYaU4cQ8oxQGckXNX8cRHK5yOZ/ppVHe0ZBXGzSV9jXdVbQ==}
    engines: {node: ^10 || ^12 || >=14}
    hasBin: true
    peerDependencies:
      postcss: ^8.1.0

  available-typed-arrays@1.0.7:
    resolution: {integrity: sha512-wvUjBtSGN7+7SjNpq/9M2Tg350UZD3q62IFZLbRAR1bSMlCo1ZaeW+BJ+D090e4hIIZLBcTDWe4Mh4jvUDajzQ==}
    engines: {node: '>= 0.4'}

  babel-plugin-macros@3.1.0:
    resolution: {integrity: sha512-Cg7TFGpIr01vOQNODXOOaGz2NpCU5gl8x1qJFbb6hbZxR7XrcE2vtbAsTAbJ7/xwJtUuJEw8K8Zr/AE0LHlesg==}
    engines: {node: '>=10', npm: '>=6'}

  bail@2.0.2:
    resolution: {integrity: sha512-0xO6mYd7JB2YesxDKplafRpsiOzPt9V02ddPCLbY1xYGPOX24NTyN50qnUxgCPcSoYMhKpAuBTjQoRZCAkUDRw==}

  balanced-match@1.0.2:
    resolution: {integrity: sha512-3oSeUO0TMV67hN1AmbXsK4yaqU7tjiHlbxRDZOpH0KW9+CeX4bRAaX0Anxt0tx2MrpRpWwQaPwIlISEJhYU5Pw==}

  binary-extensions@2.3.0:
    resolution: {integrity: sha512-Ceh+7ox5qe7LJuLHoY0feh3pHuUDHAcRUeyL2VYghZwfpkNIy/+8Ocg0a3UuSoYzavmylwuLWQOf3hl0jjMMIw==}
    engines: {node: '>=8'}

  boolbase@1.0.0:
    resolution: {integrity: sha512-JZOSA7Mo9sNGB8+UjSgzdLtokWAky1zbztM3WRLCbZ70/3cTANmQmOdR7y2g+J0e2WXywy1yS468tY+IruqEww==}

  brace-expansion@1.1.12:
    resolution: {integrity: sha512-9T9UjW3r0UW5c1Q7GTwllptXwhvYmEzFhzMfZ9H7FQWt+uZePjZPjBP/W1ZEyZ1twGWom5/56TF4lPcqjnDHcg==}

  brace-expansion@2.0.2:
    resolution: {integrity: sha512-Jt0vHyM+jmUBqojB7E1NIYadt0vI0Qxjxd2TErW94wDz+E2LAm5vKMXXwg6ZZBTHPuUlDgQHKXvjGBdfcF1ZDQ==}

  braces@3.0.3:
    resolution: {integrity: sha512-yQbXgO/OSZVD2IsiLlro+7Hf6Q18EJrKSEsdoMzKePKXct3gvD8oLcOQdIzGupr5Fj+EDe8gO/lxc1BzfMpxvA==}
    engines: {node: '>=8'}

  browserslist@4.25.3:
    resolution: {integrity: sha512-cDGv1kkDI4/0e5yON9yM5G/0A5u8sf5TnmdX5C9qHzI9PPu++sQ9zjm1k9NiOrf3riY4OkK0zSGqfvJyJsgCBQ==}
    engines: {node: ^6 || ^7 || ^8 || ^9 || ^10 || ^11 || ^12 || >=13.7}
    hasBin: true

  byte-size@9.0.1:
    resolution: {integrity: sha512-YLe9x3rabBrcI0cueCdLS2l5ONUKywcRpTs02B8KP9/Cimhj7o3ZccGrPnRvcbyHMbb7W79/3MUJl7iGgTXKEw==}
    engines: {node: '>=12.17'}
    peerDependencies:
      '@75lb/nature': latest
    peerDependenciesMeta:
      '@75lb/nature':
        optional: true

  call-bind-apply-helpers@1.0.2:
    resolution: {integrity: sha512-Sp1ablJ0ivDkSzjcaJdxEunN5/XvksFJ2sMBFfq6x0ryhQV/2b/KwFe21cMpmHtPOSij8K99/wSfoEuTObmuMQ==}
    engines: {node: '>= 0.4'}

  call-bind@1.0.8:
    resolution: {integrity: sha512-oKlSFMcMwpUg2ednkhQ454wfWiU/ul3CkJe/PEHcTKuiX6RpbehUiFMXu13HalGZxfUwCQzZG747YXBn1im9ww==}
    engines: {node: '>= 0.4'}

  call-bound@1.0.4:
    resolution: {integrity: sha512-+ys997U96po4Kx/ABpBCqhA9EuxJaQWDQg7295H4hBphv3IZg0boBKuwYpt4YXp6MZ5AmZQnU/tyMTlRpaSejg==}
    engines: {node: '>= 0.4'}

  callsites@3.1.0:
    resolution: {integrity: sha512-P8BjAsXvZS+VIDUI11hHCQEv74YT67YUi5JJFNWIqL235sBmjX4+qx9Muvls5ivyNENctx46xQLQ3aTuE7ssaQ==}
    engines: {node: '>=6'}

  camelcase@6.3.0:
    resolution: {integrity: sha512-Gmy6FhYlCY7uOElZUSbxo2UCDH8owEk996gkbrpsgGtrJLM3J7jGxl9Ic7Qwwj4ivOE5AWZWRMecDdF7hqGjFA==}
    engines: {node: '>=10'}

  caniuse-lite@1.0.30001737:
    resolution: {integrity: sha512-BiloLiXtQNrY5UyF0+1nSJLXUENuhka2pzy2Fx5pGxqavdrxSCW4U6Pn/PoG3Efspi2frRbHpBV2XsrPE6EDlw==}

  ccount@2.0.1:
    resolution: {integrity: sha512-eyrF0jiFpY+3drT6383f1qhkbGsLSifNAjA61IUjZjmLCWjItY6LB9ft9YhoDgwfmclB2zhu51Lc7+95b8NRAg==}

  chalk@2.4.2:
    resolution: {integrity: sha512-Mti+f9lpJNcwF4tWV8/OrTTtF1gZi+f8FqlyAdouralcFWFQWF2+NgCHShjkCb+IFBLq9buZwE1xckQU4peSuQ==}
    engines: {node: '>=4'}

  chalk@4.1.2:
    resolution: {integrity: sha512-oKnbhFyRIXpUuez8iBMmyEa4nbj4IOQyuhc/wy9kY7/WVPcwIO9VA668Pu8RkO7+0G76SLROeyw9CpQ061i4mA==}
    engines: {node: '>=10'}

  character-entities-html4@2.1.0:
    resolution: {integrity: sha512-1v7fgQRj6hnSwFpq1Eu0ynr/CDEw0rXo2B61qXrLNdHZmPKgb7fqS1a2JwF0rISo9q77jDI8VMEHoApn8qDoZA==}

  character-entities-legacy@3.0.0:
    resolution: {integrity: sha512-RpPp0asT/6ufRm//AJVwpViZbGM/MkjQFxJccQRHmISF/22NBtsHqAWmL+/pmkPWoIUJdWyeVleTl1wydHATVQ==}

  character-entities@2.0.2:
    resolution: {integrity: sha512-shx7oQ0Awen/BRIdkjkvz54PnEEI/EjwXDSIZp86/KKdbafHh1Df/RYGBhn4hbe2+uKC9FnT5UCEdyPz3ai9hQ==}

  character-reference-invalid@2.0.1:
    resolution: {integrity: sha512-iBZ4F4wRbyORVsu0jPV7gXkOsGYjGHPmAyv+HiHG8gi5PtC9KI2j1+v8/tlibRvjoWX027ypmG/n0HtO5t7unw==}

  chokidar@3.6.0:
    resolution: {integrity: sha512-7VT13fmjotKpGipCW9JEQAusEPE+Ei8nl6/g4FBAmIm0GOOLMua9NDDo/DWp0ZAxCr3cPq5ZpBqmPAQgDda2Pw==}
    engines: {node: '>= 8.10.0'}

  classnames@2.5.1:
    resolution: {integrity: sha512-saHYOzhIQs6wy2sVxTM6bUDsQO4F50V9RQ22qBpEdCW+I+/Wmke2HOl6lS6dTpdxVhb88/I6+Hs+438c3lfUow==}

  cliui@8.0.1:
    resolution: {integrity: sha512-BSeNnyus75C4//NQ9gQt1/csTXyo/8Sb+afLAkzAptFuMsod9HFokGNudZpi/oQV73hnVK+sR+5PVRMd+Dr7YQ==}
    engines: {node: '>=12'}

  clsx@2.1.1:
    resolution: {integrity: sha512-eYm0QWBtUrBWZWG0d386OGAw16Z995PiOVo2B7bjWSbHedGl5e0ZWaq65kOGgUSNesEIDkB9ISbTg/JK9dhCZA==}
    engines: {node: '>=6'}

  color-convert@1.9.3:
    resolution: {integrity: sha512-QfAUtd+vFdAtFQcC8CCyYt1fYWxSqAiK2cSD6zDB8N3cpsEBAvRxp9zOGg6G/SHHJYAT88/az/IuDGALsNVbGg==}

  color-convert@2.0.1:
    resolution: {integrity: sha512-RRECPsj7iu/xb5oKYcsFHSppFNnsj/52OVTRKb4zP5onXwVF3zVmmToNcOfGC+CRDpfK/U584fMg38ZHCaElKQ==}
    engines: {node: '>=7.0.0'}

  color-name@1.1.3:
    resolution: {integrity: sha512-72fSenhMw2HZMTVHeCA9KCmpEIbzWiQsjN+BHcBbS9vr1mtt+vJjPdksIBNUmKAW8TFUDPJK5SUU3QhE9NEXDw==}

  color-name@1.1.4:
    resolution: {integrity: sha512-dOy+3AuW3a2wNbZHIuMZpTcgjGuLU/uBL/ubcZF9OXbDo8ff4O8yVp5Bf0efS8uEoYo5q4Fx7dY9OgQGXgAsQA==}

  comma-separated-tokens@2.0.3:
    resolution: {integrity: sha512-Fu4hJdvzeylCfQPp9SGWidpzrMs7tTrlu6Vb8XGaRGck8QSNZJJp538Wrb60Lax4fPwR64ViY468OIUTbRlGZg==}

  commander@7.2.0:
    resolution: {integrity: sha512-QrWXB+ZQSVPmIWIhtEO9H+gwHaMGYiF5ChvoJ+K9ZGHG/sVsa6yiesAD1GC/x46sET00Xlwo1u49RVVVzvcSkw==}
    engines: {node: '>= 10'}

  commander@9.5.0:
    resolution: {integrity: sha512-KRs7WVDKg86PWiuAqhDrAQnTXZKraVcCc6vFdL14qrZ/DcWwuRo7VoiYXalXO7S5GKpqYiVEwCbgFDfxNHKJBQ==}
    engines: {node: ^12.20.0 || >=14}

  compare-versions@6.1.1:
    resolution: {integrity: sha512-4hm4VPpIecmlg59CHXnRDnqGplJFrbLG4aFEl5vl6cK1u76ws3LLvX7ikFnTDl5vo39sjWD6AaDPYodJp/NNHg==}

  concat-map@0.0.1:
    resolution: {integrity: sha512-/Srv4dswyQNBfohGpz9o6Yb3Gz3SrUDqBH5rTuhGR7ahtlbYKnVxw2bCFMRljaA7EXHaXZ8wsHdodFvbkhKmqg==}

  convert-source-map@1.9.0:
    resolution: {integrity: sha512-ASFBup0Mz1uyiIjANan1jzLQami9z1PoYSZCiiYW2FczPbenXc45FZdBZLzOT+r6+iciuEModtmCti+hjaAk0A==}

  convert-source-map@2.0.0:
    resolution: {integrity: sha512-Kvp459HrV2FEJ1CAsi1Ku+MY3kasH19TFykTz2xWmMeq6bk2NU3XXvfJ+Q61m0xktWwt+1HSYf3JZsTms3aRJg==}

  cosmiconfig@7.1.0:
    resolution: {integrity: sha512-AdmX6xUzdNASswsFtmwSt7Vj8po9IuqXm0UXz7QKPuEUmPB4XyjGfaAr2PSuELMwkRMVH1EpIkX5bTZGRB3eCA==}
    engines: {node: '>=10'}

  cosmiconfig@8.3.6:
    resolution: {integrity: sha512-kcZ6+W5QzcJ3P1Mt+83OUv/oHFqZHIx8DuxG6eZ5RGMERoLqp4BuGjhHLYGK+Kf5XVkQvqBSmAy/nGWN3qDgEA==}
    engines: {node: '>=14'}
    peerDependencies:
      typescript: '>=4.9.5'
    peerDependenciesMeta:
      typescript:
        optional: true

  cross-spawn@6.0.6:
    resolution: {integrity: sha512-VqCUuhcd1iB+dsv8gxPttb5iZh/D0iubSP21g36KXdEuf6I5JiioesUVjpCdHV9MZRUfVFlvwtIUyPfxo5trtw==}
    engines: {node: '>=4.8'}

  css-select@5.2.2:
    resolution: {integrity: sha512-TizTzUddG/xYLA3NXodFM0fSbNizXjOKhqiQQwvhlspadZokn1KDy0NZFS0wuEubIYAV5/c1/lAr0TaaFXEXzw==}

  css-tree@2.2.1:
    resolution: {integrity: sha512-OA0mILzGc1kCOCSJerOeqDxDQ4HOh+G8NbOJFOTgOCzpw7fCBubk0fEyxp8AgOL/jvLgYA/uV0cMbe43ElF1JA==}
    engines: {node: ^10 || ^12.20.0 || ^14.13.0 || >=15.0.0, npm: '>=7.0.0'}

  css-tree@2.3.1:
    resolution: {integrity: sha512-6Fv1DV/TYw//QF5IzQdqsNDjx/wc8TrMBZsqjL9eW01tWb7R7k/mq+/VXfJCl7SoD5emsJop9cOByJZfs8hYIw==}
    engines: {node: ^10 || ^12.20.0 || ^14.13.0 || >=15.0.0}

  css-what@6.2.2:
    resolution: {integrity: sha512-u/O3vwbptzhMs3L1fQE82ZSLHQQfto5gyZzwteVIEyeaY5Fc7R4dapF/BvRoSYFeqfBk4m0V1Vafq5Pjv25wvA==}
    engines: {node: '>= 6'}

  csso@5.0.5:
    resolution: {integrity: sha512-0LrrStPOdJj+SPCCrGhzryycLjwcgUSHBtxNA8aIDxf0GLsRh1cKYhB00Gd1lDOS4yGH69+SNn13+TWbVHETFQ==}
    engines: {node: ^10 || ^12.20.0 || ^14.13.0 || >=15.0.0, npm: '>=7.0.0'}

  csstype@3.1.3:
    resolution: {integrity: sha512-M1uQkMl8rQK/szD0LNhtqxIPLpimGm8sOBwU7lLnCpSbTyY3yeU1Vc7l4KT5zT4s/yOxHH5O7tIuuLOCnLADRw==}

  d3-array@3.2.4:
    resolution: {integrity: sha512-tdQAmyA18i4J7wprpYq8ClcxZy3SC31QMeByyCFyRt7BVHdREQZ5lpzoe5mFEYZUWe+oq8HBvk9JjpibyEV4Jg==}
    engines: {node: '>=12'}

  d3-color@3.1.0:
    resolution: {integrity: sha512-zg/chbXyeBtMQ1LbD/WSoW2DpC3I0mpmPdW+ynRTj/x2DAWYrIY7qeZIHidozwV24m4iavr15lNwIwLxRmOxhA==}
    engines: {node: '>=12'}

  d3-ease@3.0.1:
    resolution: {integrity: sha512-wR/XK3D3XcLIZwpbvQwQ5fK+8Ykds1ip7A2Txe0yxncXSdq1L9skcG7blcedkOX+ZcgxGAmLX1FrRGbADwzi0w==}
    engines: {node: '>=12'}

  d3-format@3.1.0:
    resolution: {integrity: sha512-YyUI6AEuY/Wpt8KWLgZHsIU86atmikuoOmCfommt0LYHiQSPjvX2AcFc38PX0CBpr2RCyZhjex+NS/LPOv6YqA==}
    engines: {node: '>=12'}

  d3-interpolate@3.0.1:
    resolution: {integrity: sha512-3bYs1rOD33uo8aqJfKP3JWPAibgw8Zm2+L9vBKEHJ2Rg+viTR7o5Mmv5mZcieN+FRYaAOWX5SJATX6k1PWz72g==}
    engines: {node: '>=12'}

  d3-path@3.1.0:
    resolution: {integrity: sha512-p3KP5HCf/bvjBSSKuXid6Zqijx7wIfNW+J/maPs+iwR35at5JCbLUT0LzF1cnjbCHWhqzQTIN2Jpe8pRebIEFQ==}
    engines: {node: '>=12'}

  d3-scale@4.0.2:
    resolution: {integrity: sha512-GZW464g1SH7ag3Y7hXjf8RoUuAFIqklOAq3MRl4OaWabTFJY9PN/E1YklhXLh+OQ3fM9yS2nOkCoS+WLZ6kvxQ==}
    engines: {node: '>=12'}

  d3-shape@3.2.0:
    resolution: {integrity: sha512-SaLBuwGm3MOViRq2ABk3eLoxwZELpH6zhl3FbAoJ7Vm1gofKx6El1Ib5z23NUEhF9AsGl7y+dzLe5Cw2AArGTA==}
    engines: {node: '>=12'}

  d3-time-format@4.1.0:
    resolution: {integrity: sha512-dJxPBlzC7NugB2PDLwo9Q8JiTR3M3e4/XANkreKSUxF8vvXKqm1Yfq4Q5dl8budlunRVlUUaDUgFt7eA8D6NLg==}
    engines: {node: '>=12'}

  d3-time@3.1.0:
    resolution: {integrity: sha512-VqKjzBLejbSMT4IgbmVgDjpkYrNWUYJnbCGo874u7MMKIWsILRX+OpX/gTk8MqjpT1A/c6HY2dCA77ZN0lkQ2Q==}
    engines: {node: '>=12'}

  d3-timer@3.0.1:
    resolution: {integrity: sha512-ndfJ/JxxMd3nw31uyKoY2naivF+r29V+Lc0svZxe1JvvIRmi8hUsrMvdOwgS1o6uBHmiz91geQ0ylPP0aj1VUA==}
    engines: {node: '>=12'}

  dashify@2.0.0:
    resolution: {integrity: sha512-hpA5C/YrPjucXypHPPc0oJ1l9Hf6wWbiOL7Ik42cxnsUOhWiCB/fylKbKqqJalW9FgkNQCw16YO8uW9Hs0Iy1A==}
    engines: {node: '>=4'}

  data-view-buffer@1.0.2:
    resolution: {integrity: sha512-EmKO5V3OLXh1rtK2wgXRansaK1/mtVdTUEiEI0W8RkvgT05kfxaH29PliLnpLP73yYO6142Q72QNa8Wx/A5CqQ==}
    engines: {node: '>= 0.4'}

  data-view-byte-length@1.0.2:
    resolution: {integrity: sha512-tuhGbE6CfTM9+5ANGf+oQb72Ky/0+s3xKUpHvShfiz2RxMFgFPjsXuRLBVMtvMs15awe45SRb83D6wH4ew6wlQ==}
    engines: {node: '>= 0.4'}

  data-view-byte-offset@1.0.1:
    resolution: {integrity: sha512-BS8PfmtDGnrgYdOonGZQdLZslWIeCGFP9tpan0hi1Co2Zr2NKADsvGYA8XxuG/4UWgJ6Cjtv+YJnB6MM69QGlQ==}
    engines: {node: '>= 0.4'}

  dayjs@1.11.14:
    resolution: {integrity: sha512-E8fIdSxUlyqSA8XYGnNa3IkIzxtEmFjI+JU/6ic0P1zmSqyL6HyG5jHnpPjRguDNiaHLpfvHKWFiohNsJLqcJQ==}

  debug@4.4.1:
    resolution: {integrity: sha512-KcKCqiftBJcZr++7ykoDIEwSa3XWowTfNPo92BYxjXiyYEVrUQh2aLyhxBCwww+heortUFxEJYcRzosstTEBYQ==}
    engines: {node: '>=6.0'}
    peerDependencies:
      supports-color: '*'
    peerDependenciesMeta:
      supports-color:
        optional: true

  decimal.js-light@2.5.1:
    resolution: {integrity: sha512-qIMFpTMZmny+MMIitAB6D7iVPEorVw6YQRWkvarTkT4tBeSLLiHzcwj6q0MmYSFCiVpiqPJTJEYIrpcPzVEIvg==}

  decode-named-character-reference@1.2.0:
    resolution: {integrity: sha512-c6fcElNV6ShtZXmsgNgFFV5tVX2PaV4g+MOAkb8eXHvn6sryJBrZa9r0zV6+dtTyoCKxtDy5tyQ5ZwQuidtd+Q==}

  deepmerge-ts@7.1.5:
    resolution: {integrity: sha512-HOJkrhaYsweh+W+e74Yn7YStZOilkoPb6fycpwNLKzSPtruFs48nYis0zy5yJz1+ktUhHxoRDJ27RQAWLIJVJw==}
    engines: {node: '>=16.0.0'}

  deepmerge@4.3.1:
    resolution: {integrity: sha512-3sUqbMEc77XqpdNO7FRyRog+eW3ph+GYCbj+rK+uYyRMuwsVy0rMiVtPn+QJlKFvWP/1PYpapqYn0Me2knFn+A==}
    engines: {node: '>=0.10.0'}

  define-data-property@1.1.4:
    resolution: {integrity: sha512-rBMvIzlpA8v6E+SJZoo++HAYqsLrkg7MSfIinMPFhmkorw7X+dOXVJQs+QT69zGkzMyfDnIMN2Wid1+NbL3T+A==}
    engines: {node: '>= 0.4'}

  define-properties@1.2.1:
    resolution: {integrity: sha512-8QmQKqEASLd5nx0U1B1okLElbUuuttJ/AnYmRXbbbGDWh6uS208EjD4Xqq/I9wK7u0v6O08XhTWnt5XtEbR6Dg==}
    engines: {node: '>= 0.4'}

  dequal@2.0.3:
    resolution: {integrity: sha512-0je+qPKHEMohvfRTCEo3CrPG6cAzAYgmzKyxRiYSSDkS6eGJdyVJm7WaYA5ECaAD9wLB2T4EEeymA5aFVcYXCA==}
    engines: {node: '>=6'}

  detect-browser@5.3.0:
    resolution: {integrity: sha512-53rsFbGdwMwlF7qvCt0ypLM5V5/Mbl0szB7GPN8y9NCcbknYOeVVXdrXEq+90IwAfrrzt6Hd+u2E2ntakICU8w==}

  devlop@1.1.0:
    resolution: {integrity: sha512-RWmIqhcFf1lRYBvNmr7qTNuyCt/7/ns2jbpp1+PalgE/rDQcBT0fioSMUpJ93irlUhC5hrg4cYqe6U+0ImW0rA==}

  dom-serializer@2.0.0:
    resolution: {integrity: sha512-wIkAryiqt/nV5EQKqQpo3SToSOV9J0DnbJqwK7Wv/Trc92zIAYZ4FlMu+JPFW1DfGFt81ZTCGgDEabffXeLyJg==}

  domelementtype@2.3.0:
    resolution: {integrity: sha512-OLETBj6w0OsagBwdXnPdN0cnMfF9opN69co+7ZrbfPGrdpPVNBUj02spi6B1N7wChLQiPn4CSH/zJvXw56gmHw==}

  domhandler@5.0.3:
    resolution: {integrity: sha512-cgwlv/1iFQiFnU96XXgROh8xTeetsnJiDsTc7TYCLFd9+/WNkIqPTxiM/8pSd8VIrhXGTf1Ny1q1hquVqDJB5w==}
    engines: {node: '>= 4'}

  domutils@3.2.2:
    resolution: {integrity: sha512-6kZKyUajlDuqlHKVX1w7gyslj9MPIXzIFiz/rGu35uC1wMi+kMhQwGhl4lt9unC9Vb9INnY9Z3/ZA3+FhASLaw==}

  dot-case@3.0.4:
    resolution: {integrity: sha512-Kv5nKlh6yRrdrGvxeJ2e5y2eRUpkUosIW4A2AS38zwSz27zu7ufDwQPi5Jhs3XAlGNetl3bmnGhQsMtkKJnj3w==}

  dunder-proto@1.0.1:
    resolution: {integrity: sha512-KIN/nDJBQRcXw0MLVhZE9iQHmG68qAVIBg9CqmUYjmQIhgij9U5MFvrqkUL5FbtyyzZuOeOt0zdeRe4UY7ct+A==}
    engines: {node: '>= 0.4'}

  electron-to-chromium@1.5.209:
    resolution: {integrity: sha512-Xoz0uMrim9ZETCQt8UgM5FxQF9+imA7PBpokoGcZloA1uw2LeHzTlip5cb5KOAsXZLjh/moN2vReN3ZjJmjI9A==}

  emoji-regex@8.0.0:
    resolution: {integrity: sha512-MSjYzcWNOA0ewAHpz0MxpYFvwg6yjy1NG3xteoqz644VCo/RPgnr1/GGt+ic3iJTzQ8Eu3TdM14SawnVUmGE6A==}

  entities@4.5.0:
    resolution: {integrity: sha512-V0hjH4dGPh9Ao5p0MoRY6BVqtwCjhz6vI5LT8AJ55H+4g9/4vbHx1I54fS0XuclLhDHArPQCiMjDxjaL8fPxhw==}
    engines: {node: '>=0.12'}

  entities@6.0.1:
    resolution: {integrity: sha512-aN97NXWF6AWBTahfVOIrB/NShkzi5H7F9r1s9mD3cDj4Ko5f2qhhVoYMibXF7GlLveb/D2ioWay8lxI97Ven3g==}
    engines: {node: '>=0.12'}

  error-ex@1.3.2:
    resolution: {integrity: sha512-7dFHNmqeFSEt2ZBsCriorKnn3Z2pj+fd9kmI6QoWw4//DL+icEBfc0U7qJCisqrTsKTjw4fNFy2pW9OqStD84g==}

  es-abstract@1.24.0:
    resolution: {integrity: sha512-WSzPgsdLtTcQwm4CROfS5ju2Wa1QQcVeT37jFjYzdFz1r9ahadC8B8/a4qxJxM+09F18iumCdRmlr96ZYkQvEg==}
    engines: {node: '>= 0.4'}

  es-define-property@1.0.1:
    resolution: {integrity: sha512-e3nRfgfUZ4rNGL232gUgX06QNyyez04KdjFrF+LTRoOXmrOgFKDg4BCdsjW8EnT69eqdYGmRpJwiPVYNrCaW3g==}
    engines: {node: '>= 0.4'}

  es-errors@1.3.0:
    resolution: {integrity: sha512-Zf5H2Kxt2xjTvbJvP2ZWLEICxA6j+hAmMzIlypy4xcBg1vKVnx89Wy0GbS+kf5cwCVFFzdCFh2XSCFNULS6csw==}
    engines: {node: '>= 0.4'}

  es-object-atoms@1.1.1:
    resolution: {integrity: sha512-FGgH2h8zKNim9ljj7dankFPcICIK9Cp5bm+c2gQSYePhpaG5+esrLODihIorn+Pe6FGJzWhXQotPv73jTaldXA==}
    engines: {node: '>= 0.4'}

  es-set-tostringtag@2.1.0:
    resolution: {integrity: sha512-j6vWzfrGVfyXxge+O0x5sh6cvxAog0a/4Rdd2K36zCMV5eJ+/+tOAngRO8cODMNWbVRdVlmGZQL2YS3yR8bIUA==}
    engines: {node: '>= 0.4'}

  es-to-primitive@1.3.0:
    resolution: {integrity: sha512-w+5mJ3GuFL+NjVtJlvydShqE1eN3h3PbI7/5LAsYJP/2qtuMXjfL2LpHSRqo4b4eSF5K/DH1JXKUAHSB2UW50g==}
    engines: {node: '>= 0.4'}

  es-toolkit@1.39.10:
    resolution: {integrity: sha512-E0iGnTtbDhkeczB0T+mxmoVlT4YNweEKBLq7oaU4p11mecdsZpNWOglI4895Vh4usbQ+LsJiuLuI2L0Vdmfm2w==}

  esbuild@0.25.9:
    resolution: {integrity: sha512-CRbODhYyQx3qp7ZEwzxOk4JBqmD/seJrzPa/cGjY1VtIn5E09Oi9/dB4JwctnfZ8Q8iT7rioVv5k/FNT/uf54g==}
    engines: {node: '>=18'}
    hasBin: true

  escalade@3.2.0:
    resolution: {integrity: sha512-WUj2qlxaQtO4g6Pq5c29GTcWGDyd8itL8zTlipgECz3JesAiiOKotd8JU6otB3PACgG6xkJUyVhboMS+bje/jA==}
    engines: {node: '>=6'}

  escape-string-regexp@1.0.5:
    resolution: {integrity: sha512-vbRorB5FUQWvla16U8R/qgaFIya2qGzwDrNmCZuYKrbdSUMG6I1ZCGQRefkRVhuOkIGVne7BQ35DSfo1qvJqFg==}
    engines: {node: '>=0.8.0'}

  escape-string-regexp@4.0.0:
    resolution: {integrity: sha512-TtpcNJ3XAzx3Gq8sWRzJaVajRs0uVxA2YAkdb1jm2YkPz4G6egUFAyA3n5vtEIZefPk5Wa4UXbKuS5fKkJWdgA==}
    engines: {node: '>=10'}

  estree-util-is-identifier-name@3.0.0:
    resolution: {integrity: sha512-hFtqIDZTIUZ9BXLb8y4pYGyk6+wekIivNVTcmvk8NoOh+VeRn5y6cEHzbURrWbfp1fIqdVipilzj+lfaadNZmg==}

  eventemitter3@5.0.1:
    resolution: {integrity: sha512-GWkBvjiSZK87ELrYOSESUYeVIc9mvLLf/nXalMOS5dYrgZq9o5OVkbZAVM06CVxYsCwH9BDZFPlQTlPA1j4ahA==}

  extend@3.0.2:
    resolution: {integrity: sha512-fjquC59cD7CyW6urNXK0FBufkZcoiGG80wTuPujX590cB5Ttln20E2UB4S/WARVqhXffZl2LNgS+gQdPIIim/g==}

  fast-deep-equal@3.1.3:
    resolution: {integrity: sha512-f3qQ9oQy9j2AhBe/H9VC91wLmKBCCU/gDOnKNAYG5hswO7BLKj09Hc5HYNz9cGI++xlpDCIgDaitVs03ATR84Q==}

  fdir@6.5.0:
    resolution: {integrity: sha512-tIbYtZbucOs0BRGqPJkshJUYdL+SDH7dVM8gjy+ERp3WAUjLEFJE+02kanyHtwjWOnwrKYBiwAmM0p4kLJAnXg==}
    engines: {node: '>=12.0.0'}
    peerDependencies:
      picomatch: ^3 || ^4
    peerDependenciesMeta:
      picomatch:
        optional: true

  file-saver@2.0.5:
    resolution: {integrity: sha512-P9bmyZ3h/PRG+Nzga+rbdI4OEpNDzAVyy74uVO9ATgzLK6VtAsYybF/+TOCvrc0MO793d6+42lLyZTw7/ArVzA==}

  fill-range@7.1.1:
    resolution: {integrity: sha512-YsGpe3WHLK8ZYi4tWDg2Jy3ebRz2rXowDxnld4bkQB00cc/1Zw9AWnC0i9ztDJitivtQvaI9KaLyKrc+hBW0yg==}
    engines: {node: '>=8'}

  find-root@1.1.0:
    resolution: {integrity: sha512-NKfW6bec6GfKc0SGx1e07QZY9PE99u0Bft/0rzSD5k3sO/vwkVUpDUKVm5Gpp5Ue3YfShPFTX2070tDs5kB9Ng==}

  for-each@0.3.5:
    resolution: {integrity: sha512-dKx12eRCVIzqCxFGplyFKJMPvLEWgmNtUrpTiJIR5u97zEhRG8ySrtboPHZXx7daLxQVrl643cTzbab2tkQjxg==}
    engines: {node: '>= 0.4'}

  fraction.js@4.3.7:
    resolution: {integrity: sha512-ZsDfxO51wGAXREY55a7la9LScWpwv9RxIrYABrlvOFBlH/ShPnrtsXeuUIfXKKOVicNxQ+o8JTbJvjS4M89yew==}

  framer-motion@12.23.12:
    resolution: {integrity: sha512-6e78rdVtnBvlEVgu6eFEAgG9v3wLnYEboM8I5O5EXvfKC8gxGQB8wXJdhkMy10iVcn05jl6CNw7/HTsTCfwcWg==}
    peerDependencies:
      '@emotion/is-prop-valid': '*'
      react: ^18.0.0 || ^19.0.0
      react-dom: ^18.0.0 || ^19.0.0
    peerDependenciesMeta:
      '@emotion/is-prop-valid':
        optional: true
      react:
        optional: true
      react-dom:
        optional: true

  fs.realpath@1.0.0:
    resolution: {integrity: sha512-OO0pH2lK6a0hZnAdau5ItzHPI6pUlvI7jMVnxUQRtw4owF2wk8lOSabtGDCTP4Ggrg2MbGnWO9X8K1t4+fGMDw==}

  fsevents@2.3.3:
    resolution: {integrity: sha512-5xoDfX+fL7faATnagmWPpbFtwh/R77WmMMqqHGS65C3vvB0YHrgF+B1YmZ3441tMj5n63k0212XNoJwzlhffQw==}
    engines: {node: ^8.16.0 || ^10.6.0 || >=11.0.0}
    os: [darwin]

  function-bind@1.1.2:
    resolution: {integrity: sha512-7XHNxH7qX9xG5mIwxkhumTox/MIRNcOgDrxWsMt2pAr23WHp6MrRlN7FBSFpCpr+oVO0F744iUgR82nJMfG2SA==}

  function.prototype.name@1.1.8:
    resolution: {integrity: sha512-e5iwyodOHhbMr/yNrc7fDYG4qlbIvI5gajyzPnb5TCwyhjApznQh1BMFou9b30SevY43gCJKXycoCBjMbsuW0Q==}
    engines: {node: '>= 0.4'}

  functions-have-names@1.2.3:
    resolution: {integrity: sha512-xckBUXyTIqT97tq2x2AMb+g163b5JFysYk0x4qxNFwbfQkmNZoiRHb6sPzI9/QV33WeuvVYBUIiD4NzNIyqaRQ==}

  gensync@1.0.0-beta.2:
    resolution: {integrity: sha512-3hN7NaskYvMDLQY55gnW3NQ+mesEAepTqlg+VEbj7zzqEMBVNhzcGYYeqFo/TlYz6eQiFcp1HcsCZO+nGgS8zg==}
    engines: {node: '>=6.9.0'}

  get-caller-file@2.0.5:
    resolution: {integrity: sha512-DyFP3BM/3YHTQOCUL/w0OZHR0lpKeGrxotcHWcqNEdnltqFwXVfhEBQ94eIo34AfQpo0rGki4cyIiftY06h2Fg==}
    engines: {node: 6.* || 8.* || >= 10.*}

  get-intrinsic@1.3.0:
    resolution: {integrity: sha512-9fSjSaos/fRIVIp+xSJlE6lfwhES7LNtKaCBIamHsjr2na1BiABJPo0mOjjz8GJDURarmCPGqaiVg5mfjb98CQ==}
    engines: {node: '>= 0.4'}

  get-proto@1.0.1:
    resolution: {integrity: sha512-sTSfBjoXBp89JvIKIefqw7U2CCebsc74kiY6awiGogKtoSGbgjYE/G/+l9sF3MWFPNc9IcoOC4ODfKHfxFmp0g==}
    engines: {node: '>= 0.4'}

  get-symbol-description@1.1.0:
    resolution: {integrity: sha512-w9UMqWwJxHNOvoNzSJ2oPF5wvYcvP7jUvYzhp67yEhTi17ZDBBC1z9pTdGuzjD+EFIqLSYRweZjqfiPzQ06Ebg==}
    engines: {node: '>= 0.4'}

  get-text-width@1.0.3:
    resolution: {integrity: sha512-kv1MaexPcR/qaZ4kN8sUDjG5pRp5ptHvxcDGDBTeGld1cmo7MnlCMH22jevyvs/VV7Ran203o7qAOq2+kWw9cA==}

  glob-parent@5.1.2:
    resolution: {integrity: sha512-AOIgSQCepiJYwP3ARnGx+5VnTu2HBYdzbGP45eLw1vr3zB3vZLeyed1sC9hnbcOc9/SrMyM5RPQrkGz4aS9Zow==}
    engines: {node: '>= 6'}

  glob@8.1.0:
    resolution: {integrity: sha512-r8hpEjiQEYlF2QU0df3dS+nxxSIreXQS1qRhMJM0Q5NDdR386C7jb7Hwwod8Fgiuex+k0GFjgft18yvxm5XoCQ==}
    engines: {node: '>=12'}
    deprecated: Glob versions prior to v9 are no longer supported

  globalthis@1.0.4:
    resolution: {integrity: sha512-DpLKbNU4WylpxJykQujfCcwYWiV/Jhm50Goo0wrVILAv5jOr9d+H+UR3PhSCD2rCCEIg0uc+G+muBTwD54JhDQ==}
    engines: {node: '>= 0.4'}

  gopd@1.2.0:
    resolution: {integrity: sha512-ZUKRh6/kUFoAiTAtTYPZJ3hw9wNxx+BIBOijnlG9PnrJsCcSjs1wyyD6vJpaYtgnzDrKYRSqf3OO6Rfa93xsRg==}
    engines: {node: '>= 0.4'}

  graceful-fs@4.2.11:
    resolution: {integrity: sha512-RbJ5/jmFcNNCcDV5o9eTnBLJ/HszWV0P73bc+Ff4nS/rJj+YaS6IGyiOL0VoBYX+l1Wrl3k63h/KrH+nhJ0XvQ==}

  has-bigints@1.1.0:
    resolution: {integrity: sha512-R3pbpkcIqv2Pm3dUwgjclDRVmWpTJW2DcMzcIhEXEx1oh/CEMObMm3KLmRJOdvhM7o4uQBnwr8pzRK2sJWIqfg==}
    engines: {node: '>= 0.4'}

  has-flag@3.0.0:
    resolution: {integrity: sha512-sKJf1+ceQBr4SMkvQnBDNDtf4TXpVhVGateu0t918bl30FnbE2m4vNLX+VWe/dpjlb+HugGYzW7uQXH98HPEYw==}
    engines: {node: '>=4'}

  has-flag@4.0.0:
    resolution: {integrity: sha512-EykJT/Q1KjTWctppgIAgfSO0tKVuZUjhgMr17kqTumMl6Afv3EISleU7qZUzoXDFTAHTDC4NOoG/ZxU3EvlMPQ==}
    engines: {node: '>=8'}

  has-property-descriptors@1.0.2:
    resolution: {integrity: sha512-55JNKuIW+vq4Ke1BjOTjM2YctQIvCT7GFzHwmfZPGo5wnrgkid0YQtnAleFSqumZm4az3n2BS+erby5ipJdgrg==}

  has-proto@1.2.0:
    resolution: {integrity: sha512-KIL7eQPfHQRC8+XluaIw7BHUwwqL19bQn4hzNgdr+1wXoU0KKj6rufu47lhY7KbJR2C6T6+PfyN0Ea7wkSS+qQ==}
    engines: {node: '>= 0.4'}

  has-symbols@1.1.0:
    resolution: {integrity: sha512-1cDNdwJ2Jaohmb3sg4OmKaMBwuC48sYni5HUw2DvsC8LjGTLK9h+eb1X6RyuOHe4hT0ULCW68iomhjUoKUqlPQ==}
    engines: {node: '>= 0.4'}

  has-tostringtag@1.0.2:
    resolution: {integrity: sha512-NqADB8VjPFLM2V0VvHUewwwsw0ZWBaIdgo+ieHtK3hasLz4qeCRjYcqfB6AQrBggRKppKF8L52/VqdVsO47Dlw==}
    engines: {node: '>= 0.4'}

  hasown@2.0.2:
    resolution: {integrity: sha512-0hJU9SCPvmMzIBdZFqNPXWa6dqh7WdH0cII9y+CyS8rG3nL48Bclra9HmKhVVUHyPWNH5Y7xDwAB7bfgSjkUMQ==}
    engines: {node: '>= 0.4'}

  hast-util-sanitize@5.0.2:
    resolution: {integrity: sha512-3yTWghByc50aGS7JlGhk61SPenfE/p1oaFeNwkOOyrscaOkMGrcW9+Cy/QAIOBpZxP1yqDIzFMR0+Np0i0+usg==}

  hast-util-to-jsx-runtime@2.3.6:
    resolution: {integrity: sha512-zl6s8LwNyo1P9uw+XJGvZtdFF1GdAkOg8ujOw+4Pyb76874fLps4ueHXDhXWdk6YHQ6OgUtinliG7RsYvCbbBg==}

  hast-util-whitespace@3.0.0:
    resolution: {integrity: sha512-88JUN06ipLwsnv+dVn+OIYOvAuvBMy/Qoi6O7mQHxdPXpjy+Cd6xRkWwux7DKO+4sYILtLBRIKgsdpS2gQc7qw==}

  hoist-non-react-statics@3.3.2:
    resolution: {integrity: sha512-/gGivxi8JPKWNm/W0jSmzcMPpfpPLc3dY/6GxhX2hQ9iGj3aDfklV4ET7NjKpSinLpJ5vafa9iiGIEZg10SfBw==}

  hosted-git-info@2.8.9:
    resolution: {integrity: sha512-mxIDAb9Lsm6DoOJ7xH+5+X4y1LU/4Hi50L9C5sIswK3JzULS4bwk1FvjdBgvYR4bzT4tuUQiC15FE2f5HbLvYw==}

  html-dom-parser@5.1.1:
    resolution: {integrity: sha512-+o4Y4Z0CLuyemeccvGN4bAO20aauB2N9tFEAep5x4OW34kV4PTarBHm6RL02afYt2BMKcr0D2Agep8S3nJPIBg==}

  html-react-parser@5.2.6:
    resolution: {integrity: sha512-qcpPWLaSvqXi+TndiHbCa+z8qt0tVzjMwFGFBAa41ggC+ZA5BHaMIeMJla9g3VSp4SmiZb9qyQbmbpHYpIfPOg==}
    peerDependencies:
      '@types/react': 0.14 || 15 || 16 || 17 || 18 || 19
      react: 0.14 || 15 || 16 || 17 || 18 || 19
    peerDependenciesMeta:
      '@types/react':
        optional: true

  html-url-attributes@3.0.1:
    resolution: {integrity: sha512-ol6UPyBWqsrO6EJySPz2O7ZSr856WDrEzM5zMqp+FJJLGMW35cLYmmZnl0vztAZxRUoNZJFTCohfjuIJ8I4QBQ==}

  htmlparser2@10.0.0:
    resolution: {integrity: sha512-TwAZM+zE5Tq3lrEHvOlvwgj1XLWQCtaaibSN11Q+gGBAS7Y1uZSWwXXRe4iF6OXnaq1riyQAPFOBtYc77Mxq0g==}

  immer@10.1.1:
    resolution: {integrity: sha512-s2MPrmjovJcoMaHtx6K11Ra7oD05NT97w1IC5zpMkT6Atjr7H8LjaDd81iIxUYpMKSRRNMJE703M1Fhr/TctHw==}

  immutable@4.3.7:
    resolution: {integrity: sha512-1hqclzwYwjRDFLjcFxOM5AYkkG0rpFPpr1RLPMEuGczoS7YA8gLhy8SWXYRAA/XwfEHpfo3cw5JGioS32fnMRw==}

  import-fresh@3.3.1:
    resolution: {integrity: sha512-TR3KfrTZTYLPB6jUjfx6MF9WcWrHL9su5TObK4ZkYgBdWKPOFoSoQIdEuTuR82pmtxH2spWG9h6etwfr1pLBqQ==}
    engines: {node: '>=6'}

  inflight@1.0.6:
    resolution: {integrity: sha512-k92I/b08q4wvFscXCLvqfsHCrjrF7yiXsQuIVvVE7N82W3+aqpzuUdBbfhWcy/FZR3/4IgflMgKLOsvPDrGCJA==}
    deprecated: This module is not supported, and leaks memory. Do not use it. Check out lru-cache if you want a good and tested way to coalesce async requests by a key value, which is much more comprehensive and powerful.

  inherits@2.0.4:
    resolution: {integrity: sha512-k/vGaX4/Yla3WzyMCvTQOXYeIHvqOKtnqBduzTHpzpQZzAskKMhZ2K+EnBiSM9zGSoIFeMpXKxa4dYeZIQqewQ==}

  inline-style-parser@0.2.4:
    resolution: {integrity: sha512-0aO8FkhNZlj/ZIbNi7Lxxr12obT7cL1moPfE4tg1LkX7LlLfC6DeX4l2ZEud1ukP9jNQyNnfzQVqwbwmAATY4Q==}

  internal-slot@1.1.0:
    resolution: {integrity: sha512-4gd7VpWNQNB4UKKCFFVcp1AVv+FMOgs9NKzjHKusc8jTMhd5eL1NqQqOpE0KzMds804/yHlglp3uxgluOqAPLw==}
    engines: {node: '>= 0.4'}

  internmap@2.0.3:
    resolution: {integrity: sha512-5Hh7Y1wQbvY5ooGgPbDaL5iYLAPzMTUrjMulskHLH6wnv/A+1q5rgEaiuqEjB+oxGXIVZs1FF+R/KPN3ZSQYYg==}
    engines: {node: '>=12'}

  is-alphabetical@2.0.1:
    resolution: {integrity: sha512-FWyyY60MeTNyeSRpkM2Iry0G9hpr7/9kD40mD/cGQEuilcZYS4okz8SN2Q6rLCJ8gbCt6fN+rC+6tMGS99LaxQ==}

  is-alphanumerical@2.0.1:
    resolution: {integrity: sha512-hmbYhX/9MUMF5uh7tOXyK/n0ZvWpad5caBA17GsC6vyuCqaWliRG5K1qS9inmUhEMaOBIW7/whAnSwveW/LtZw==}

  is-array-buffer@3.0.5:
    resolution: {integrity: sha512-DDfANUiiG2wC1qawP66qlTugJeL5HyzMpfr8lLK+jMQirGzNod0B12cFB/9q838Ru27sBwfw78/rdoU7RERz6A==}
    engines: {node: '>= 0.4'}

  is-arrayish@0.2.1:
    resolution: {integrity: sha512-zz06S8t0ozoDXMG+ube26zeCTNXcKIPJZJi8hBrF4idCLms4CG9QtK7qBl1boi5ODzFpjswb5JPmHCbMpjaYzg==}

  is-async-function@2.1.1:
    resolution: {integrity: sha512-9dgM/cZBnNvjzaMYHVoxxfPj2QXt22Ev7SuuPrs+xav0ukGB0S6d4ydZdEiM48kLx5kDV+QBPrpVnFyefL8kkQ==}
    engines: {node: '>= 0.4'}

  is-bigint@1.1.0:
    resolution: {integrity: sha512-n4ZT37wG78iz03xPRKJrHTdZbe3IicyucEtdRsV5yglwc3GyUfbAfpSeD0FJ41NbUNSt5wbhqfp1fS+BgnvDFQ==}
    engines: {node: '>= 0.4'}

  is-binary-path@2.1.0:
    resolution: {integrity: sha512-ZMERYes6pDydyuGidse7OsHxtbI7WVeUEozgR/g7rd0xUimYNlvZRE/K2MgZTjWy725IfelLeVcEM97mmtRGXw==}
    engines: {node: '>=8'}

  is-boolean-object@1.2.2:
    resolution: {integrity: sha512-wa56o2/ElJMYqjCjGkXri7it5FbebW5usLw/nPmCMs5DeZ7eziSYZhSmPRn0txqeW4LnAmQQU7FgqLpsEFKM4A==}
    engines: {node: '>= 0.4'}

  is-callable@1.2.7:
    resolution: {integrity: sha512-1BC0BVFhS/p0qtw6enp8e+8OD0UrK0oFLztSjNzhcKA3WDuJxxAPXzPuPtKkjEY9UUoEWlX/8fgKeu2S8i9JTA==}
    engines: {node: '>= 0.4'}

  is-core-module@2.16.1:
    resolution: {integrity: sha512-UfoeMA6fIJ8wTYFEUjelnaGI67v6+N7qXJEvQuIGa99l4xsCruSYOVSQ0uPANn4dAzm8lkYPaKLrrijLq7x23w==}
    engines: {node: '>= 0.4'}

  is-data-view@1.0.2:
    resolution: {integrity: sha512-RKtWF8pGmS87i2D6gqQu/l7EYRlVdfzemCJN/P3UOs//x1QE7mfhvzHIApBTRf7axvT6DMGwSwBXYCT0nfB9xw==}
    engines: {node: '>= 0.4'}

  is-date-object@1.1.0:
    resolution: {integrity: sha512-PwwhEakHVKTdRNVOw+/Gyh0+MzlCl4R6qKvkhuvLtPMggI1WAHt9sOwZxQLSGpUaDnrdyDsomoRgNnCfKNSXXg==}
    engines: {node: '>= 0.4'}

  is-decimal@2.0.1:
    resolution: {integrity: sha512-AAB9hiomQs5DXWcRB1rqsxGUstbRroFOPPVAomNk/3XHR5JyEZChOyTWe2oayKnsSsr/kcGqF+z6yuH6HHpN0A==}

  is-extglob@2.1.1:
    resolution: {integrity: sha512-SbKbANkN603Vi4jEZv49LeVJMn4yGwsbzZworEoyEiutsN3nJYdbO36zfhGJ6QEDpOZIFkDtnq5JRxmvl3jsoQ==}
    engines: {node: '>=0.10.0'}

  is-finalizationregistry@1.1.1:
    resolution: {integrity: sha512-1pC6N8qWJbWoPtEjgcL2xyhQOP491EQjeUo3qTKcmV8YSDDJrOepfG8pcC7h/QgnQHYSv0mJ3Z/ZWxmatVrysg==}
    engines: {node: '>= 0.4'}

  is-fullwidth-code-point@3.0.0:
    resolution: {integrity: sha512-zymm5+u+sCsSWyD9qNaejV3DFvhCKclKdizYaJUuHA83RLjb7nSuGnddCHGv0hk+KY7BMAlsWeK4Ueg6EV6XQg==}
    engines: {node: '>=8'}

  is-generator-function@1.1.0:
    resolution: {integrity: sha512-nPUB5km40q9e8UfN/Zc24eLlzdSf9OfKByBw9CIdw4H1giPMeA0OIJvbchsCu4npfI2QcMVBsGEBHKZ7wLTWmQ==}
    engines: {node: '>= 0.4'}

  is-glob@4.0.3:
    resolution: {integrity: sha512-xelSayHH36ZgE7ZWhli7pW34hNbNl8Ojv5KVmkJD4hBdD3th8Tfk9vYasLM+mXWOZhFkgZfxhLSnrwRr4elSSg==}
    engines: {node: '>=0.10.0'}

  is-hexadecimal@2.0.1:
    resolution: {integrity: sha512-DgZQp241c8oO6cA1SbTEWiXeoxV42vlcJxgH+B3hi1AiqqKruZR3ZGF8In3fj4+/y/7rHvlOZLZtgJ/4ttYGZg==}

  is-map@2.0.3:
    resolution: {integrity: sha512-1Qed0/Hr2m+YqxnM09CjA2d/i6YZNfF6R2oRAOj36eUdS6qIV/huPJNSEpKbupewFs+ZsJlxsjjPbc0/afW6Lw==}
    engines: {node: '>= 0.4'}

  is-negative-zero@2.0.3:
    resolution: {integrity: sha512-5KoIu2Ngpyek75jXodFvnafB6DJgr3u8uuK0LEZJjrU19DrMD3EVERaR8sjz8CCGgpZvxPl9SuE1GMVPFHx1mw==}
    engines: {node: '>= 0.4'}

  is-number-object@1.1.1:
    resolution: {integrity: sha512-lZhclumE1G6VYD8VHe35wFaIif+CTy5SJIi5+3y4psDgWu4wPDoBhF8NxUOinEc7pHgiTsT6MaBb92rKhhD+Xw==}
    engines: {node: '>= 0.4'}

  is-number@7.0.0:
    resolution: {integrity: sha512-41Cifkg6e8TylSpdtTpeLVMqvSBEVzTttHvERD741+pnZ8ANv0004MRL43QKPDlK9cGvNp6NZWZUBlbGXYxxng==}
    engines: {node: '>=0.12.0'}

  is-plain-obj@4.1.0:
    resolution: {integrity: sha512-+Pgi+vMuUNkJyExiMBt5IlFoMyKnr5zhJ4Uspz58WOhBF5QoIZkFyNHIbBAtHwzVAgk5RtndVNsDRN61/mmDqg==}
    engines: {node: '>=12'}

  is-regex@1.2.1:
    resolution: {integrity: sha512-MjYsKHO5O7mCsmRGxWcLWheFqN9DJ/2TmngvjKXihe6efViPqc274+Fx/4fYj/r03+ESvBdTXK0V6tA3rgez1g==}
    engines: {node: '>= 0.4'}

  is-set@2.0.3:
    resolution: {integrity: sha512-iPAjerrse27/ygGLxw+EBR9agv9Y6uLeYVJMu+QNCoouJ1/1ri0mGrcWpfCqFZuzzx3WjtwxG098X+n4OuRkPg==}
    engines: {node: '>= 0.4'}

  is-shared-array-buffer@1.0.4:
    resolution: {integrity: sha512-ISWac8drv4ZGfwKl5slpHG9OwPNty4jOWPRIhBpxOoD+hqITiwuipOQ2bNthAzwA3B4fIjO4Nln74N0S9byq8A==}
    engines: {node: '>= 0.4'}

  is-string@1.1.1:
    resolution: {integrity: sha512-BtEeSsoaQjlSPBemMQIrY1MY0uM6vnS1g5fmufYOtnxLGUZM2178PKbhsk7Ffv58IX+ZtcvoGwccYsh0PglkAA==}
    engines: {node: '>= 0.4'}

  is-symbol@1.1.1:
    resolution: {integrity: sha512-9gGx6GTtCQM73BgmHQXfDmLtfjjTUDSyoxTCbp5WtoixAhfgsDirWIcVQ/IHpvI5Vgd5i/J5F7B9cN/WlVbC/w==}
    engines: {node: '>= 0.4'}

  is-typed-array@1.1.15:
    resolution: {integrity: sha512-p3EcsicXjit7SaskXHs1hA91QxgTw46Fv6EFKKGS5DRFLD8yKnohjF3hxoju94b/OcMZoQukzpPpBE9uLVKzgQ==}
    engines: {node: '>= 0.4'}

  is-weakmap@2.0.2:
    resolution: {integrity: sha512-K5pXYOm9wqY1RgjpL3YTkF39tni1XajUIkawTLUo9EZEVUFga5gSQJF8nNS7ZwJQ02y+1YCNYcMh+HIf1ZqE+w==}
    engines: {node: '>= 0.4'}

  is-weakref@1.1.1:
    resolution: {integrity: sha512-6i9mGWSlqzNMEqpCp93KwRS1uUOodk2OJ6b+sq7ZPDSy2WuI5NFIxp/254TytR8ftefexkWn5xNiHUNpPOfSew==}
    engines: {node: '>= 0.4'}

  is-weakset@2.0.4:
    resolution: {integrity: sha512-mfcwb6IzQyOKTs84CQMrOwW4gQcaTOAWJ0zzJCl2WSPDrWk/OzDaImWFH3djXhb24g4eudZfLRozAvPGw4d9hQ==}
    engines: {node: '>= 0.4'}

  isarray@2.0.5:
    resolution: {integrity: sha512-xHjhDr3cNBK0BzdUJSPXZntQUx/mwMS5Rw4A7lPJ90XGAO6ISP/ePDNuo0vhqOZU+UD5JoodwCAAoZQd3FeAKw==}

  isexe@2.0.0:
    resolution: {integrity: sha512-RHxMLp9lnKHGHRng9QFhRCMbYAcVpn69smSGcq3f36xjgVVWThj4qqLbTLlq7Ssj8B+fIQ1EuCEGI2lKsyQeIw==}

  itertools@2.4.1:
    resolution: {integrity: sha512-dFTSYzmbfeNE3q/qxwAr/QdKsK6/rp+LTz8SJdTg1+lo9omXFYpDcOKw47/7TevlnC0LorR5pRSf68+yB3N0GA==}

  js-base64@3.7.8:
    resolution: {integrity: sha512-hNngCeKxIUQiEUN3GPJOkz4wF/YvdUdbNL9hsBcMQTkKzboD7T/q3OYOuuPZLUE6dBxSGpwhk5mwuDud7JVAow==}

  js-tokens@4.0.0:
    resolution: {integrity: sha512-RdJUflcE3cUzKiMqQgsCu06FPu9UdIJO0beYbPhHN4k6apgJtifcoCtT9bcxOpYBtpD2kCM6Sbzg4CausW/PKQ==}

  js-yaml@4.1.0:
    resolution: {integrity: sha512-wpxZs9NoxZaJESJGIZTyDEaYpl0FKSA+FB9aJiyemKhMwkxQg63h4T1KJgUGHpTqPDNRcmmYLugrRjJlBtWvRA==}
    hasBin: true

  jsesc@3.1.0:
    resolution: {integrity: sha512-/sM3dO2FOzXjKQhJuo0Q173wf2KOo8t4I8vHy6lF9poUp7bKT0/NHE8fPX23PwfhnykfqnC2xRxOnVw5XuGIaA==}
    engines: {node: '>=6'}
    hasBin: true

  json-parse-better-errors@1.0.2:
    resolution: {integrity: sha512-mrqyZKfX5EhL7hvqcV6WG1yYjnjeuYDzDhhcAAUrq8Po85NBQBJP+ZDUT75qZQ98IkUoBqdkExkukOU7Ts2wrw==}

  json-parse-even-better-errors@2.3.1:
    resolution: {integrity: sha512-xyFwyhro/JEof6Ghe2iz2NcXoj2sloNsWr/XsERDK/oiPCfaNhl5ONfp+jQdAZRQQ0IJWNzH9zIZF7li91kh2w==}

  json5@2.2.3:
    resolution: {integrity: sha512-XmOWe7eyHYH14cLdVPoyg+GOH3rYX++KpzrylJwSW98t3Nk+U8XOl8FWKOgwtzdb8lXGf6zYwDUzeHMWfxasyg==}
    engines: {node: '>=6'}
    hasBin: true

  lines-and-columns@1.2.4:
    resolution: {integrity: sha512-7ylylesZQ/PV29jhEDl3Ufjo6ZX7gCqJr5F7PKrqc93v7fzSymt1BpwEU8nAUXs8qzzvqhbjhK5QZg6Mt/HkBg==}

  linkify-it@5.0.0:
    resolution: {integrity: sha512-5aHCbzQRADcdP+ATqnDuhhJ/MRIqDkZX5pyjFHRRysS8vZ5AbqGEoFIb6pYHPZ+L/OC2Lc+xT8uHVVR5CAK/wQ==}

  little-state-machine@4.8.1:
    resolution: {integrity: sha512-liPHqaWMQ7rzZryQUDnbZ1Gclnnai3dIyaJ0nAgwZRXMzqbYrydrlCI0NDojRUbE5VYh5vu6hygEUZiH77nQkQ==}
    peerDependencies:
      react: ^16.8.0 || ^17 || ^18 || ^19

  load-json-file@4.0.0:
    resolution: {integrity: sha512-Kx8hMakjX03tiGTLAIdJ+lL0htKnXjEZN6hk/tozf/WOuYGdZBJrZ+rCJRbVCugsjB3jMLn9746NsQIf5VjBMw==}
    engines: {node: '>=4'}

  lodash-es@4.17.21:
    resolution: {integrity: sha512-mKnC+QJ9pWVzv+C4/U3rRsHapFfHvQFoFB92e52xeyGMcX6/OlIl78je1u8vePzYZSkkogMPJ2yjxxsb89cxyw==}

  lodash@4.17.21:
    resolution: {integrity: sha512-v2kDEe57lecTulaDIuNTPy3Ry4gLGJ6Z1O3vE1krgXZNrsQ+LFTGHVxVjcXPs17LhbZVGedAJv8XZ1tvj5FvSg==}

  longest-streak@3.1.0:
    resolution: {integrity: sha512-9Ri+o0JYgehTaVBBDoMqIl8GXtbWg711O3srftcHhZ0dqnETqLaoIK0x17fUw9rFSlK/0NlsKe0Ahhyl5pXE2g==}

  loose-envify@1.4.0:
    resolution: {integrity: sha512-lyuxPGr/Wfhrlem2CL/UcnUc1zcqKAImBDzukY7Y5F/yQiNdko6+fRLevlw1HgMySw7f611UIY408EtxRSoK3Q==}
    hasBin: true

  lower-case@2.0.2:
    resolution: {integrity: sha512-7fm3l3NAF9WfN6W3JOmf5drwpVqX78JtoGJ3A6W0a6ZnldM41w2fV5D490psKFTpMds8TJse/eHLFFsNHHjHgg==}

  lru-cache@5.1.1:
    resolution: {integrity: sha512-KpNARQA3Iwv+jTA0utUVVbrh+Jlrr1Fv0e56GGzAFOXN7dk/FviaDW8LHmK52DlcH4WP2n6gI8vN1aesBFgo9w==}

  lunr@2.3.9:
    resolution: {integrity: sha512-zTU3DaZaF3Rt9rhN3uBMGQD3dD2/vFQqnvZCDv4dl5iOzq2IZQqTxu90r4E5J+nP70J3ilqVCrbho2eWaeW8Ow==}

  markdown-it@14.1.0:
    resolution: {integrity: sha512-a54IwgWPaeBCAAsv13YgmALOF1elABB08FxO9i+r4VFk5Vl4pKokRPeX8u5TCgSsPi6ec1otfLjdOpVcgbpshg==}
    hasBin: true

  math-intrinsics@1.1.0:
    resolution: {integrity: sha512-/IXtbwEk5HTPyEwyKX6hGkYXxM9nbj64B+ilVJnC/R6B0pH5G4V3b0pVbL7DBj4tkhBAppbQUlf6F6Xl9LHu1g==}
    engines: {node: '>= 0.4'}

  mdast-util-from-markdown@2.0.2:
    resolution: {integrity: sha512-uZhTV/8NBuw0WHkPTrCqDOl0zVe1BIng5ZtHoDk49ME1qqcjYmmLmOf0gELgcRMxN4w2iuIeVso5/6QymSrgmA==}

  mdast-util-mdx-expression@2.0.1:
    resolution: {integrity: sha512-J6f+9hUp+ldTZqKRSg7Vw5V6MqjATc+3E4gf3CFNcuZNWD8XdyI6zQ8GqH7f8169MM6P7hMBRDVGnn7oHB9kXQ==}

  mdast-util-mdx-jsx@3.2.0:
    resolution: {integrity: sha512-lj/z8v0r6ZtsN/cGNNtemmmfoLAFZnjMbNyLzBafjzikOM+glrjNHPlf6lQDOTccj9n5b0PPihEBbhneMyGs1Q==}

  mdast-util-mdxjs-esm@2.0.1:
    resolution: {integrity: sha512-EcmOpxsZ96CvlP03NghtH1EsLtr0n9Tm4lPUJUBccV9RwUOneqSycg19n5HGzCf+10LozMRSObtVr3ee1WoHtg==}

  mdast-util-phrasing@4.1.0:
    resolution: {integrity: sha512-TqICwyvJJpBwvGAMZjj4J2n0X8QWp21b9l0o7eXyVJ25YNWYbJDVIyD1bZXE6WtV6RmKJVYmQAKWa0zWOABz2w==}

  mdast-util-to-hast@13.2.0:
    resolution: {integrity: sha512-QGYKEuUsYT9ykKBCMOEDLsU5JRObWQusAolFMeko/tYPufNkRffBAQjIE+99jbA87xv6FgmjLtwjh9wBWajwAA==}

  mdast-util-to-markdown@2.1.2:
    resolution: {integrity: sha512-xj68wMTvGXVOKonmog6LwyJKrYXZPvlwabaryTjLh9LuvovB/KAH+kvi8Gjj+7rJjsFi23nkUxRQv1KqSroMqA==}

  mdast-util-to-string@4.0.0:
    resolution: {integrity: sha512-0H44vDimn51F0YwvxSJSm0eCDOJTRlmN0R1yBh4HLj9wiV1Dn0QoXGbvFAWj2hSItVTlCmBF1hqKlIyUBVFLPg==}

  mdn-data@2.0.28:
    resolution: {integrity: sha512-aylIc7Z9y4yzHYAJNuESG3hfhC+0Ibp/MAMiaOZgNv4pmEdFyfZhhhny4MNiAfWdBQ1RQ2mfDWmM1x8SvGyp8g==}

  mdn-data@2.0.30:
    resolution: {integrity: sha512-GaqWWShW4kv/G9IEucWScBx9G1/vsFZZJUO+tD26M8J8z3Kw5RDQjaoZe03YAClgeS/SWPOcb4nkFBTEi5DUEA==}

  mdurl@2.0.0:
    resolution: {integrity: sha512-Lf+9+2r+Tdp5wXDXC4PcIBjTDtq4UKjCPMQhKIuzpJNW0b96kVqSwW0bT7FhRSfmAiFYgP+SCRvdrDozfh0U5w==}

  memorystream@0.3.1:
    resolution: {integrity: sha512-S3UwM3yj5mtUSEfP41UZmt/0SCoVYUcU1rkXv+BQ5Ig8ndL4sPoJNBUJERafdPb5jjHJGuMgytgKvKIf58XNBw==}
    engines: {node: '>= 0.10.0'}

  merge-refs@2.0.0:
    resolution: {integrity: sha512-3+B21mYK2IqUWnd2EivABLT7ueDhb0b8/dGK8LoFQPrU61YITeCMn14F7y7qZafWNZhUEKb24cJdiT5Wxs3prg==}
    peerDependencies:
      '@types/react': ^16.8.0 || ^17.0.0 || ^18.0.0 || ^19.0.0
    peerDependenciesMeta:
      '@types/react':
        optional: true

  micromark-core-commonmark@2.0.3:
    resolution: {integrity: sha512-RDBrHEMSxVFLg6xvnXmb1Ayr2WzLAWjeSATAoxwKYJV94TeNavgoIdA0a9ytzDSVzBy2YKFK+emCPOEibLeCrg==}

  micromark-factory-destination@2.0.1:
    resolution: {integrity: sha512-Xe6rDdJlkmbFRExpTOmRj9N3MaWmbAgdpSrBQvCFqhezUn4AHqJHbaEnfbVYYiexVSs//tqOdY/DxhjdCiJnIA==}

  micromark-factory-label@2.0.1:
    resolution: {integrity: sha512-VFMekyQExqIW7xIChcXn4ok29YE3rnuyveW3wZQWWqF4Nv9Wk5rgJ99KzPvHjkmPXF93FXIbBp6YdW3t71/7Vg==}

  micromark-factory-space@2.0.1:
    resolution: {integrity: sha512-zRkxjtBxxLd2Sc0d+fbnEunsTj46SWXgXciZmHq0kDYGnck/ZSGj9/wULTV95uoeYiK5hRXP2mJ98Uo4cq/LQg==}

  micromark-factory-title@2.0.1:
    resolution: {integrity: sha512-5bZ+3CjhAd9eChYTHsjy6TGxpOFSKgKKJPJxr293jTbfry2KDoWkhBb6TcPVB4NmzaPhMs1Frm9AZH7OD4Cjzw==}

  micromark-factory-whitespace@2.0.1:
    resolution: {integrity: sha512-Ob0nuZ3PKt/n0hORHyvoD9uZhr+Za8sFoP+OnMcnWK5lngSzALgQYKMr9RJVOWLqQYuyn6ulqGWSXdwf6F80lQ==}

  micromark-util-character@2.1.1:
    resolution: {integrity: sha512-wv8tdUTJ3thSFFFJKtpYKOYiGP2+v96Hvk4Tu8KpCAsTMs6yi+nVmGh1syvSCsaxz45J6Jbw+9DD6g97+NV67Q==}

  micromark-util-chunked@2.0.1:
    resolution: {integrity: sha512-QUNFEOPELfmvv+4xiNg2sRYeS/P84pTW0TCgP5zc9FpXetHY0ab7SxKyAQCNCc1eK0459uoLI1y5oO5Vc1dbhA==}

  micromark-util-classify-character@2.0.1:
    resolution: {integrity: sha512-K0kHzM6afW/MbeWYWLjoHQv1sgg2Q9EccHEDzSkxiP/EaagNzCm7T/WMKZ3rjMbvIpvBiZgwR3dKMygtA4mG1Q==}

  micromark-util-combine-extensions@2.0.1:
    resolution: {integrity: sha512-OnAnH8Ujmy59JcyZw8JSbK9cGpdVY44NKgSM7E9Eh7DiLS2E9RNQf0dONaGDzEG9yjEl5hcqeIsj4hfRkLH/Bg==}

  micromark-util-decode-numeric-character-reference@2.0.2:
    resolution: {integrity: sha512-ccUbYk6CwVdkmCQMyr64dXz42EfHGkPQlBj5p7YVGzq8I7CtjXZJrubAYezf7Rp+bjPseiROqe7G6foFd+lEuw==}

  micromark-util-decode-string@2.0.1:
    resolution: {integrity: sha512-nDV/77Fj6eH1ynwscYTOsbK7rR//Uj0bZXBwJZRfaLEJ1iGBR6kIfNmlNqaqJf649EP0F3NWNdeJi03elllNUQ==}

  micromark-util-encode@2.0.1:
    resolution: {integrity: sha512-c3cVx2y4KqUnwopcO9b/SCdo2O67LwJJ/UyqGfbigahfegL9myoEFoDYZgkT7f36T0bLrM9hZTAaAyH+PCAXjw==}

  micromark-util-html-tag-name@2.0.1:
    resolution: {integrity: sha512-2cNEiYDhCWKI+Gs9T0Tiysk136SnR13hhO8yW6BGNyhOC4qYFnwF1nKfD3HFAIXA5c45RrIG1ub11GiXeYd1xA==}

  micromark-util-normalize-identifier@2.0.1:
    resolution: {integrity: sha512-sxPqmo70LyARJs0w2UclACPUUEqltCkJ6PhKdMIDuJ3gSf/Q+/GIe3WKl0Ijb/GyH9lOpUkRAO2wp0GVkLvS9Q==}

  micromark-util-resolve-all@2.0.1:
    resolution: {integrity: sha512-VdQyxFWFT2/FGJgwQnJYbe1jjQoNTS4RjglmSjTUlpUMa95Htx9NHeYW4rGDJzbjvCsl9eLjMQwGeElsqmzcHg==}

  micromark-util-sanitize-uri@2.0.1:
    resolution: {integrity: sha512-9N9IomZ/YuGGZZmQec1MbgxtlgougxTodVwDzzEouPKo3qFWvymFHWcnDi2vzV1ff6kas9ucW+o3yzJK9YB1AQ==}

  micromark-util-subtokenize@2.1.0:
    resolution: {integrity: sha512-XQLu552iSctvnEcgXw6+Sx75GflAPNED1qx7eBJ+wydBb2KCbRZe+NwvIEEMM83uml1+2WSXpBAcp9IUCgCYWA==}

  micromark-util-symbol@2.0.1:
    resolution: {integrity: sha512-vs5t8Apaud9N28kgCrRUdEed4UJ+wWNvicHLPxCa9ENlYuAY31M0ETy5y1vA33YoNPDFTghEbnh6efaE8h4x0Q==}

  micromark-util-types@2.0.2:
    resolution: {integrity: sha512-Yw0ECSpJoViF1qTU4DC6NwtC4aWGt1EkzaQB8KPPyCRR8z9TWeV0HbEFGTO+ZY1wB22zmxnJqhPyTpOVCpeHTA==}

  micromark@4.0.2:
    resolution: {integrity: sha512-zpe98Q6kvavpCr1NPVSCMebCKfD7CA2NqZ+rykeNhONIJBpc1tFKt9hucLGwha3jNTNI8lHpctWJWoimVF4PfA==}

  millify@6.1.0:
    resolution: {integrity: sha512-H/E3J6t+DQs/F2YgfDhxUVZz/dF8JXPPKTLHL/yHCcLZLtCXJDUaqvhJXQwqOVBvbyNn4T0WjLpIHd7PAw7fBA==}
    hasBin: true

  minimatch@3.1.2:
    resolution: {integrity: sha512-J7p63hRiAjw1NDEww1W7i37+ByIrOWO5XQQAzZ3VOcL0PNybwpfmV/N05zFAzwQ9USyEcX6t3UO+K5aqBQOIHw==}

  minimatch@5.1.6:
    resolution: {integrity: sha512-lKwV/1brpG6mBUFHtb7NUmtABCb2WZZmm2wNiOA5hAb8VdCS4B3dtMWyvcoViccwAW/COERjXLt0zP1zXUN26g==}
    engines: {node: '>=10'}

  minimatch@9.0.5:
    resolution: {integrity: sha512-G6T0ZX48xgozx7587koeX9Ys2NYy6Gmv//P89sEte9V9whIapMNF4idKxnW2QtCcLiTWlb/wfCabAtAFWhhBow==}
    engines: {node: '>=16 || 14 >=14.17'}

  motion-dom@12.23.12:
    resolution: {integrity: sha512-RcR4fvMCTESQBD/uKQe49D5RUeDOokkGRmz4ceaJKDBgHYtZtntC/s2vLvY38gqGaytinij/yi3hMcWVcEF5Kw==}

  motion-utils@12.23.6:
    resolution: {integrity: sha512-eAWoPgr4eFEOFfg2WjIsMoqJTW6Z8MTUCgn/GZ3VRpClWBdnbjryiA3ZSNLyxCTmCQx4RmYX6jX1iWHbenUPNQ==}

  motion@12.23.12:
    resolution: {integrity: sha512-8jCD8uW5GD1csOoqh1WhH1A6j5APHVE15nuBkFeRiMzYBdRwyAHmSP/oXSuW0WJPZRXTFdBoG4hY9TFWNhhwng==}
    peerDependencies:
      '@emotion/is-prop-valid': '*'
      react: ^18.0.0 || ^19.0.0
      react-dom: ^18.0.0 || ^19.0.0
    peerDependenciesMeta:
      '@emotion/is-prop-valid':
        optional: true
      react:
        optional: true
      react-dom:
        optional: true

  ms@2.1.3:
    resolution: {integrity: sha512-6FlzubTLZG3J2a/NVCAleEhjzq5oxgHyaCU9yYXvcLsvoVaHJq/s5xXI6/XXP6tz7R9xAOtHnSO/tXtF3WRTlA==}

  nanoid@3.3.11:
    resolution: {integrity: sha512-N8SpfPUnUp1bK+PMYW8qSWdl9U+wwNWI4QKxOYDy9JAro3WMX7p2OeVRF9v+347pnakNevPmiHhNmZ2HbFA76w==}
    engines: {node: ^10 || ^12 || ^13.7 || ^14 || >=15.0.1}
    hasBin: true

  nice-try@1.0.5:
    resolution: {integrity: sha512-1nh45deeb5olNY7eX82BkPO7SSxR5SSYJiPTrTdFUVYwAl8CKMA5N9PjTYkHiRjisVcxcQ1HXdLhx2qxxJzLNQ==}

  no-case@3.0.4:
    resolution: {integrity: sha512-fgAN3jGAh+RoxUGZHTSOLJIqUc2wmoBwGR4tbpNAKmmovFoWq0OdRkb0VkldReO2a2iBT/OEulG9XSUc10r3zg==}

  node-releases@2.0.19:
    resolution: {integrity: sha512-xxOWJsBKtzAq7DY0J+DTzuz58K8e7sJbdgwkbMWQe8UYB6ekmsQ45q0M/tJDsGaZmbC+l7n57UV8Hl5tHxO9uw==}

  normalize-package-data@2.5.0:
    resolution: {integrity: sha512-/5CMN3T0R4XTj4DcGaexo+roZSdSFW/0AOOTROrjxzCG1wrWXEsGbRKevjlIL+ZDE4sZlJr5ED4YW0yqmkK+eA==}

  normalize-path@3.0.0:
    resolution: {integrity: sha512-6eZs5Ls3WtCisHWp9S2GUy8dqkpGi4BVSz3GaqiE6ezub0512ESztXUwUB6C6IKbQkY2Pnb/mD4WYojCRwcwLA==}
    engines: {node: '>=0.10.0'}

  normalize-range@0.1.2:
    resolution: {integrity: sha512-bdok/XvKII3nUpklnV6P2hxtMNrCboOjAcyBuQnWEhO665FwrSNRxU+AqpsyvO6LgGYPspN+lu5CLtw4jPRKNA==}
    engines: {node: '>=0.10.0'}

  npm-run-all@4.1.5:
    resolution: {integrity: sha512-Oo82gJDAVcaMdi3nuoKFavkIHBRVqQ1qvMb+9LHk/cF4P6B2m8aP04hGf7oL6wZ9BuGwX1onlLhpuoofSyoQDQ==}
    engines: {node: '>= 4'}
    hasBin: true

  nth-check@2.1.1:
    resolution: {integrity: sha512-lqjrjmaOoAnWfMmBPL+XNnynZh2+swxiX3WUE0s4yEHI6m+AwrK2UZOimIRl3X/4QctVqS8AiZjFqyOGrMXb/w==}

  object-assign@4.1.1:
    resolution: {integrity: sha512-rJgTQnkUnH1sFw8yT6VSU3zD3sWmu6sZhIseY8VX+GRu3P6F7Fu+JNDoXfklElbLJSnc3FUQHVe4cU5hj+BcUg==}
    engines: {node: '>=0.10.0'}

  object-inspect@1.13.4:
    resolution: {integrity: sha512-W67iLl4J2EXEGTbfeHCffrjDfitvLANg0UlX3wFUUSTx92KXRFegMHUVgSqE+wvhAbi4WqjGg9czysTV2Epbew==}
    engines: {node: '>= 0.4'}

  object-keys@1.1.1:
    resolution: {integrity: sha512-NuAESUOUMrlIXOfHKzD6bpPu3tYt3xvjNdRIQ+FeT0lNb4K8WR70CaDxhuNguS2XG+GjkyMwOzsN5ZktImfhLA==}
    engines: {node: '>= 0.4'}

  object.assign@4.1.7:
    resolution: {integrity: sha512-nK28WOo+QIjBkDduTINE4JkF/UJJKyf2EJxvJKfblDpyg0Q+pkOHNTL0Qwy6NP6FhE/EnzV73BxxqcJaXY9anw==}
    engines: {node: '>= 0.4'}

  once@1.4.0:
    resolution: {integrity: sha512-lNaJgI+2Q5URQBkccEKHTQOPaXdUxnZZElQTZY0MFUAuaEqe1E+Nyvgdz/aIyNi6Z9MzO5dv1H8n58/GELp3+w==}

  own-keys@1.0.1:
    resolution: {integrity: sha512-qFOyK5PjiWZd+QQIh+1jhdb9LpxTF0qs7Pm8o5QHYZ0M3vKqSqzsZaEB6oWlxZ+q2sJBMI/Ktgd2N5ZwQoRHfg==}
    engines: {node: '>= 0.4'}

  p-timeout@6.1.4:
    resolution: {integrity: sha512-MyIV3ZA/PmyBN/ud8vV9XzwTrNtR4jFrObymZYnZqMmW0zA8Z17vnT0rBgFE/TlohB+YCHqXMgZzb3Csp49vqg==}
    engines: {node: '>=14.16'}

  parent-module@1.0.1:
    resolution: {integrity: sha512-GQ2EWRpQV8/o+Aw8YqtfZZPfNRWZYkbidE9k5rpl/hC3vtHHBfGm2Ifi6qWV+coDGkrUKZAxE3Lot5kcsRlh+g==}
    engines: {node: '>=6'}

  parse-entities@4.0.2:
    resolution: {integrity: sha512-GG2AQYWoLgL877gQIKeRPGO1xF9+eG1ujIb5soS5gPvLQ1y2o8FL90w2QWNdf9I361Mpp7726c+lj3U0qK1uGw==}

  parse-json@4.0.0:
    resolution: {integrity: sha512-aOIos8bujGN93/8Ox/jPLh7RwVnPEysynVFE+fQZyg6jKELEHwzgKdLRFHUgXJL6kylijVSBC4BvN9OmsB48Rw==}
    engines: {node: '>=4'}

  parse-json@5.2.0:
    resolution: {integrity: sha512-ayCKvm/phCGxOkYRSCM82iDwct8/EonSEgCSxWxD7ve6jHggsFl4fZVQBPRNgQoKiuV/odhFrGzQXZwbifC8Rg==}
    engines: {node: '>=8'}

  path-key@2.0.1:
    resolution: {integrity: sha512-fEHGKCSmUSDPv4uoj8AlD+joPlq3peND+HRYyxFz4KPw4z926S/b8rIuFs2FYJg3BwsxJf6A9/3eIdLaYC+9Dw==}
    engines: {node: '>=4'}

  path-parse@1.0.7:
    resolution: {integrity: sha512-LDJzPVEEEPR+y48z93A0Ed0yXb8pAByGWo/k5YYdYgpY2/2EsOsksJrq7lOHxryrVOn1ejG6oAp8ahvOIQD8sw==}

  path-type@3.0.0:
    resolution: {integrity: sha512-T2ZUsdZFHgA3u4e5PfPbjd7HDDpxPnQb5jN0SrDsjNSuVXHJqtwTnWqG0B1jZrgmJ/7lj1EmVIByWt1gxGkWvg==}
    engines: {node: '>=4'}

  path-type@4.0.0:
    resolution: {integrity: sha512-gDKb8aZMDeD/tZWs9P6+q0J9Mwkdl6xMV8TjnGP3qJVJ06bdMgkbBlLU8IdfOsIsFz2BW1rNVT3XuNEl8zPAvw==}
    engines: {node: '>=8'}

  picocolors@1.1.1:
    resolution: {integrity: sha512-xceH2snhtb5M9liqDsmEw56le376mTZkEX/jEb/RxNFyegNul7eNslCXP9FDj/Lcu0X8KEyMceP2ntpaHrDEVA==}

  picomatch@2.3.1:
    resolution: {integrity: sha512-JU3teHTNjmE2VCGFzuY8EXzCDVwEqB2a8fsIvwaStHhAWJEeVd1o1QD80CU6+ZdEXXSLbSsuLwJjkCBWqRQUVA==}
    engines: {node: '>=8.6'}

  picomatch@4.0.3:
    resolution: {integrity: sha512-5gTmgEY/sqK6gFXLIsQNH19lWb4ebPDLA4SdLP7dsWkIXHWlG66oPuVvXSGFPppYZz8ZDZq0dYYrbHfBCVUb1Q==}
    engines: {node: '>=12'}

  pidtree@0.3.1:
    resolution: {integrity: sha512-qQbW94hLHEqCg7nhby4yRC7G2+jYHY4Rguc2bjw7Uug4GIJuu1tvf2uHaZv5Q8zdt+WKJ6qK1FOI6amaWUo5FA==}
    engines: {node: '>=0.10'}
    hasBin: true

  pify@3.0.0:
    resolution: {integrity: sha512-C3FsVNH1udSEX48gGX1xfvwTWfsYWj5U+8/uK15BGzIGrKoUpghX8hWZwa/OFnakBiiVNmBvemTJR5mcy7iPcg==}
    engines: {node: '>=4'}

  possible-typed-array-names@1.1.0:
    resolution: {integrity: sha512-/+5VFTchJDoVj3bhoqi6UeymcD00DAwb1nJwamzPvHEszJ4FpF6SNNbUbOS8yI56qHzdV8eK0qEfOSiodkTdxg==}
    engines: {node: '>= 0.4'}

  postcss-value-parser@4.2.0:
    resolution: {integrity: sha512-1NNCs6uurfkVbeXG4S8JFT9t19m45ICnif8zWLd5oPSZ50QnwMfK+H3jv408d4jw/7Bttv5axS5IiHoLaVNHeQ==}

  postcss@8.5.6:
    resolution: {integrity: sha512-3Ybi1tAuwAP9s0r1UQ2J4n5Y0G05bJkpUIO0/bI9MhwmD70S5aTWbXGBwxHrelT+XM1k6dM0pk+SwNkpTRN7Pg==}
    engines: {node: ^10 || ^12 || >=14}

  prettier@2.8.8:
    resolution: {integrity: sha512-tdN8qQGvNjw4CHbY+XXk0JgCXn9QiF21a55rBe5LJAU+kDyC4WQn4+awm2Xfk2lQMk5fKup9XgzTZtGkjBdP9Q==}
    engines: {node: '>=10.13.0'}
    hasBin: true

  prettier@3.6.2:
    resolution: {integrity: sha512-I7AIg5boAr5R0FFtJ6rCfD+LFsWHp81dolrFD8S79U9tb8Az2nGrJncnMSnys+bpQJfRUzqs9hnA81OAA3hCuQ==}
    engines: {node: '>=14'}
    hasBin: true

  prop-types@15.8.1:
    resolution: {integrity: sha512-oj87CgZICdulUohogVAR7AjlC0327U4el4L6eAvOqCeudMDVU0NThNaV+b9Df4dXgSP1gXMTnPdhfe/2qDH5cg==}

  property-information@7.1.0:
    resolution: {integrity: sha512-TwEZ+X+yCJmYfL7TPUOcvBZ4QfoT5YenQiJuX//0th53DE6w0xxLEtfK3iyryQFddXuvkIk51EEgrJQ0WJkOmQ==}

  punycode.js@2.3.1:
    resolution: {integrity: sha512-uxFIHU0YlHYhDQtV4R9J6a52SLx28BCjT+4ieh7IGbgwVJWO+km431c4yRlREUAsAmt/uMjQUyQHNEPf0M39CA==}
    engines: {node: '>=6'}

  qr.js@0.0.0:
    resolution: {integrity: sha512-c4iYnWb+k2E+vYpRimHqSu575b1/wKl4XFeJGpFmrJQz5I88v9aY2czh7s0w36srfCM1sXgC/xpoJz5dJfq+OQ==}

  radash@12.1.1:
    resolution: {integrity: sha512-h36JMxKRqrAxVD8201FrCpyeNuUY9Y5zZwujr20fFO77tpUtGa6EZzfKw/3WaiBX95fq7+MpsuMLNdSnORAwSA==}
    engines: {node: '>=14.18.0'}

  react-auth-code-input@3.2.1:
    resolution: {integrity: sha512-oWWKbxDLU5g46gvE1DIvNFHsDx37JSAfB6WX8luG6TWZB3iDfKMjQnhUgb+0imL/6ykGVMqdZ426tQW1uj25kg==}
    engines: {node: '>=10'}
    peerDependencies:
      react: '>=16.0.0'

  react-click-away-listener@2.4.0:
    resolution: {integrity: sha512-jDkXY8Q9qM8e197K7c7AoVhhk2meQO5POyjRJrKN2vUQUvIef49h/paM3JA6q+lf+JygDy9ENOBOsZalARUIeg==}
    peerDependencies:
      react: ^16.8.0 || ^17.0.0 || ^18.0.0 || ^19.0.0
      react-dom: ^16.8.0 || ^17.0.0 || ^18.0.0 || ^19.0.0

  react-dom@19.1.1:
    resolution: {integrity: sha512-Dlq/5LAZgF0Gaz6yiqZCf6VCcZs1ghAJyrsu84Q/GT0gV+mCxbfmKNoGRKBYMJ8IEdGPqu49YWXD02GCknEDkw==}
    peerDependencies:
      react: ^19.1.1

  react-hook-form@7.62.0:
    resolution: {integrity: sha512-7KWFejc98xqG/F4bAxpL41NB3o1nnvQO1RWZT3TqRZYL8RryQETGfEdVnJN2fy1crCiBLLjkRBVK05j24FxJGA==}
    engines: {node: '>=18.0.0'}
    peerDependencies:
      react: ^16.8.0 || ^17 || ^18 || ^19

  react-is@16.13.1:
    resolution: {integrity: sha512-24e6ynE2H+OKt4kqsOvNd8kBpV65zoxbA4BVsEOB3ARVWQki/DHzaUoC5KuON/BiccDaCCTZBuOcfZs70kR8bQ==}

  react-is@18.3.1:
    resolution: {integrity: sha512-/LLMVyas0ljjAtoYiPqYiL8VWXzUUdThrmU5+n20DZv+a+ClRoevUzw5JxU+Ieh5/c87ytoTBV9G1FiKfNJdmg==}

  react-loading-skeleton@3.5.0:
    resolution: {integrity: sha512-gxxSyLbrEAdXTKgfbpBEFZCO/P153DnqSCQau2+o6lNy1jgMRr2MmRmOzMmyrwSaSYLRB8g7b0waYPmUjz7IhQ==}
    peerDependencies:
      react: '>=16.8.0'

  react-markdown@10.1.0:
    resolution: {integrity: sha512-qKxVopLT/TyA6BX3Ue5NwabOsAzm0Q7kAPwq6L+wWDwisYs7R8vZ0nRXqq6rkueboxpkjvLGU9fWifiX/ZZFxQ==}
    peerDependencies:
      '@types/react': '>=18'
      react: '>=18'

  react-property@2.0.2:
    resolution: {integrity: sha512-+PbtI3VuDV0l6CleQMsx2gtK0JZbZKbpdu5ynr+lbsuvtmgbNcS3VM0tuY2QjFNOcWxvXeHjDpy42RO+4U2rug==}

  react-qr-code@2.0.18:
    resolution: {integrity: sha512-v1Jqz7urLMhkO6jkgJuBYhnqvXagzceg3qJUWayuCK/c6LTIonpWbwxR1f1APGd4xrW/QcQEovNrAojbUz65Tg==}
    peerDependencies:
      react: '*'

  react-redux@9.2.0:
    resolution: {integrity: sha512-ROY9fvHhwOD9ySfrF0wmvu//bKCQ6AeZZq1nJNtbDC+kk5DuSuNX/n6YWYF/SYy7bSba4D4FSz8DJeKY/S/r+g==}
    peerDependencies:
      '@types/react': ^18.2.25 || ^19
      react: ^18.0 || ^19
      redux: ^5.0.0
    peerDependenciesMeta:
      '@types/react':
        optional: true
      redux:
        optional: true

  react-refresh@0.17.0:
    resolution: {integrity: sha512-z6F7K9bV85EfseRCp2bzrpyQ0Gkw1uLoCel9XBVWPg/TjRj94SkJzUTGfOa4bs7iJvBWtQG0Wq7wnI0syw3EBQ==}
    engines: {node: '>=0.10.0'}

  react-router-dom@6.30.1:
    resolution: {integrity: sha512-llKsgOkZdbPU1Eg3zK8lCn+sjD9wMRZZPuzmdWWX5SUs8OFkN5HnFVC0u5KMeMaC9aoancFI/KoLuKPqN+hxHw==}
    engines: {node: '>=14.0.0'}
    peerDependencies:
      react: '>=16.8'
      react-dom: '>=16.8'

  react-router@6.30.1:
    resolution: {integrity: sha512-X1m21aEmxGXqENEPG3T6u0Th7g0aS4ZmoNynhbs+Cn+q+QGTLt+d5IQ2bHAXKzKcxGJjxACpVbnYQSCRcfxHlQ==}
    engines: {node: '>=14.0.0'}
    peerDependencies:
      react: '>=16.8'

  react-simple-animate@3.5.3:
    resolution: {integrity: sha512-Ob+SmB5J1tXDEZyOe2Hf950K4M8VaWBBmQ3cS2BUnTORqHjhK0iKG8fB+bo47ZL15t8d3g/Y0roiqH05UBjG7A==}
    peerDependencies:
      react-dom: ^16.8.0 || ^17 || ^18 || ^19

  react-use-websocket@4.13.0:
    resolution: {integrity: sha512-anMuVoV//g2N76Wxqvqjjo1X48r9Np3y1/gMl7arX84tAPXdy5R7sB5lO5hvCzQRYjqXwV8XMAiEBOUbyrZFrw==}

  react-virtualized-auto-sizer@1.0.26:
    resolution: {integrity: sha512-CblNyiNVw2o+hsa5/49NH2ogGxZ+t+3aweRvNSq7TVjDIlwk7ir4lencEg5HxHeSzwNarSkNkiu0qJSOXtxm5A==}
    peerDependencies:
      react: ^15.3.0 || ^16.0.0-alpha || ^17.0.0 || ^18.0.0 || ^19.0.0
      react-dom: ^15.3.0 || ^16.0.0-alpha || ^17.0.0 || ^18.0.0 || ^19.0.0

  react@19.1.1:
    resolution: {integrity: sha512-w8nqGImo45dmMIfljjMwOGtbmC/mk4CMYhWIicdSflH91J9TyCyczcPFXJzrZ/ZXcgGRFeP6BU0BEJTw6tZdfQ==}
    engines: {node: '>=0.10.0'}

  read-pkg@3.0.0:
    resolution: {integrity: sha512-BLq/cCO9two+lBgiTYNqD6GdtK8s4NpaWrl6/rCO9w0TUS8oJl7cmToOZfRYllKTISY6nt1U7jQ53brmKqY6BA==}
    engines: {node: '>=4'}

  readdirp@3.6.0:
    resolution: {integrity: sha512-hOS089on8RduqdbhvQ5Z37A0ESjsqz6qnRcffsMU3495FuTdqSm+7bhJ29JvIOsBDEEnan5DPu9t3To9VRlMzA==}
    engines: {node: '>=8.10.0'}

  recharts@3.1.2:
    resolution: {integrity: sha512-vhNbYwaxNbk/IATK0Ki29k3qvTkGqwvCgyQAQ9MavvvBwjvKnMTswdbklJpcOAoMPN/qxF3Lyqob0zO+ZXkZ4g==}
    engines: {node: '>=18'}
    peerDependencies:
      react: ^16.8.0 || ^17.0.0 || ^18.0.0 || ^19.0.0
      react-dom: ^16.0.0 || ^17.0.0 || ^18.0.0 || ^19.0.0
      react-is: ^16.8.0 || ^17.0.0 || ^18.0.0 || ^19.0.0

  redux-thunk@3.1.0:
    resolution: {integrity: sha512-NW2r5T6ksUKXCabzhL9z+h206HQw/NJkcLm1GPImRQ8IzfXwRGqjVhKJGauHirT0DAuyy6hjdnMZaRoAcy0Klw==}
    peerDependencies:
      redux: ^5.0.0

  redux@5.0.1:
    resolution: {integrity: sha512-M9/ELqF6fy8FwmkpnF0S3YKOqMyoWJ4+CS5Efg2ct3oY9daQvd/Pc71FpGZsVsbl3Cpb+IIcjBDUnnyBdQbq4w==}

  reflect.getprototypeof@1.0.10:
    resolution: {integrity: sha512-00o4I+DVrefhv+nX0ulyi3biSHCPDe+yLv5o/p6d/UVlirijB8E16FtfwSAi4g3tcqrQ4lRAqQSoFEZJehYEcw==}
    engines: {node: '>= 0.4'}

  regexp.prototype.flags@1.5.4:
    resolution: {integrity: sha512-dYqgNSZbDwkaJ2ceRd9ojCGjBq+mOm9LmtXnAnEGyHhN/5R7iDW2TRw3h+o/jCFxus3P2LfWIIiwowAjANm7IA==}
    engines: {node: '>= 0.4'}

  rehype-sanitize@6.0.0:
    resolution: {integrity: sha512-CsnhKNsyI8Tub6L4sm5ZFsme4puGfc6pYylvXo1AeqaGbjOYyzNv3qZPwvs0oMJ39eryyeOdmxwUIo94IpEhqg==}

  remark-parse@11.0.0:
    resolution: {integrity: sha512-FCxlKLNGknS5ba/1lmpYijMUzX2esxW5xQqjWxw2eHFfS2MSdaHVINFmhjo+qN1WhZhNimq0dZATN9pH0IDrpA==}

  remark-rehype@11.1.2:
    resolution: {integrity: sha512-Dh7l57ianaEoIpzbp0PC9UKAdCSVklD8E5Rpw7ETfbTl3FqcOOgq5q2LVDhgGCkaBv7p24JXikPdvhhmHvKMsw==}

  require-directory@2.1.1:
    resolution: {integrity: sha512-fGxEI7+wsG9xrvdjsrlmL22OMTTiHRwAMroiEeMgq8gzoLC/PQr7RsRDSTLUg/bZAZtF+TVIkHc6/4RIKrui+Q==}
    engines: {node: '>=0.10.0'}

  reselect@5.1.1:
    resolution: {integrity: sha512-K/BG6eIky/SBpzfHZv/dd+9JBFiS4SWV7FIujVyJRux6e45+73RaUHXLmIR1f7WOMaQ0U1km6qwklRQxpJJY0w==}

  resolve-from@4.0.0:
    resolution: {integrity: sha512-pb/MYmXstAkysRFx8piNI1tGFNQIFA3vkE3Gq4EuA1dF6gHp/+vgZqsCGJapvy8N3Q+4o7FwvquPJcnZ7RYy4g==}
    engines: {node: '>=4'}

  resolve@1.22.10:
    resolution: {integrity: sha512-NPRy+/ncIMeDlTAsuqwKIiferiawhefFJtkNSW0qZJEqMEb+qBt/77B/jGeeek+F0uOeN05CDa6HXbbIgtVX4w==}
    engines: {node: '>= 0.4'}
    hasBin: true

  rollup@4.48.1:
    resolution: {integrity: sha512-jVG20NvbhTYDkGAty2/Yh7HK6/q3DGSRH4o8ALKGArmMuaauM9kLfoMZ+WliPwA5+JHr2lTn3g557FxBV87ifg==}
    engines: {node: '>=18.0.0', npm: '>=8.0.0'}
    hasBin: true

  rxjs@7.8.2:
    resolution: {integrity: sha512-dhKf903U/PQZY6boNNtAGdWbG85WAbjT/1xYoZIC7FAY0yWapOBQVsVrDl58W86//e1VpMNBtRV4MaXfdMySFA==}

  safe-array-concat@1.1.3:
    resolution: {integrity: sha512-AURm5f0jYEOydBj7VQlVvDrjeFgthDdEF5H1dP+6mNpoXOMo1quQqJ4wvJDyRZ9+pO3kGWoOdmV08cSv2aJV6Q==}
    engines: {node: '>=0.4'}

  safe-push-apply@1.0.0:
    resolution: {integrity: sha512-iKE9w/Z7xCzUMIZqdBsp6pEQvwuEebH4vdpjcDWnyzaI6yl6O9FHvVpmGelvEHNsoY6wGblkxR6Zty/h00WiSA==}
    engines: {node: '>= 0.4'}

  safe-regex-test@1.1.0:
    resolution: {integrity: sha512-x/+Cz4YrimQxQccJf5mKEbIa1NzeCRNI5Ecl/ekmlYaampdNLPalVyIcCZNNH3MvmqBugV5TMYZXv0ljslUlaw==}
    engines: {node: '>= 0.4'}

  sass@1.70.0:
    resolution: {integrity: sha512-uUxNQ3zAHeAx5nRFskBnrWzDUJrrvpCPD5FNAoRvTi0WwremlheES3tg+56PaVtCs5QDRX5CBLxxKMDJMEa1WQ==}
    engines: {node: '>=14.0.0'}
    hasBin: true

  scheduler@0.26.0:
    resolution: {integrity: sha512-NlHwttCI/l5gCPR3D1nNXtWABUmBwvZpEQiD4IXSbIDq8BzLIK/7Ir5gTFSGZDUu37K5cMNp0hFtzO38sC7gWA==}

  semver@5.7.2:
    resolution: {integrity: sha512-cBznnQ9KjJqU67B52RMC65CMarK2600WFnbkcaiwWq3xy/5haFJlshgnpjovMVJ+Hff49d8GEn0b87C5pDQ10g==}
    hasBin: true

  semver@6.3.1:
    resolution: {integrity: sha512-BR7VvDCVHO+q2xBEWskxS6DJE1qRnb7DxzUrogb71CWoSficBxYsiAGd+Kl0mmq/MprG9yArRkyrQxTO6XjMzA==}
    hasBin: true

  set-function-length@1.2.2:
    resolution: {integrity: sha512-pgRc4hJ4/sNjWCSS9AmnS40x3bNMDTknHgL5UaMBTMyJnU90EgWh1Rz+MC9eFu4BuN/UwZjKQuY/1v3rM7HMfg==}
    engines: {node: '>= 0.4'}

  set-function-name@2.0.2:
    resolution: {integrity: sha512-7PGFlmtwsEADb0WYyvCMa1t+yke6daIG4Wirafur5kcf+MhUnPms1UeR0CKQdTZD81yESwMHbtn+TR+dMviakQ==}
    engines: {node: '>= 0.4'}

  set-proto@1.0.0:
    resolution: {integrity: sha512-RJRdvCo6IAnPdsvP/7m6bsQqNnn1FCBX5ZNtFL98MmFF/4xAIJTIg1YbHW5DC2W5SKZanrC6i4HsJqlajw/dZw==}
    engines: {node: '>= 0.4'}

  shebang-command@1.2.0:
    resolution: {integrity: sha512-EV3L1+UQWGor21OmnvojK36mhg+TyIKDh3iFBKBohr5xeXIhNBcx8oWdgkTEEQ+BEFFYdLRuqMfd5L84N1V5Vg==}
    engines: {node: '>=0.10.0'}

  shebang-regex@1.0.0:
    resolution: {integrity: sha512-wpoSFAxys6b2a2wHZ1XpDSgD7N9iVjg29Ph9uV/uaP9Ex/KXlkTZTeddxDPSYQpgvzKLGJke2UU0AzoGCjNIvQ==}
    engines: {node: '>=0.10.0'}

  shell-quote@1.8.3:
    resolution: {integrity: sha512-ObmnIF4hXNg1BqhnHmgbDETF8dLPCggZWBjkQfhZpbszZnYur5DUljTcCHii5LC3J5E0yeO/1LIMyH+UvHQgyw==}
    engines: {node: '>= 0.4'}

  side-channel-list@1.0.0:
    resolution: {integrity: sha512-FCLHtRD/gnpCiCHEiJLOwdmFP+wzCmDEkc9y7NsYxeF4u7Btsn1ZuwgwJGxImImHicJArLP4R0yX4c2KCrMrTA==}
    engines: {node: '>= 0.4'}

  side-channel-map@1.0.1:
    resolution: {integrity: sha512-VCjCNfgMsby3tTdo02nbjtM/ewra6jPHmpThenkTYh8pG9ucZ/1P8So4u4FGBek/BjpOVsDCMoLA/iuBKIFXRA==}
    engines: {node: '>= 0.4'}

  side-channel-weakmap@1.0.2:
    resolution: {integrity: sha512-WPS/HvHQTYnHisLo9McqBHOJk2FkHO/tlpvldyrnem4aeQp4hai3gythswg6p01oSoTl58rcpiFAjF2br2Ak2A==}
    engines: {node: '>= 0.4'}

  side-channel@1.1.0:
    resolution: {integrity: sha512-ZX99e6tRweoUXqR+VBrslhda51Nh5MTQwou5tnUDgbtyM0dBgmhEDtWGP/xbKn6hqfPRHujUNwz5fy/wbbhnpw==}
    engines: {node: '>= 0.4'}

  snake-case@3.0.4:
    resolution: {integrity: sha512-LAOh4z89bGQvl9pFfNF8V146i7o7/CqFPbqzYgP+yYzDIDeS9HaNFtXABamRW+AQzEVODcvE79ljJ+8a9YSdMg==}

  source-map-js@1.2.1:
    resolution: {integrity: sha512-UXWMKhLOwVKb728IUtQPXxfYU+usdybtUrK/8uGE8CQMvrhOpwvzDBwj0QhSL7MQc7vIsISBG8VQ8+IDQxpfQA==}
    engines: {node: '>=0.10.0'}

  source-map@0.5.7:
    resolution: {integrity: sha512-LbrmJOMUSdEVxIKvdcJzQC+nQhe8FUZQTXQy6+I75skNgn3OoQ0DZA8YnFa7gp8tqtL3KPf1kmo0R5DoApeSGQ==}
    engines: {node: '>=0.10.0'}

  space-separated-tokens@2.0.2:
    resolution: {integrity: sha512-PEGlAwrG8yXGXRjW32fGbg66JAlOAwbObuqVoJpv/mRgoWDQfgH1wDPvtzWyUSNAXBGSk8h755YDbbcEy3SH2Q==}

  spdx-correct@3.2.0:
    resolution: {integrity: sha512-kN9dJbvnySHULIluDHy32WHRUu3Og7B9sbY7tsFLctQkIqnMh3hErYgdMjTYuqmcXX+lK5T1lnUt3G7zNswmZA==}

  spdx-exceptions@2.5.0:
    resolution: {integrity: sha512-PiU42r+xO4UbUS1buo3LPJkjlO7430Xn5SVAhdpzzsPHsjbYVflnnFdATgabnLude+Cqu25p6N+g2lw/PFsa4w==}

  spdx-expression-parse@3.0.1:
    resolution: {integrity: sha512-cbqHunsQWnJNE6KhVSMsMeH5H/L9EpymbzqTQ3uLwNCLZ1Q481oWaofqH7nO6V07xlXwY6PhQdQ2IedWx/ZK4Q==}

  spdx-license-ids@3.0.22:
    resolution: {integrity: sha512-4PRT4nh1EImPbt2jASOKHX7PB7I+e4IWNLvkKFDxNhJlfjbYlleYQh285Z/3mPTHSAK/AvdMmw5BNNuYH8ShgQ==}

  stop-iteration-iterator@1.1.0:
    resolution: {integrity: sha512-eLoXW/DHyl62zxY4SCaIgnRhuMr6ri4juEYARS8E6sCEqzKpOiE521Ucofdx+KnDZl5xmvGYaaKCk5FEOxJCoQ==}
    engines: {node: '>= 0.4'}

  string-width@4.2.3:
    resolution: {integrity: sha512-wKyQRQpjJ0sIp62ErSZdGsjMJWsap5oRNihHhu6G7JVO/9jIB6UyevL+tXuOqrng8j/cxKTWyWUwvSTriiZz/g==}
    engines: {node: '>=8'}

  string.prototype.padend@3.1.6:
    resolution: {integrity: sha512-XZpspuSB7vJWhvJc9DLSlrXl1mcA2BdoY5jjnS135ydXqLoqhs96JjDtCkjJEQHvfqZIp9hBuBMgI589peyx9Q==}
    engines: {node: '>= 0.4'}

  string.prototype.trim@1.2.10:
    resolution: {integrity: sha512-Rs66F0P/1kedk5lyYyH9uBzuiI/kNRmwJAR9quK6VOtIpZ2G+hMZd+HQbbv25MgCA6gEffoMZYxlTod4WcdrKA==}
    engines: {node: '>= 0.4'}

  string.prototype.trimend@1.0.9:
    resolution: {integrity: sha512-G7Ok5C6E/j4SGfyLCloXTrngQIQU3PWtXGst3yM7Bea9FRURf1S42ZHlZZtsNque2FN2PoUhfZXYLNWwEr4dLQ==}
    engines: {node: '>= 0.4'}

  string.prototype.trimstart@1.0.8:
    resolution: {integrity: sha512-UXSH262CSZY1tfu3G3Secr6uGLCFVPMhIqHjlgCUtCCcgihYc/xKs9djMTMUOb2j1mVSeU8EU6NWc/iQKU6Gfg==}
    engines: {node: '>= 0.4'}

  stringify-entities@4.0.4:
    resolution: {integrity: sha512-IwfBptatlO+QCJUo19AqvrPNqlVMpW9YEL2LIVY+Rpv2qsjCGxaDLNRgeGsQWJhfItebuJhsGSLjaBbNSQ+ieg==}

  strip-ansi@6.0.1:
    resolution: {integrity: sha512-Y38VPSHcqkFrCpFnQ9vuSXmquuv5oXOKpGeT6aGrr3o3Gc9AlVa6JBfUSOCnbxGGZF+/0ooI7KrPuUSztUdU5A==}
    engines: {node: '>=8'}

  strip-bom@3.0.0:
    resolution: {integrity: sha512-vavAMRXOgBVNF6nyEEmL3DBK19iRpDcoIwW+swQ+CbGiu7lju6t+JklA1MHweoWtadgt4ISVUsXLyDq34ddcwA==}
    engines: {node: '>=4'}

  style-to-js@1.1.17:
    resolution: {integrity: sha512-xQcBGDxJb6jjFCTzvQtfiPn6YvvP2O8U1MDIPNfJQlWMYfktPy+iGsHE7cssjs7y84d9fQaK4UF3RIJaAHSoYA==}

  style-to-object@1.0.9:
    resolution: {integrity: sha512-G4qppLgKu/k6FwRpHiGiKPaPTFcG3g4wNVX/Qsfu+RqQM30E7Tyu/TEgxcL9PNLF5pdRLwQdE3YKKf+KF2Dzlw==}

  stylis@4.2.0:
    resolution: {integrity: sha512-Orov6g6BB1sDfYgzWfTHDOxamtX1bE/zo104Dh9e6fqJ3PooipYyfJ0pUmrZO2wAvO8YbEyeFrkV91XTsGMSrw==}

  supports-color@5.5.0:
    resolution: {integrity: sha512-QjVjwdXIt408MIiAqCX4oUKsgU2EqAGzs2Ppkm4aQYbjm+ZEWEcW4SfFNTr4uMNZma0ey4f5lgLrkB0aX0QMow==}
    engines: {node: '>=4'}

  supports-color@7.2.0:
    resolution: {integrity: sha512-qpCAvRl9stuOHveKsn7HncJRvv501qIacKzQlO/+Lwxc9+0q2wLyv4Dfvt80/DPn2pqOBsJdDiogXGR9+OvwRw==}
    engines: {node: '>=8'}

  supports-preserve-symlinks-flag@1.0.0:
    resolution: {integrity: sha512-ot0WnXS9fgdkgIcePe6RHNk1WA8+muPa6cSjeR3V8K27q9BB1rTE3R1p7Hv0z1ZyAc8s6Vvv8DIyWf681MAt0w==}
    engines: {node: '>= 0.4'}

  svg-parser@2.0.4:
    resolution: {integrity: sha512-e4hG1hRwoOdRb37cIMSgzNsxyzKfayW6VOflrwvR+/bzrkyxY/31WkbgnQpgtrNp1SdpJvpUAGTa/ZoiPNDuRQ==}

  svgo@3.3.2:
    resolution: {integrity: sha512-OoohrmuUlBs8B8o6MB2Aevn+pRIH9zDALSR+6hhqVfa6fRwG/Qw9VUMSMW9VNg2CFc/MTIfabtdOVl9ODIJjpw==}
    engines: {node: '>=14.0.0'}
    hasBin: true

  tabbable@6.2.0:
    resolution: {integrity: sha512-Cat63mxsVJlzYvN51JmVXIgNoUokrIaT2zLclCXjRd8boZ0004U4KCs/sToJ75C6sdlByWxpYnb5Boif1VSFew==}

  tiny-invariant@1.3.3:
    resolution: {integrity: sha512-+FbBPE1o9QAYvviau/qC5SE3caw21q3xkvWKBtja5vgqOWIHHJ3ioaq1VPfn/Szqctz2bU/oYeKd9/z5BL+PVg==}

  tinyglobby@0.2.14:
    resolution: {integrity: sha512-tX5e7OM1HnYr2+a2C/4V0htOcSQcoSTH9KgJnVvNm5zm/cyEWKJ7j7YutsH9CxMdtOkkLFy2AHrMci9IM8IPZQ==}
    engines: {node: '>=12.0.0'}

  to-regex-range@5.0.1:
    resolution: {integrity: sha512-65P7iz6X5yEr1cwcgvQxbbIw7Uk3gOy5dIdtZ4rDveLqhrdJP+Li/Hx6tyK0NEb+2GCyneCMJiGqrADCSNk8sQ==}
    engines: {node: '>=8.0'}

  trim-lines@3.0.1:
    resolution: {integrity: sha512-kRj8B+YHZCc9kQYdWfJB2/oUl9rA99qbowYYBtr4ui4mZyAQ2JpvVBd/6U2YloATfqBhBTSMhTpgBHtU0Mf3Rg==}

  trough@2.2.0:
    resolution: {integrity: sha512-tmMpK00BjZiUyVyvrBK7knerNgmgvcV/KLVyuma/SC+TQN167GrMRciANTz09+k3zW8L8t60jWO1GpfkZdjTaw==}

  tslib@2.8.1:
    resolution: {integrity: sha512-oJFu94HQb+KVduSUQL7wnpmqnfmLsOA/nAh6b6EH0wCEoK0/mPeXU6c3wKDV83MkOuHPRHtSXKKU99IBazS/2w==}

  typed-array-buffer@1.0.3:
    resolution: {integrity: sha512-nAYYwfY3qnzX30IkA6AQZjVbtK6duGontcQm1WSG1MD94YLqK0515GNApXkoxKOWMusVssAHWLh9SeaoefYFGw==}
    engines: {node: '>= 0.4'}

  typed-array-byte-length@1.0.3:
    resolution: {integrity: sha512-BaXgOuIxz8n8pIq3e7Atg/7s+DpiYrxn4vdot3w9KbnBhcRQq6o3xemQdIfynqSeXeDrF32x+WvfzmOjPiY9lg==}
    engines: {node: '>= 0.4'}

  typed-array-byte-offset@1.0.4:
    resolution: {integrity: sha512-bTlAFB/FBYMcuX81gbL4OcpH5PmlFHqlCCpAl8AlEzMz5k53oNDvN8p1PNOWLEmI2x4orp3raOFB51tv9X+MFQ==}
    engines: {node: '>= 0.4'}

  typed-array-length@1.0.7:
    resolution: {integrity: sha512-3KS2b+kL7fsuk/eJZ7EQdnEmQoaho/r6KUef7hxvltNA5DR8NAUM+8wJMbJyZ4G9/7i3v5zPBIMN5aybAh2/Jg==}
    engines: {node: '>= 0.4'}

  typedoc@0.28.11:
    resolution: {integrity: sha512-1FqgrrUYGNuE3kImAiEDgAVVVacxdO4ZVTKbiOVDGkoeSB4sNwQaDpa8mta+Lw5TEzBFmGXzsg0I1NLRIoaSFw==}
    engines: {node: '>= 18', pnpm: '>= 10'}
    hasBin: true
    peerDependencies:
      typescript: 5.0.x || 5.1.x || 5.2.x || 5.3.x || 5.4.x || 5.5.x || 5.6.x || 5.7.x || 5.8.x || 5.9.x

  typesafe-i18n@5.26.2:
    resolution: {integrity: sha512-2QAriFmiY5JwUAJtG7yufoE/XZ1aFBY++wj7YFS2yo89a3jLBfKoWSdq5JfQYk1V2BS7V2c/u+KEcaCQoE65hw==}
    hasBin: true
    peerDependencies:
      typescript: '>=3.5.1'

  typescript@5.9.2:
    resolution: {integrity: sha512-CWBzXQrc/qOkhidw1OzBTQuYRbfyxDXJMVJ1XNwUHGROVmuaeiEm3OslpZ1RV96d7SKKjZKrSJu3+t/xlw3R9A==}
    engines: {node: '>=14.17'}
    hasBin: true

  uc.micro@2.1.0:
    resolution: {integrity: sha512-ARDJmphmdvUk6Glw7y9DQ2bFkKBHwQHLi2lsaH6PPmz/Ka9sFOBsBluozhDltWmnv9u/cF6Rt87znRTPV+yp/A==}

  unbox-primitive@1.1.0:
    resolution: {integrity: sha512-nWJ91DjeOkej/TA8pXQ3myruKpKEYgqvpw9lz4OPHj/NWFNluYrjbz9j01CJ8yKQd2g4jFoOkINCTW2I5LEEyw==}
    engines: {node: '>= 0.4'}

  undici-types@7.10.0:
    resolution: {integrity: sha512-t5Fy/nfn+14LuOc2KNYg75vZqClpAiqscVvMygNnlsHBFpSXdJaYtXMcdNLpl/Qvc3P2cB3s6lOV51nqsFq4ag==}

  unified@11.0.5:
    resolution: {integrity: sha512-xKvGhPWw3k84Qjh8bI3ZeJjqnyadK+GEFtazSfZv/rKeTkTjOJho6mFqh2SM96iIcZokxiOpg78GazTSg8+KHA==}

  unist-util-is@6.0.0:
    resolution: {integrity: sha512-2qCTHimwdxLfz+YzdGfkqNlH0tLi9xjTnHddPmJwtIG9MGsdbutfTc4P+haPD7l7Cjxf/WZj+we5qfVPvvxfYw==}

  unist-util-position@5.0.0:
    resolution: {integrity: sha512-fucsC7HjXvkB5R3kTCO7kUjRdrS0BJt3M/FPxmHMBOm8JQi2BsHAHFsy27E0EolP8rp0NzXsJ+jNPyDWvOJZPA==}

  unist-util-stringify-position@4.0.0:
    resolution: {integrity: sha512-0ASV06AAoKCDkS2+xw5RXJywruurpbC4JZSm7nr7MOt1ojAzvyyaO+UxZf18j8FCF6kmzCZKcAgN/yu2gm2XgQ==}

  unist-util-visit-parents@6.0.1:
    resolution: {integrity: sha512-L/PqWzfTP9lzzEa6CKs0k2nARxTdZduw3zyh8d2NVBnsyvHjSX4TWse388YrrQKbvI8w20fGjGlhgT96WwKykw==}

  unist-util-visit@5.0.0:
    resolution: {integrity: sha512-MR04uvD+07cwl/yhVuVWAtw+3GOR/knlL55Nd/wAdblk27GCVt3lqpTivy/tkJcZoNPzTwS1Y+KMojlLDhoTzg==}

  update-browserslist-db@1.1.3:
    resolution: {integrity: sha512-UxhIZQ+QInVdunkDAaiazvvT/+fXL5Osr0JZlJulepYu6Jd7qJtDZjlur0emRlT71EN3ScPoE7gvsuIKKNavKw==}
    hasBin: true
    peerDependencies:
      browserslist: '>= 4.21.0'

  use-breakpoint@4.0.6:
    resolution: {integrity: sha512-1s7vUjf36eeZYTgY1KkmPNXrTbKJVRA9cjBFQdYjK8+pDr0qJgH6/cuX5qQ2zcfkqxN5LieVd/DTVK6ofnwRTQ==}
    peerDependencies:
      react: '>=18'
      react-dom: '>=18'

  use-deep-compare-effect@1.8.1:
    resolution: {integrity: sha512-kbeNVZ9Zkc0RFGpfMN3MNfaKNvcLNyxOAAd9O4CBZ+kCBXXscn9s/4I+8ytUER4RDpEYs5+O6Rs4PqiZ+rHr5Q==}
    engines: {node: '>=10', npm: '>=6'}
    peerDependencies:
      react: '>=16.13'

  use-sync-external-store@1.5.0:
    resolution: {integrity: sha512-Rb46I4cGGVBmjamjphe8L/UnvJD+uPPtTkNvX5mZgqdbavhI4EbgIWJiIHXJ8bc/i9EQGPRh4DwEURJ552Do0A==}
    peerDependencies:
      react: ^16.8.0 || ^17.0.0 || ^18.0.0 || ^19.0.0

  uuid@8.3.2:
    resolution: {integrity: sha512-+NYs2QeMWy+GWFOEm9xnn6HCDp0l7QBD7ml8zLUmJ+93Q5NF0NocErnwkTkXVFNiX3/fpC6afS8Dhb/gz7R7eg==}
    hasBin: true

  validate-npm-package-license@3.0.4:
    resolution: {integrity: sha512-DpKm2Ui/xN7/HQKCtpZxoRWBhZ9Z0kqtygG8XCgNQ8ZlDnxuQmWhj566j8fN4Cu3/JmbhsDo7fcAJq4s9h27Ew==}

  vfile-message@4.0.3:
    resolution: {integrity: sha512-QTHzsGd1EhbZs4AsQ20JX1rC3cOlt/IWJruk893DfLRr57lcnOeMaWG4K0JrRta4mIJZKth2Au3mM3u03/JWKw==}

  vfile@6.0.3:
    resolution: {integrity: sha512-KzIbH/9tXat2u30jf+smMwFCsno4wHVdNmzFyL+T/L3UGqqk6JKfVqOFOZEpZSHADH1k40ab6NUIXZq422ov3Q==}

  victory-vendor@37.3.6:
    resolution: {integrity: sha512-SbPDPdDBYp+5MJHhBCAyI7wKM3d5ivekigc2Dk2s7pgbZ9wIgIBYGVw4zGHBml/qTFbexrofXW6Gu4noGxrOwQ==}

  vite@7.1.3:
    resolution: {integrity: sha512-OOUi5zjkDxYrKhTV3V7iKsoS37VUM7v40+HuwEmcrsf11Cdx9y3DIr2Px6liIcZFwt3XSRpQvFpL3WVy7ApkGw==}
    engines: {node: ^20.19.0 || >=22.12.0}
    hasBin: true
    peerDependencies:
      '@types/node': ^20.19.0 || >=22.12.0
      jiti: '>=1.21.0'
      less: ^4.0.0
      lightningcss: ^1.21.0
      sass: ^1.70.0
      sass-embedded: ^1.70.0
      stylus: '>=0.54.8'
      sugarss: ^5.0.0
      terser: ^5.16.0
      tsx: ^4.8.1
      yaml: ^2.4.2
    peerDependenciesMeta:
      '@types/node':
        optional: true
      jiti:
        optional: true
      less:
        optional: true
      lightningcss:
        optional: true
      sass:
        optional: true
      sass-embedded:
        optional: true
      stylus:
        optional: true
      sugarss:
        optional: true
      terser:
        optional: true
      tsx:
        optional: true
      yaml:
        optional: true

  which-boxed-primitive@1.1.1:
    resolution: {integrity: sha512-TbX3mj8n0odCBFVlY8AxkqcHASw3L60jIuF8jFP78az3C2YhmGvqbHBpAjTRH2/xqYunrJ9g1jSyjCjpoWzIAA==}
    engines: {node: '>= 0.4'}

  which-builtin-type@1.2.1:
    resolution: {integrity: sha512-6iBczoX+kDQ7a3+YJBnh3T+KZRxM/iYNPXicqk66/Qfm1b93iu+yOImkg0zHbj5LNOcNv1TEADiZ0xa34B4q6Q==}
    engines: {node: '>= 0.4'}

  which-collection@1.0.2:
    resolution: {integrity: sha512-K4jVyjnBdgvc86Y6BkaLZEN933SwYOuBFkdmBu9ZfkcAbdVbpITnDmjvZ/aQjRXQrv5EPkTnD1s39GiiqbngCw==}
    engines: {node: '>= 0.4'}

  which-typed-array@1.1.19:
    resolution: {integrity: sha512-rEvr90Bck4WZt9HHFC4DJMsjvu7x+r6bImz0/BrbWb7A2djJ8hnZMrWnHo9F8ssv0OMErasDhftrfROTyqSDrw==}
    engines: {node: '>= 0.4'}

  which@1.3.1:
    resolution: {integrity: sha512-HxJdYWq1MTIQbJ3nw0cqssHoTNU267KlrDuGZ1WYlxDStUtKUhOaJmh112/TZmHxxUfuJqPXSOm7tDyas0OSIQ==}
    hasBin: true

  wrap-ansi@7.0.0:
    resolution: {integrity: sha512-YVGIj2kamLSTxw6NsZjoBxfSwsn0ycdesmc4p+Q21c5zPuZ1pl+NfxVdxPtdHvmNVOQ6XSYG4AUtyt/Fi7D16Q==}
    engines: {node: '>=10'}

  wrappy@1.0.2:
    resolution: {integrity: sha512-l4Sp/DRseor9wL6EvV2+TuQn63dMkPjZ/sp9XkghTEbV9KlPS1xUsZ3u7/IQO4wxtcFB4bgpQPRcR3QCvezPcQ==}

  y18n@5.0.8:
    resolution: {integrity: sha512-0pfFzegeDWJHJIAmTLRP2DwHjdF5s7jo9tuztdQxAhINCdvS+3nGINqPd00AphqJR/0LhANUS6/+7SCb98YOfA==}
    engines: {node: '>=10'}

  yallist@3.1.1:
    resolution: {integrity: sha512-a4UGQaWPH59mOXUYnAG2ewncQS4i4F43Tv3JoAM+s2VDAmS9NsK8GpDMLrCHPksFT7h3K6TOoUNn2pb7RoXx4g==}

  yaml@1.10.2:
    resolution: {integrity: sha512-r3vXyErRCYJ7wg28yvBY5VSoAF8ZvlcW9/BwUzEtUsjvX/DKs24dIkuwjtuprwJJHsbyUbLApepYTR1BN4uHrg==}
    engines: {node: '>= 6'}

  yaml@2.8.1:
    resolution: {integrity: sha512-lcYcMxX2PO9XMGvAJkJ3OsNMw+/7FKes7/hgerGUYWIoWu5j/+YQqcZr5JnPZWzOsEBgMbSbiSTn/dv/69Mkpw==}
    engines: {node: '>= 14.6'}
    hasBin: true

  yargs-parser@21.1.1:
    resolution: {integrity: sha512-tVpsJW7DdjecAiFpbIB1e3qxIQsE6NoPc5/eTdrbbIC4h0LVsWhnoa3g+m2HclBIujHzsxZ4VJVA+GUuc2/LBw==}
    engines: {node: '>=12'}

  yargs@17.7.2:
    resolution: {integrity: sha512-7dSzzRQ++CKnNI/krKnYRV7JKKPUXMEh61soaHKg9mrWEhzFWhFnxPxGl+69cD1Ou63C13NUPCnmIcrvqCuM6w==}
    engines: {node: '>=12'}

  zod@3.25.76:
    resolution: {integrity: sha512-gzUt/qt81nXsFGKIFcC3YnfEAx5NkunCfnDlvuBSSFS02bcXu4Lmea0AFIUwbLWxWPx3d9p8S5QoaujKcNQxcQ==}

  zustand@5.0.8:
    resolution: {integrity: sha512-gyPKpIaxY9XcO2vSMrLbiER7QMAMGOQZVRdJ6Zi782jkbzZygq5GI9nG8g+sMgitRtndwaBSl7uiqC49o1SSiw==}
    engines: {node: '>=12.20.0'}
    peerDependencies:
      '@types/react': '>=18.0.0'
      immer: '>=9.0.6'
      react: '>=18.0.0'
      use-sync-external-store: '>=1.2.0'
    peerDependenciesMeta:
      '@types/react':
        optional: true
      immer:
        optional: true
      react:
        optional: true
      use-sync-external-store:
        optional: true

  zwitch@2.0.4:
    resolution: {integrity: sha512-bXE4cR/kVZhKZX/RjPEflHaKVhUVl85noU3v6b8apfQEc1x4A+zBxjZ4lN8LqGd6WZ3dl98pY4o717VFmoPp+A==}

snapshots:

  '@ampproject/remapping@2.3.0':
    dependencies:
      '@jridgewell/gen-mapping': 0.3.13
      '@jridgewell/trace-mapping': 0.3.30

  '@babel/code-frame@7.27.1':
    dependencies:
      '@babel/helper-validator-identifier': 7.27.1
      js-tokens: 4.0.0
      picocolors: 1.1.1

  '@babel/compat-data@7.28.0': {}

  '@babel/core@7.28.3':
    dependencies:
      '@ampproject/remapping': 2.3.0
      '@babel/code-frame': 7.27.1
      '@babel/generator': 7.28.3
      '@babel/helper-compilation-targets': 7.27.2
      '@babel/helper-module-transforms': 7.28.3(@babel/core@7.28.3)
      '@babel/helpers': 7.28.3
      '@babel/parser': 7.28.3
      '@babel/template': 7.27.2
      '@babel/traverse': 7.28.3
      '@babel/types': 7.28.2
      convert-source-map: 2.0.0
      debug: 4.4.1
      gensync: 1.0.0-beta.2
      json5: 2.2.3
      semver: 6.3.1
    transitivePeerDependencies:
      - supports-color

  '@babel/generator@7.28.3':
    dependencies:
      '@babel/parser': 7.28.3
      '@babel/types': 7.28.2
      '@jridgewell/gen-mapping': 0.3.13
      '@jridgewell/trace-mapping': 0.3.30
      jsesc: 3.1.0

  '@babel/helper-compilation-targets@7.27.2':
    dependencies:
      '@babel/compat-data': 7.28.0
      '@babel/helper-validator-option': 7.27.1
      browserslist: 4.25.3
      lru-cache: 5.1.1
      semver: 6.3.1

  '@babel/helper-globals@7.28.0': {}

  '@babel/helper-module-imports@7.27.1':
    dependencies:
      '@babel/traverse': 7.28.3
      '@babel/types': 7.28.2
    transitivePeerDependencies:
      - supports-color

  '@babel/helper-module-transforms@7.28.3(@babel/core@7.28.3)':
    dependencies:
      '@babel/core': 7.28.3
      '@babel/helper-module-imports': 7.27.1
      '@babel/helper-validator-identifier': 7.27.1
      '@babel/traverse': 7.28.3
    transitivePeerDependencies:
      - supports-color

  '@babel/helper-plugin-utils@7.27.1': {}

  '@babel/helper-string-parser@7.27.1': {}

  '@babel/helper-validator-identifier@7.27.1': {}

  '@babel/helper-validator-option@7.27.1': {}

  '@babel/helpers@7.28.3':
    dependencies:
      '@babel/template': 7.27.2
      '@babel/types': 7.28.2

  '@babel/parser@7.28.3':
    dependencies:
      '@babel/types': 7.28.2

  '@babel/plugin-transform-react-jsx-self@7.27.1(@babel/core@7.28.3)':
    dependencies:
      '@babel/core': 7.28.3
      '@babel/helper-plugin-utils': 7.27.1

  '@babel/plugin-transform-react-jsx-source@7.27.1(@babel/core@7.28.3)':
    dependencies:
      '@babel/core': 7.28.3
      '@babel/helper-plugin-utils': 7.27.1

  '@babel/runtime@7.28.3': {}

  '@babel/template@7.27.2':
    dependencies:
      '@babel/code-frame': 7.27.1
      '@babel/parser': 7.28.3
      '@babel/types': 7.28.2

  '@babel/traverse@7.28.3':
    dependencies:
      '@babel/code-frame': 7.27.1
      '@babel/generator': 7.28.3
      '@babel/helper-globals': 7.28.0
      '@babel/parser': 7.28.3
      '@babel/template': 7.27.2
      '@babel/types': 7.28.2
      debug: 4.4.1
    transitivePeerDependencies:
      - supports-color

  '@babel/types@7.28.2':
    dependencies:
      '@babel/helper-string-parser': 7.27.1
      '@babel/helper-validator-identifier': 7.27.1

  '@biomejs/biome@2.2.2':
    optionalDependencies:
      '@biomejs/cli-darwin-arm64': 2.2.2
      '@biomejs/cli-darwin-x64': 2.2.2
      '@biomejs/cli-linux-arm64': 2.2.2
      '@biomejs/cli-linux-arm64-musl': 2.2.2
      '@biomejs/cli-linux-x64': 2.2.2
      '@biomejs/cli-linux-x64-musl': 2.2.2
      '@biomejs/cli-win32-arm64': 2.2.2
      '@biomejs/cli-win32-x64': 2.2.2

  '@biomejs/cli-darwin-arm64@2.2.2':
    optional: true

  '@biomejs/cli-darwin-x64@2.2.2':
    optional: true

  '@biomejs/cli-linux-arm64-musl@2.2.2':
    optional: true

  '@biomejs/cli-linux-arm64@2.2.2':
    optional: true

  '@biomejs/cli-linux-x64-musl@2.2.2':
    optional: true

  '@biomejs/cli-linux-x64@2.2.2':
    optional: true

  '@biomejs/cli-win32-arm64@2.2.2':
    optional: true

  '@biomejs/cli-win32-x64@2.2.2':
    optional: true

  '@emotion/babel-plugin@11.13.5':
    dependencies:
      '@babel/helper-module-imports': 7.27.1
      '@babel/runtime': 7.28.3
      '@emotion/hash': 0.9.2
      '@emotion/memoize': 0.9.0
      '@emotion/serialize': 1.3.3
      babel-plugin-macros: 3.1.0
      convert-source-map: 1.9.0
      escape-string-regexp: 4.0.0
      find-root: 1.1.0
      source-map: 0.5.7
      stylis: 4.2.0
    transitivePeerDependencies:
      - supports-color

  '@emotion/cache@11.14.0':
    dependencies:
      '@emotion/memoize': 0.9.0
      '@emotion/sheet': 1.4.0
      '@emotion/utils': 1.4.2
      '@emotion/weak-memoize': 0.4.0
      stylis: 4.2.0

  '@emotion/hash@0.9.2': {}

  '@emotion/is-prop-valid@1.3.1':
    dependencies:
      '@emotion/memoize': 0.9.0

  '@emotion/memoize@0.9.0': {}

  '@emotion/react@11.14.0(@types/react@19.1.11)(react@19.1.1)':
    dependencies:
      '@babel/runtime': 7.28.3
      '@emotion/babel-plugin': 11.13.5
      '@emotion/cache': 11.14.0
      '@emotion/serialize': 1.3.3
      '@emotion/use-insertion-effect-with-fallbacks': 1.2.0(react@19.1.1)
      '@emotion/utils': 1.4.2
      '@emotion/weak-memoize': 0.4.0
      hoist-non-react-statics: 3.3.2
      react: 19.1.1
    optionalDependencies:
      '@types/react': 19.1.11
    transitivePeerDependencies:
      - supports-color

  '@emotion/serialize@1.3.3':
    dependencies:
      '@emotion/hash': 0.9.2
      '@emotion/memoize': 0.9.0
      '@emotion/unitless': 0.10.0
      '@emotion/utils': 1.4.2
      csstype: 3.1.3

  '@emotion/sheet@1.4.0': {}

  '@emotion/styled@11.14.1(@emotion/react@11.14.0(@types/react@19.1.11)(react@19.1.1))(@types/react@19.1.11)(react@19.1.1)':
    dependencies:
      '@babel/runtime': 7.28.3
      '@emotion/babel-plugin': 11.13.5
      '@emotion/is-prop-valid': 1.3.1
      '@emotion/react': 11.14.0(@types/react@19.1.11)(react@19.1.1)
      '@emotion/serialize': 1.3.3
      '@emotion/use-insertion-effect-with-fallbacks': 1.2.0(react@19.1.1)
      '@emotion/utils': 1.4.2
      react: 19.1.1
    optionalDependencies:
      '@types/react': 19.1.11
    transitivePeerDependencies:
      - supports-color

  '@emotion/unitless@0.10.0': {}

  '@emotion/use-insertion-effect-with-fallbacks@1.2.0(react@19.1.1)':
    dependencies:
      react: 19.1.1

  '@emotion/utils@1.4.2': {}

  '@emotion/weak-memoize@0.4.0': {}

  '@esbuild/aix-ppc64@0.25.9':
    optional: true

  '@esbuild/android-arm64@0.25.9':
    optional: true

  '@esbuild/android-arm@0.25.9':
    optional: true

  '@esbuild/android-x64@0.25.9':
    optional: true

  '@esbuild/darwin-arm64@0.25.9':
    optional: true

  '@esbuild/darwin-x64@0.25.9':
    optional: true

  '@esbuild/freebsd-arm64@0.25.9':
    optional: true

  '@esbuild/freebsd-x64@0.25.9':
    optional: true

  '@esbuild/linux-arm64@0.25.9':
    optional: true

  '@esbuild/linux-arm@0.25.9':
    optional: true

  '@esbuild/linux-ia32@0.25.9':
    optional: true

  '@esbuild/linux-loong64@0.25.9':
    optional: true

  '@esbuild/linux-mips64el@0.25.9':
    optional: true

  '@esbuild/linux-ppc64@0.25.9':
    optional: true

  '@esbuild/linux-riscv64@0.25.9':
    optional: true

  '@esbuild/linux-s390x@0.25.9':
    optional: true

  '@esbuild/linux-x64@0.25.9':
    optional: true

  '@esbuild/netbsd-arm64@0.25.9':
    optional: true

  '@esbuild/netbsd-x64@0.25.9':
    optional: true

  '@esbuild/openbsd-arm64@0.25.9':
    optional: true

  '@esbuild/openbsd-x64@0.25.9':
    optional: true

  '@esbuild/openharmony-arm64@0.25.9':
    optional: true

  '@esbuild/sunos-x64@0.25.9':
    optional: true

  '@esbuild/win32-arm64@0.25.9':
    optional: true

  '@esbuild/win32-ia32@0.25.9':
    optional: true

  '@esbuild/win32-x64@0.25.9':
    optional: true

  '@floating-ui/core@1.7.3':
    dependencies:
      '@floating-ui/utils': 0.2.10

  '@floating-ui/dom@1.7.4':
    dependencies:
      '@floating-ui/core': 1.7.3
      '@floating-ui/utils': 0.2.10

  '@floating-ui/react-dom@2.1.6(react-dom@19.1.1(react@19.1.1))(react@19.1.1)':
    dependencies:
      '@floating-ui/dom': 1.7.4
      react: 19.1.1
      react-dom: 19.1.1(react@19.1.1)

  '@floating-ui/react@0.27.16(react-dom@19.1.1(react@19.1.1))(react@19.1.1)':
    dependencies:
      '@floating-ui/react-dom': 2.1.6(react-dom@19.1.1(react@19.1.1))(react@19.1.1)
      '@floating-ui/utils': 0.2.10
      react: 19.1.1
      react-dom: 19.1.1(react@19.1.1)
      tabbable: 6.2.0

  '@floating-ui/utils@0.2.10': {}

  '@gerrit0/mini-shiki@3.11.0':
    dependencies:
      '@shikijs/engine-oniguruma': 3.12.0
      '@shikijs/langs': 3.12.0
      '@shikijs/themes': 3.12.0
      '@shikijs/types': 3.12.0
      '@shikijs/vscode-textmate': 10.0.2

  '@hookform/devtools@4.4.0(@types/react@19.1.11)(react-dom@19.1.1(react@19.1.1))(react@19.1.1)':
    dependencies:
      '@emotion/react': 11.14.0(@types/react@19.1.11)(react@19.1.1)
      '@emotion/styled': 11.14.1(@emotion/react@11.14.0(@types/react@19.1.11)(react@19.1.1))(@types/react@19.1.11)(react@19.1.1)
      '@types/lodash': 4.17.20
      little-state-machine: 4.8.1(react@19.1.1)
      lodash: 4.17.21
      react: 19.1.1
      react-dom: 19.1.1(react@19.1.1)
      react-simple-animate: 3.5.3(react-dom@19.1.1(react@19.1.1))
      use-deep-compare-effect: 1.8.1(react@19.1.1)
      uuid: 8.3.2
    transitivePeerDependencies:
      - '@types/react'
      - supports-color

  '@hookform/resolvers@3.10.0(react-hook-form@7.62.0(react@19.1.1))':
    dependencies:
      react-hook-form: 7.62.0(react@19.1.1)

  '@jridgewell/gen-mapping@0.3.13':
    dependencies:
      '@jridgewell/sourcemap-codec': 1.5.5
      '@jridgewell/trace-mapping': 0.3.30

  '@jridgewell/resolve-uri@3.1.2': {}

  '@jridgewell/sourcemap-codec@1.5.5': {}

  '@jridgewell/trace-mapping@0.3.30':
    dependencies:
      '@jridgewell/resolve-uri': 3.1.2
      '@jridgewell/sourcemap-codec': 1.5.5

  '@react-hook/latest@1.0.3(react@19.1.1)':
    dependencies:
      react: 19.1.1

  '@react-hook/passive-layout-effect@1.2.1(react@19.1.1)':
    dependencies:
      react: 19.1.1

  '@react-hook/resize-observer@2.0.2(react@19.1.1)':
    dependencies:
      '@react-hook/latest': 1.0.3(react@19.1.1)
      '@react-hook/passive-layout-effect': 1.2.1(react@19.1.1)
      react: 19.1.1

  '@reduxjs/toolkit@2.8.2(react-redux@9.2.0(@types/react@19.1.11)(react@19.1.1)(redux@5.0.1))(react@19.1.1)':
    dependencies:
      '@standard-schema/spec': 1.0.0
      '@standard-schema/utils': 0.3.0
      immer: 10.1.1
      redux: 5.0.1
      redux-thunk: 3.1.0(redux@5.0.1)
      reselect: 5.1.1
    optionalDependencies:
      react: 19.1.1
      react-redux: 9.2.0(@types/react@19.1.11)(react@19.1.1)(redux@5.0.1)

  '@remix-run/router@1.23.0': {}

  '@rolldown/pluginutils@1.0.0-beta.32': {}

  '@rollup/rollup-android-arm-eabi@4.48.1':
    optional: true

  '@rollup/rollup-android-arm64@4.48.1':
    optional: true

  '@rollup/rollup-darwin-arm64@4.48.1':
    optional: true

  '@rollup/rollup-darwin-x64@4.48.1':
    optional: true

  '@rollup/rollup-freebsd-arm64@4.48.1':
    optional: true

  '@rollup/rollup-freebsd-x64@4.48.1':
    optional: true

  '@rollup/rollup-linux-arm-gnueabihf@4.48.1':
    optional: true

  '@rollup/rollup-linux-arm-musleabihf@4.48.1':
    optional: true

  '@rollup/rollup-linux-arm64-gnu@4.48.1':
    optional: true

  '@rollup/rollup-linux-arm64-musl@4.48.1':
    optional: true

  '@rollup/rollup-linux-loongarch64-gnu@4.48.1':
    optional: true

  '@rollup/rollup-linux-ppc64-gnu@4.48.1':
    optional: true

  '@rollup/rollup-linux-riscv64-gnu@4.48.1':
    optional: true

  '@rollup/rollup-linux-riscv64-musl@4.48.1':
    optional: true

  '@rollup/rollup-linux-s390x-gnu@4.48.1':
    optional: true

  '@rollup/rollup-linux-x64-gnu@4.48.1':
    optional: true

  '@rollup/rollup-linux-x64-musl@4.48.1':
    optional: true

  '@rollup/rollup-win32-arm64-msvc@4.48.1':
    optional: true

  '@rollup/rollup-win32-ia32-msvc@4.48.1':
    optional: true

  '@rollup/rollup-win32-x64-msvc@4.48.1':
    optional: true

  '@shikijs/engine-oniguruma@3.12.0':
    dependencies:
      '@shikijs/types': 3.12.0
      '@shikijs/vscode-textmate': 10.0.2

  '@shikijs/langs@3.12.0':
    dependencies:
      '@shikijs/types': 3.12.0

  '@shikijs/themes@3.12.0':
    dependencies:
      '@shikijs/types': 3.12.0

  '@shikijs/types@3.12.0':
    dependencies:
      '@shikijs/vscode-textmate': 10.0.2
      '@types/hast': 3.0.4

  '@shikijs/vscode-textmate@10.0.2': {}

  '@stablelib/base64@2.0.1': {}

  '@stablelib/binary@2.0.1':
    dependencies:
      '@stablelib/int': 2.0.1

  '@stablelib/bytes@2.0.1': {}

  '@stablelib/int@2.0.1': {}

  '@stablelib/keyagreement@2.0.1':
    dependencies:
      '@stablelib/bytes': 2.0.1

  '@stablelib/random@2.0.1':
    dependencies:
      '@stablelib/binary': 2.0.1
      '@stablelib/wipe': 2.0.1

  '@stablelib/wipe@2.0.1': {}

  '@stablelib/x25519@2.0.1':
    dependencies:
      '@stablelib/keyagreement': 2.0.1
      '@stablelib/random': 2.0.1
      '@stablelib/wipe': 2.0.1

  '@standard-schema/spec@1.0.0': {}

  '@standard-schema/utils@0.3.0': {}

  '@svgr/babel-plugin-add-jsx-attribute@8.0.0(@babel/core@7.28.3)':
    dependencies:
      '@babel/core': 7.28.3

  '@svgr/babel-plugin-remove-jsx-attribute@8.0.0(@babel/core@7.28.3)':
    dependencies:
      '@babel/core': 7.28.3

  '@svgr/babel-plugin-remove-jsx-empty-expression@8.0.0(@babel/core@7.28.3)':
    dependencies:
      '@babel/core': 7.28.3

  '@svgr/babel-plugin-replace-jsx-attribute-value@8.0.0(@babel/core@7.28.3)':
    dependencies:
      '@babel/core': 7.28.3

  '@svgr/babel-plugin-svg-dynamic-title@8.0.0(@babel/core@7.28.3)':
    dependencies:
      '@babel/core': 7.28.3

  '@svgr/babel-plugin-svg-em-dimensions@8.0.0(@babel/core@7.28.3)':
    dependencies:
      '@babel/core': 7.28.3

  '@svgr/babel-plugin-transform-react-native-svg@8.1.0(@babel/core@7.28.3)':
    dependencies:
      '@babel/core': 7.28.3

  '@svgr/babel-plugin-transform-svg-component@8.0.0(@babel/core@7.28.3)':
    dependencies:
      '@babel/core': 7.28.3

  '@svgr/babel-preset@8.1.0(@babel/core@7.28.3)':
    dependencies:
      '@babel/core': 7.28.3
      '@svgr/babel-plugin-add-jsx-attribute': 8.0.0(@babel/core@7.28.3)
      '@svgr/babel-plugin-remove-jsx-attribute': 8.0.0(@babel/core@7.28.3)
      '@svgr/babel-plugin-remove-jsx-empty-expression': 8.0.0(@babel/core@7.28.3)
      '@svgr/babel-plugin-replace-jsx-attribute-value': 8.0.0(@babel/core@7.28.3)
      '@svgr/babel-plugin-svg-dynamic-title': 8.0.0(@babel/core@7.28.3)
      '@svgr/babel-plugin-svg-em-dimensions': 8.0.0(@babel/core@7.28.3)
      '@svgr/babel-plugin-transform-react-native-svg': 8.1.0(@babel/core@7.28.3)
      '@svgr/babel-plugin-transform-svg-component': 8.0.0(@babel/core@7.28.3)

  '@svgr/cli@8.1.0(typescript@5.9.2)':
    dependencies:
      '@svgr/core': 8.1.0(typescript@5.9.2)
      '@svgr/plugin-jsx': 8.1.0(@svgr/core@8.1.0(typescript@5.9.2))
      '@svgr/plugin-prettier': 8.1.0(@svgr/core@8.1.0(typescript@5.9.2))
      '@svgr/plugin-svgo': 8.1.0(@svgr/core@8.1.0(typescript@5.9.2))(typescript@5.9.2)
      camelcase: 6.3.0
      chalk: 4.1.2
      commander: 9.5.0
      dashify: 2.0.0
      glob: 8.1.0
      snake-case: 3.0.4
    transitivePeerDependencies:
      - supports-color
      - typescript

  '@svgr/core@8.1.0(typescript@5.9.2)':
    dependencies:
      '@babel/core': 7.28.3
      '@svgr/babel-preset': 8.1.0(@babel/core@7.28.3)
      camelcase: 6.3.0
      cosmiconfig: 8.3.6(typescript@5.9.2)
      snake-case: 3.0.4
    transitivePeerDependencies:
      - supports-color
      - typescript

  '@svgr/hast-util-to-babel-ast@8.0.0':
    dependencies:
      '@babel/types': 7.28.2
      entities: 4.5.0

  '@svgr/plugin-jsx@8.1.0(@svgr/core@8.1.0(typescript@5.9.2))':
    dependencies:
      '@babel/core': 7.28.3
      '@svgr/babel-preset': 8.1.0(@babel/core@7.28.3)
      '@svgr/core': 8.1.0(typescript@5.9.2)
      '@svgr/hast-util-to-babel-ast': 8.0.0
      svg-parser: 2.0.4
    transitivePeerDependencies:
      - supports-color

  '@svgr/plugin-prettier@8.1.0(@svgr/core@8.1.0(typescript@5.9.2))':
    dependencies:
      '@svgr/core': 8.1.0(typescript@5.9.2)
      deepmerge: 4.3.1
      prettier: 2.8.8

  '@svgr/plugin-svgo@8.1.0(@svgr/core@8.1.0(typescript@5.9.2))(typescript@5.9.2)':
    dependencies:
      '@svgr/core': 8.1.0(typescript@5.9.2)
      cosmiconfig: 8.3.6(typescript@5.9.2)
      deepmerge: 4.3.1
      svgo: 3.3.2
    transitivePeerDependencies:
      - typescript

  '@swc/core-darwin-arm64@1.13.5':
    optional: true

  '@swc/core-darwin-x64@1.13.5':
    optional: true

  '@swc/core-linux-arm-gnueabihf@1.13.5':
    optional: true

  '@swc/core-linux-arm64-gnu@1.13.5':
    optional: true

  '@swc/core-linux-arm64-musl@1.13.5':
    optional: true

  '@swc/core-linux-x64-gnu@1.13.5':
    optional: true

  '@swc/core-linux-x64-musl@1.13.5':
    optional: true

  '@swc/core-win32-arm64-msvc@1.13.5':
    optional: true

  '@swc/core-win32-ia32-msvc@1.13.5':
    optional: true

  '@swc/core-win32-x64-msvc@1.13.5':
    optional: true

  '@swc/core@1.13.5':
    dependencies:
      '@swc/counter': 0.1.3
      '@swc/types': 0.1.24
    optionalDependencies:
      '@swc/core-darwin-arm64': 1.13.5
      '@swc/core-darwin-x64': 1.13.5
      '@swc/core-linux-arm-gnueabihf': 1.13.5
      '@swc/core-linux-arm64-gnu': 1.13.5
      '@swc/core-linux-arm64-musl': 1.13.5
      '@swc/core-linux-x64-gnu': 1.13.5
      '@swc/core-linux-x64-musl': 1.13.5
      '@swc/core-win32-arm64-msvc': 1.13.5
      '@swc/core-win32-ia32-msvc': 1.13.5
      '@swc/core-win32-x64-msvc': 1.13.5

  '@swc/counter@0.1.3': {}

  '@swc/types@0.1.24':
    dependencies:
      '@swc/counter': 0.1.3

  '@tanstack/query-core@5.85.5': {}

  '@tanstack/query-devtools@5.84.0': {}

  '@tanstack/react-query-devtools@5.85.5(@tanstack/react-query@5.85.5(react@19.1.1))(react@19.1.1)':
    dependencies:
      '@tanstack/query-devtools': 5.84.0
      '@tanstack/react-query': 5.85.5(react@19.1.1)
      react: 19.1.1

  '@tanstack/react-query@5.85.5(react@19.1.1)':
    dependencies:
      '@tanstack/query-core': 5.85.5
      react: 19.1.1

  '@tanstack/react-virtual@3.13.12(react-dom@19.1.1(react@19.1.1))(react@19.1.1)':
    dependencies:
      '@tanstack/virtual-core': 3.13.12
      react: 19.1.1
      react-dom: 19.1.1(react@19.1.1)

  '@tanstack/virtual-core@3.13.12': {}

  '@tauri-apps/api@2.8.0': {}

  '@tauri-apps/cli-darwin-arm64@2.8.3':
    optional: true

  '@tauri-apps/cli-darwin-x64@2.8.3':
    optional: true

  '@tauri-apps/cli-linux-arm-gnueabihf@2.8.3':
    optional: true

  '@tauri-apps/cli-linux-arm64-gnu@2.8.3':
    optional: true

  '@tauri-apps/cli-linux-arm64-musl@2.8.3':
    optional: true

  '@tauri-apps/cli-linux-riscv64-gnu@2.8.3':
    optional: true

  '@tauri-apps/cli-linux-x64-gnu@2.8.3':
    optional: true

  '@tauri-apps/cli-linux-x64-musl@2.8.3':
    optional: true

  '@tauri-apps/cli-win32-arm64-msvc@2.8.3':
    optional: true

  '@tauri-apps/cli-win32-ia32-msvc@2.8.3':
    optional: true

  '@tauri-apps/cli-win32-x64-msvc@2.8.3':
    optional: true

  '@tauri-apps/cli@2.8.3':
    optionalDependencies:
      '@tauri-apps/cli-darwin-arm64': 2.8.3
      '@tauri-apps/cli-darwin-x64': 2.8.3
      '@tauri-apps/cli-linux-arm-gnueabihf': 2.8.3
      '@tauri-apps/cli-linux-arm64-gnu': 2.8.3
      '@tauri-apps/cli-linux-arm64-musl': 2.8.3
      '@tauri-apps/cli-linux-riscv64-gnu': 2.8.3
      '@tauri-apps/cli-linux-x64-gnu': 2.8.3
      '@tauri-apps/cli-linux-x64-musl': 2.8.3
      '@tauri-apps/cli-win32-arm64-msvc': 2.8.3
      '@tauri-apps/cli-win32-ia32-msvc': 2.8.3
      '@tauri-apps/cli-win32-x64-msvc': 2.8.3

  '@tauri-apps/plugin-clipboard-manager@2.3.0':
    dependencies:
      '@tauri-apps/api': 2.8.0

  '@tauri-apps/plugin-deep-link@2.4.2':
    dependencies:
      '@tauri-apps/api': 2.8.0

  '@tauri-apps/plugin-dialog@2.3.3':
    dependencies:
      '@tauri-apps/api': 2.8.0

  '@tauri-apps/plugin-fs@2.4.2':
    dependencies:
      '@tauri-apps/api': 2.8.0

  '@tauri-apps/plugin-http@2.5.2':
    dependencies:
      '@tauri-apps/api': 2.8.0

  '@tauri-apps/plugin-log@2.6.0':
    dependencies:
      '@tauri-apps/api': 2.8.0

  '@tauri-apps/plugin-notification@2.3.1':
    dependencies:
      '@tauri-apps/api': 2.8.0

  '@tauri-apps/plugin-opener@2.5.0':
    dependencies:
      '@tauri-apps/api': 2.8.0

  '@tauri-apps/plugin-window-state@2.4.0':
    dependencies:
      '@tauri-apps/api': 2.8.0

  '@trysound/sax@0.2.0': {}

  '@types/babel__core@7.20.5':
    dependencies:
      '@babel/parser': 7.28.3
      '@babel/types': 7.28.2
      '@types/babel__generator': 7.27.0
      '@types/babel__template': 7.4.4
      '@types/babel__traverse': 7.28.0

  '@types/babel__generator@7.27.0':
    dependencies:
      '@babel/types': 7.28.2

  '@types/babel__template@7.4.4':
    dependencies:
      '@babel/parser': 7.28.3
      '@babel/types': 7.28.2

  '@types/babel__traverse@7.28.0':
    dependencies:
      '@babel/types': 7.28.2

  '@types/byte-size@8.1.2': {}

  '@types/d3-array@3.2.1': {}

  '@types/d3-color@3.1.3': {}

  '@types/d3-ease@3.0.2': {}

  '@types/d3-interpolate@3.0.4':
    dependencies:
      '@types/d3-color': 3.1.3

  '@types/d3-path@3.1.1': {}

  '@types/d3-scale@4.0.9':
    dependencies:
      '@types/d3-time': 3.0.4

  '@types/d3-shape@3.1.7':
    dependencies:
      '@types/d3-path': 3.1.1

  '@types/d3-time@3.0.4': {}

  '@types/d3-timer@3.0.2': {}

  '@types/debug@4.1.12':
    dependencies:
      '@types/ms': 2.1.0

  '@types/estree-jsx@1.0.5':
    dependencies:
      '@types/estree': 1.0.8

  '@types/estree@1.0.8': {}

  '@types/file-saver@2.0.7': {}

  '@types/hast@3.0.4':
    dependencies:
      '@types/unist': 3.0.3

  '@types/lodash-es@4.17.12':
    dependencies:
      '@types/lodash': 4.17.20

  '@types/lodash@4.17.20': {}

  '@types/mdast@4.0.4':
    dependencies:
      '@types/unist': 3.0.3

  '@types/ms@2.1.0': {}

  '@types/node@24.3.0':
    dependencies:
      undici-types: 7.10.0

  '@types/parse-json@4.0.2': {}

  '@types/react-dom@19.1.8(@types/react@19.1.11)':
    dependencies:
      '@types/react': 19.1.11

  '@types/react@19.1.11':
    dependencies:
      csstype: 3.1.3

  '@types/unist@2.0.11': {}

  '@types/unist@3.0.3': {}

  '@types/use-sync-external-store@0.0.6': {}

  '@ungap/structured-clone@1.3.0': {}

  '@use-gesture/core@10.3.1': {}

  '@use-gesture/react@10.3.1(react@19.1.1)':
    dependencies:
      '@use-gesture/core': 10.3.1
      react: 19.1.1

  '@vitejs/plugin-react-swc@4.0.1(vite@7.1.3(@types/node@24.3.0)(sass@1.70.0)(yaml@2.8.1))':
    dependencies:
      '@rolldown/pluginutils': 1.0.0-beta.32
      '@swc/core': 1.13.5
      vite: 7.1.3(@types/node@24.3.0)(sass@1.70.0)(yaml@2.8.1)
    transitivePeerDependencies:
      - '@swc/helpers'

  '@vitejs/plugin-react@5.0.1(vite@7.1.3(@types/node@24.3.0)(sass@1.70.0)(yaml@2.8.1))':
    dependencies:
      '@babel/core': 7.28.3
      '@babel/plugin-transform-react-jsx-self': 7.27.1(@babel/core@7.28.3)
      '@babel/plugin-transform-react-jsx-source': 7.27.1(@babel/core@7.28.3)
      '@rolldown/pluginutils': 1.0.0-beta.32
      '@types/babel__core': 7.20.5
      react-refresh: 0.17.0
      vite: 7.1.3(@types/node@24.3.0)(sass@1.70.0)(yaml@2.8.1)
    transitivePeerDependencies:
      - supports-color

  ansi-regex@5.0.1: {}

  ansi-styles@3.2.1:
    dependencies:
      color-convert: 1.9.3

  ansi-styles@4.3.0:
    dependencies:
      color-convert: 2.0.1

  anymatch@3.1.3:
    dependencies:
      normalize-path: 3.0.0
      picomatch: 2.3.1

  argparse@2.0.1: {}

  array-buffer-byte-length@1.0.2:
    dependencies:
      call-bound: 1.0.4
      is-array-buffer: 3.0.5

  arraybuffer.prototype.slice@1.0.4:
    dependencies:
      array-buffer-byte-length: 1.0.2
      call-bind: 1.0.8
      define-properties: 1.2.1
      es-abstract: 1.24.0
      es-errors: 1.3.0
      get-intrinsic: 1.3.0
      is-array-buffer: 3.0.5

  async-function@1.0.0: {}

  autoprefixer@10.4.21(postcss@8.5.6):
    dependencies:
      browserslist: 4.25.3
      caniuse-lite: 1.0.30001737
      fraction.js: 4.3.7
      normalize-range: 0.1.2
      picocolors: 1.1.1
      postcss: 8.5.6
      postcss-value-parser: 4.2.0

  available-typed-arrays@1.0.7:
    dependencies:
      possible-typed-array-names: 1.1.0

  babel-plugin-macros@3.1.0:
    dependencies:
      '@babel/runtime': 7.28.3
      cosmiconfig: 7.1.0
      resolve: 1.22.10

  bail@2.0.2: {}

  balanced-match@1.0.2: {}

  binary-extensions@2.3.0: {}

  boolbase@1.0.0: {}

  brace-expansion@1.1.12:
    dependencies:
      balanced-match: 1.0.2
      concat-map: 0.0.1

  brace-expansion@2.0.2:
    dependencies:
      balanced-match: 1.0.2

  braces@3.0.3:
    dependencies:
      fill-range: 7.1.1

  browserslist@4.25.3:
    dependencies:
      caniuse-lite: 1.0.30001737
      electron-to-chromium: 1.5.209
      node-releases: 2.0.19
      update-browserslist-db: 1.1.3(browserslist@4.25.3)

  byte-size@9.0.1: {}

  call-bind-apply-helpers@1.0.2:
    dependencies:
      es-errors: 1.3.0
      function-bind: 1.1.2

  call-bind@1.0.8:
    dependencies:
      call-bind-apply-helpers: 1.0.2
      es-define-property: 1.0.1
      get-intrinsic: 1.3.0
      set-function-length: 1.2.2

  call-bound@1.0.4:
    dependencies:
      call-bind-apply-helpers: 1.0.2
      get-intrinsic: 1.3.0

  callsites@3.1.0: {}

  camelcase@6.3.0: {}

  caniuse-lite@1.0.30001737: {}

  ccount@2.0.1: {}

  chalk@2.4.2:
    dependencies:
      ansi-styles: 3.2.1
      escape-string-regexp: 1.0.5
      supports-color: 5.5.0

  chalk@4.1.2:
    dependencies:
      ansi-styles: 4.3.0
      supports-color: 7.2.0

  character-entities-html4@2.1.0: {}

  character-entities-legacy@3.0.0: {}

  character-entities@2.0.2: {}

  character-reference-invalid@2.0.1: {}

  chokidar@3.6.0:
    dependencies:
      anymatch: 3.1.3
      braces: 3.0.3
      glob-parent: 5.1.2
      is-binary-path: 2.1.0
      is-glob: 4.0.3
      normalize-path: 3.0.0
      readdirp: 3.6.0
    optionalDependencies:
      fsevents: 2.3.3

  classnames@2.5.1: {}

  cliui@8.0.1:
    dependencies:
      string-width: 4.2.3
      strip-ansi: 6.0.1
      wrap-ansi: 7.0.0

  clsx@2.1.1: {}

  color-convert@1.9.3:
    dependencies:
      color-name: 1.1.3

  color-convert@2.0.1:
    dependencies:
      color-name: 1.1.4

  color-name@1.1.3: {}

  color-name@1.1.4: {}

  comma-separated-tokens@2.0.3: {}

  commander@7.2.0: {}

  commander@9.5.0: {}

  compare-versions@6.1.1: {}

  concat-map@0.0.1: {}

  convert-source-map@1.9.0: {}

  convert-source-map@2.0.0: {}

  cosmiconfig@7.1.0:
    dependencies:
      '@types/parse-json': 4.0.2
      import-fresh: 3.3.1
      parse-json: 5.2.0
      path-type: 4.0.0
      yaml: 1.10.2

  cosmiconfig@8.3.6(typescript@5.9.2):
    dependencies:
      import-fresh: 3.3.1
      js-yaml: 4.1.0
      parse-json: 5.2.0
      path-type: 4.0.0
    optionalDependencies:
      typescript: 5.9.2

  cross-spawn@6.0.6:
    dependencies:
      nice-try: 1.0.5
      path-key: 2.0.1
      semver: 5.7.2
      shebang-command: 1.2.0
      which: 1.3.1

  css-select@5.2.2:
    dependencies:
      boolbase: 1.0.0
      css-what: 6.2.2
      domhandler: 5.0.3
      domutils: 3.2.2
      nth-check: 2.1.1

  css-tree@2.2.1:
    dependencies:
      mdn-data: 2.0.28
      source-map-js: 1.2.1

  css-tree@2.3.1:
    dependencies:
      mdn-data: 2.0.30
      source-map-js: 1.2.1

  css-what@6.2.2: {}

  csso@5.0.5:
    dependencies:
      css-tree: 2.2.1

  csstype@3.1.3: {}

  d3-array@3.2.4:
    dependencies:
      internmap: 2.0.3

  d3-color@3.1.0: {}

  d3-ease@3.0.1: {}

  d3-format@3.1.0: {}

  d3-interpolate@3.0.1:
    dependencies:
      d3-color: 3.1.0

  d3-path@3.1.0: {}

  d3-scale@4.0.2:
    dependencies:
      d3-array: 3.2.4
      d3-format: 3.1.0
      d3-interpolate: 3.0.1
      d3-time: 3.1.0
      d3-time-format: 4.1.0

  d3-shape@3.2.0:
    dependencies:
      d3-path: 3.1.0

  d3-time-format@4.1.0:
    dependencies:
      d3-time: 3.1.0

  d3-time@3.1.0:
    dependencies:
      d3-array: 3.2.4

  d3-timer@3.0.1: {}

  dashify@2.0.0: {}

  data-view-buffer@1.0.2:
    dependencies:
      call-bound: 1.0.4
      es-errors: 1.3.0
      is-data-view: 1.0.2

  data-view-byte-length@1.0.2:
    dependencies:
      call-bound: 1.0.4
      es-errors: 1.3.0
      is-data-view: 1.0.2

  data-view-byte-offset@1.0.1:
    dependencies:
      call-bound: 1.0.4
      es-errors: 1.3.0
      is-data-view: 1.0.2

  dayjs@1.11.14: {}

  debug@4.4.1:
    dependencies:
      ms: 2.1.3

  decimal.js-light@2.5.1: {}

  decode-named-character-reference@1.2.0:
    dependencies:
      character-entities: 2.0.2

  deepmerge-ts@7.1.5: {}

  deepmerge@4.3.1: {}

  define-data-property@1.1.4:
    dependencies:
      es-define-property: 1.0.1
      es-errors: 1.3.0
      gopd: 1.2.0

  define-properties@1.2.1:
    dependencies:
      define-data-property: 1.1.4
      has-property-descriptors: 1.0.2
      object-keys: 1.1.1

  dequal@2.0.3: {}

  detect-browser@5.3.0: {}

  devlop@1.1.0:
    dependencies:
      dequal: 2.0.3

  dom-serializer@2.0.0:
    dependencies:
      domelementtype: 2.3.0
      domhandler: 5.0.3
      entities: 4.5.0

  domelementtype@2.3.0: {}

  domhandler@5.0.3:
    dependencies:
      domelementtype: 2.3.0

  domutils@3.2.2:
    dependencies:
      dom-serializer: 2.0.0
      domelementtype: 2.3.0
      domhandler: 5.0.3

  dot-case@3.0.4:
    dependencies:
      no-case: 3.0.4
      tslib: 2.8.1

  dunder-proto@1.0.1:
    dependencies:
      call-bind-apply-helpers: 1.0.2
      es-errors: 1.3.0
      gopd: 1.2.0

  electron-to-chromium@1.5.209: {}

  emoji-regex@8.0.0: {}

  entities@4.5.0: {}

  entities@6.0.1: {}

  error-ex@1.3.2:
    dependencies:
      is-arrayish: 0.2.1

  es-abstract@1.24.0:
    dependencies:
      array-buffer-byte-length: 1.0.2
      arraybuffer.prototype.slice: 1.0.4
      available-typed-arrays: 1.0.7
      call-bind: 1.0.8
      call-bound: 1.0.4
      data-view-buffer: 1.0.2
      data-view-byte-length: 1.0.2
      data-view-byte-offset: 1.0.1
      es-define-property: 1.0.1
      es-errors: 1.3.0
      es-object-atoms: 1.1.1
      es-set-tostringtag: 2.1.0
      es-to-primitive: 1.3.0
      function.prototype.name: 1.1.8
      get-intrinsic: 1.3.0
      get-proto: 1.0.1
      get-symbol-description: 1.1.0
      globalthis: 1.0.4
      gopd: 1.2.0
      has-property-descriptors: 1.0.2
      has-proto: 1.2.0
      has-symbols: 1.1.0
      hasown: 2.0.2
      internal-slot: 1.1.0
      is-array-buffer: 3.0.5
      is-callable: 1.2.7
      is-data-view: 1.0.2
      is-negative-zero: 2.0.3
      is-regex: 1.2.1
      is-set: 2.0.3
      is-shared-array-buffer: 1.0.4
      is-string: 1.1.1
      is-typed-array: 1.1.15
      is-weakref: 1.1.1
      math-intrinsics: 1.1.0
      object-inspect: 1.13.4
      object-keys: 1.1.1
      object.assign: 4.1.7
      own-keys: 1.0.1
      regexp.prototype.flags: 1.5.4
      safe-array-concat: 1.1.3
      safe-push-apply: 1.0.0
      safe-regex-test: 1.1.0
      set-proto: 1.0.0
      stop-iteration-iterator: 1.1.0
      string.prototype.trim: 1.2.10
      string.prototype.trimend: 1.0.9
      string.prototype.trimstart: 1.0.8
      typed-array-buffer: 1.0.3
      typed-array-byte-length: 1.0.3
      typed-array-byte-offset: 1.0.4
      typed-array-length: 1.0.7
      unbox-primitive: 1.1.0
      which-typed-array: 1.1.19

  es-define-property@1.0.1: {}

  es-errors@1.3.0: {}

  es-object-atoms@1.1.1:
    dependencies:
      es-errors: 1.3.0

  es-set-tostringtag@2.1.0:
    dependencies:
      es-errors: 1.3.0
      get-intrinsic: 1.3.0
      has-tostringtag: 1.0.2
      hasown: 2.0.2

  es-to-primitive@1.3.0:
    dependencies:
      is-callable: 1.2.7
      is-date-object: 1.1.0
      is-symbol: 1.1.1

  es-toolkit@1.39.10: {}

  esbuild@0.25.9:
    optionalDependencies:
      '@esbuild/aix-ppc64': 0.25.9
      '@esbuild/android-arm': 0.25.9
      '@esbuild/android-arm64': 0.25.9
      '@esbuild/android-x64': 0.25.9
      '@esbuild/darwin-arm64': 0.25.9
      '@esbuild/darwin-x64': 0.25.9
      '@esbuild/freebsd-arm64': 0.25.9
      '@esbuild/freebsd-x64': 0.25.9
      '@esbuild/linux-arm': 0.25.9
      '@esbuild/linux-arm64': 0.25.9
      '@esbuild/linux-ia32': 0.25.9
      '@esbuild/linux-loong64': 0.25.9
      '@esbuild/linux-mips64el': 0.25.9
      '@esbuild/linux-ppc64': 0.25.9
      '@esbuild/linux-riscv64': 0.25.9
      '@esbuild/linux-s390x': 0.25.9
      '@esbuild/linux-x64': 0.25.9
      '@esbuild/netbsd-arm64': 0.25.9
      '@esbuild/netbsd-x64': 0.25.9
      '@esbuild/openbsd-arm64': 0.25.9
      '@esbuild/openbsd-x64': 0.25.9
      '@esbuild/openharmony-arm64': 0.25.9
      '@esbuild/sunos-x64': 0.25.9
      '@esbuild/win32-arm64': 0.25.9
      '@esbuild/win32-ia32': 0.25.9
      '@esbuild/win32-x64': 0.25.9

  escalade@3.2.0: {}

  escape-string-regexp@1.0.5: {}

  escape-string-regexp@4.0.0: {}

  estree-util-is-identifier-name@3.0.0: {}

  eventemitter3@5.0.1: {}

  extend@3.0.2: {}

  fast-deep-equal@3.1.3: {}

  fdir@6.5.0(picomatch@4.0.3):
    optionalDependencies:
      picomatch: 4.0.3

  file-saver@2.0.5: {}

  fill-range@7.1.1:
    dependencies:
      to-regex-range: 5.0.1

  find-root@1.1.0: {}

  for-each@0.3.5:
    dependencies:
      is-callable: 1.2.7

  fraction.js@4.3.7: {}

  framer-motion@12.23.12(@emotion/is-prop-valid@1.3.1)(react-dom@19.1.1(react@19.1.1))(react@19.1.1):
    dependencies:
      motion-dom: 12.23.12
      motion-utils: 12.23.6
      tslib: 2.8.1
    optionalDependencies:
      '@emotion/is-prop-valid': 1.3.1
      react: 19.1.1
      react-dom: 19.1.1(react@19.1.1)

  fs.realpath@1.0.0: {}

  fsevents@2.3.3:
    optional: true

  function-bind@1.1.2: {}

  function.prototype.name@1.1.8:
    dependencies:
      call-bind: 1.0.8
      call-bound: 1.0.4
      define-properties: 1.2.1
      functions-have-names: 1.2.3
      hasown: 2.0.2
      is-callable: 1.2.7

  functions-have-names@1.2.3: {}

  gensync@1.0.0-beta.2: {}

  get-caller-file@2.0.5: {}

  get-intrinsic@1.3.0:
    dependencies:
      call-bind-apply-helpers: 1.0.2
      es-define-property: 1.0.1
      es-errors: 1.3.0
      es-object-atoms: 1.1.1
      function-bind: 1.1.2
      get-proto: 1.0.1
      gopd: 1.2.0
      has-symbols: 1.1.0
      hasown: 2.0.2
      math-intrinsics: 1.1.0

  get-proto@1.0.1:
    dependencies:
      dunder-proto: 1.0.1
      es-object-atoms: 1.1.1

  get-symbol-description@1.1.0:
    dependencies:
      call-bound: 1.0.4
      es-errors: 1.3.0
      get-intrinsic: 1.3.0

  get-text-width@1.0.3: {}

  glob-parent@5.1.2:
    dependencies:
      is-glob: 4.0.3

  glob@8.1.0:
    dependencies:
      fs.realpath: 1.0.0
      inflight: 1.0.6
      inherits: 2.0.4
      minimatch: 5.1.6
      once: 1.4.0

  globalthis@1.0.4:
    dependencies:
      define-properties: 1.2.1
      gopd: 1.2.0

  gopd@1.2.0: {}

  graceful-fs@4.2.11: {}

  has-bigints@1.1.0: {}

  has-flag@3.0.0: {}

  has-flag@4.0.0: {}

  has-property-descriptors@1.0.2:
    dependencies:
      es-define-property: 1.0.1

  has-proto@1.2.0:
    dependencies:
      dunder-proto: 1.0.1

  has-symbols@1.1.0: {}

  has-tostringtag@1.0.2:
    dependencies:
      has-symbols: 1.1.0

  hasown@2.0.2:
    dependencies:
      function-bind: 1.1.2

  hast-util-sanitize@5.0.2:
    dependencies:
      '@types/hast': 3.0.4
      '@ungap/structured-clone': 1.3.0
      unist-util-position: 5.0.0

  hast-util-to-jsx-runtime@2.3.6:
    dependencies:
      '@types/estree': 1.0.8
      '@types/hast': 3.0.4
      '@types/unist': 3.0.3
      comma-separated-tokens: 2.0.3
      devlop: 1.1.0
      estree-util-is-identifier-name: 3.0.0
      hast-util-whitespace: 3.0.0
      mdast-util-mdx-expression: 2.0.1
      mdast-util-mdx-jsx: 3.2.0
      mdast-util-mdxjs-esm: 2.0.1
      property-information: 7.1.0
      space-separated-tokens: 2.0.2
      style-to-js: 1.1.17
      unist-util-position: 5.0.0
      vfile-message: 4.0.3
    transitivePeerDependencies:
      - supports-color

  hast-util-whitespace@3.0.0:
    dependencies:
      '@types/hast': 3.0.4

  hoist-non-react-statics@3.3.2:
    dependencies:
      react-is: 16.13.1

  hosted-git-info@2.8.9: {}

  html-dom-parser@5.1.1:
    dependencies:
      domhandler: 5.0.3
      htmlparser2: 10.0.0

  html-react-parser@5.2.6(@types/react@19.1.11)(react@19.1.1):
    dependencies:
      domhandler: 5.0.3
      html-dom-parser: 5.1.1
      react: 19.1.1
      react-property: 2.0.2
      style-to-js: 1.1.17
    optionalDependencies:
      '@types/react': 19.1.11

  html-url-attributes@3.0.1: {}

  htmlparser2@10.0.0:
    dependencies:
      domelementtype: 2.3.0
      domhandler: 5.0.3
      domutils: 3.2.2
      entities: 6.0.1

  immer@10.1.1: {}

  immutable@4.3.7: {}

  import-fresh@3.3.1:
    dependencies:
      parent-module: 1.0.1
      resolve-from: 4.0.0

  inflight@1.0.6:
    dependencies:
      once: 1.4.0
      wrappy: 1.0.2

  inherits@2.0.4: {}

  inline-style-parser@0.2.4: {}

  internal-slot@1.1.0:
    dependencies:
      es-errors: 1.3.0
      hasown: 2.0.2
      side-channel: 1.1.0

  internmap@2.0.3: {}

  is-alphabetical@2.0.1: {}

  is-alphanumerical@2.0.1:
    dependencies:
      is-alphabetical: 2.0.1
      is-decimal: 2.0.1

  is-array-buffer@3.0.5:
    dependencies:
      call-bind: 1.0.8
      call-bound: 1.0.4
      get-intrinsic: 1.3.0

  is-arrayish@0.2.1: {}

  is-async-function@2.1.1:
    dependencies:
      async-function: 1.0.0
      call-bound: 1.0.4
      get-proto: 1.0.1
      has-tostringtag: 1.0.2
      safe-regex-test: 1.1.0

  is-bigint@1.1.0:
    dependencies:
      has-bigints: 1.1.0

  is-binary-path@2.1.0:
    dependencies:
      binary-extensions: 2.3.0

  is-boolean-object@1.2.2:
    dependencies:
      call-bound: 1.0.4
      has-tostringtag: 1.0.2

  is-callable@1.2.7: {}

  is-core-module@2.16.1:
    dependencies:
      hasown: 2.0.2

  is-data-view@1.0.2:
    dependencies:
      call-bound: 1.0.4
      get-intrinsic: 1.3.0
      is-typed-array: 1.1.15

  is-date-object@1.1.0:
    dependencies:
      call-bound: 1.0.4
      has-tostringtag: 1.0.2

  is-decimal@2.0.1: {}

  is-extglob@2.1.1: {}

  is-finalizationregistry@1.1.1:
    dependencies:
      call-bound: 1.0.4

  is-fullwidth-code-point@3.0.0: {}

  is-generator-function@1.1.0:
    dependencies:
      call-bound: 1.0.4
      get-proto: 1.0.1
      has-tostringtag: 1.0.2
      safe-regex-test: 1.1.0

  is-glob@4.0.3:
    dependencies:
      is-extglob: 2.1.1

  is-hexadecimal@2.0.1: {}

  is-map@2.0.3: {}

  is-negative-zero@2.0.3: {}

  is-number-object@1.1.1:
    dependencies:
      call-bound: 1.0.4
      has-tostringtag: 1.0.2

  is-number@7.0.0: {}

  is-plain-obj@4.1.0: {}

  is-regex@1.2.1:
    dependencies:
      call-bound: 1.0.4
      gopd: 1.2.0
      has-tostringtag: 1.0.2
      hasown: 2.0.2

  is-set@2.0.3: {}

  is-shared-array-buffer@1.0.4:
    dependencies:
      call-bound: 1.0.4

  is-string@1.1.1:
    dependencies:
      call-bound: 1.0.4
      has-tostringtag: 1.0.2

  is-symbol@1.1.1:
    dependencies:
      call-bound: 1.0.4
      has-symbols: 1.1.0
      safe-regex-test: 1.1.0

  is-typed-array@1.1.15:
    dependencies:
      which-typed-array: 1.1.19

  is-weakmap@2.0.2: {}

  is-weakref@1.1.1:
    dependencies:
      call-bound: 1.0.4

  is-weakset@2.0.4:
    dependencies:
      call-bound: 1.0.4
      get-intrinsic: 1.3.0

  isarray@2.0.5: {}

  isexe@2.0.0: {}

  itertools@2.4.1: {}

  js-base64@3.7.8: {}

  js-tokens@4.0.0: {}

  js-yaml@4.1.0:
    dependencies:
      argparse: 2.0.1

  jsesc@3.1.0: {}

  json-parse-better-errors@1.0.2: {}

  json-parse-even-better-errors@2.3.1: {}

  json5@2.2.3: {}

  lines-and-columns@1.2.4: {}

  linkify-it@5.0.0:
    dependencies:
      uc.micro: 2.1.0

  little-state-machine@4.8.1(react@19.1.1):
    dependencies:
      react: 19.1.1

  load-json-file@4.0.0:
    dependencies:
      graceful-fs: 4.2.11
      parse-json: 4.0.0
      pify: 3.0.0
      strip-bom: 3.0.0

  lodash-es@4.17.21: {}

  lodash@4.17.21: {}

  longest-streak@3.1.0: {}

  loose-envify@1.4.0:
    dependencies:
      js-tokens: 4.0.0

  lower-case@2.0.2:
    dependencies:
      tslib: 2.8.1

  lru-cache@5.1.1:
    dependencies:
      yallist: 3.1.1

  lunr@2.3.9: {}

  markdown-it@14.1.0:
    dependencies:
      argparse: 2.0.1
      entities: 4.5.0
      linkify-it: 5.0.0
      mdurl: 2.0.0
      punycode.js: 2.3.1
      uc.micro: 2.1.0

  math-intrinsics@1.1.0: {}

  mdast-util-from-markdown@2.0.2:
    dependencies:
      '@types/mdast': 4.0.4
      '@types/unist': 3.0.3
      decode-named-character-reference: 1.2.0
      devlop: 1.1.0
      mdast-util-to-string: 4.0.0
      micromark: 4.0.2
      micromark-util-decode-numeric-character-reference: 2.0.2
      micromark-util-decode-string: 2.0.1
      micromark-util-normalize-identifier: 2.0.1
      micromark-util-symbol: 2.0.1
      micromark-util-types: 2.0.2
      unist-util-stringify-position: 4.0.0
    transitivePeerDependencies:
      - supports-color

  mdast-util-mdx-expression@2.0.1:
    dependencies:
      '@types/estree-jsx': 1.0.5
      '@types/hast': 3.0.4
      '@types/mdast': 4.0.4
      devlop: 1.1.0
      mdast-util-from-markdown: 2.0.2
      mdast-util-to-markdown: 2.1.2
    transitivePeerDependencies:
      - supports-color

  mdast-util-mdx-jsx@3.2.0:
    dependencies:
      '@types/estree-jsx': 1.0.5
      '@types/hast': 3.0.4
      '@types/mdast': 4.0.4
      '@types/unist': 3.0.3
      ccount: 2.0.1
      devlop: 1.1.0
      mdast-util-from-markdown: 2.0.2
      mdast-util-to-markdown: 2.1.2
      parse-entities: 4.0.2
      stringify-entities: 4.0.4
      unist-util-stringify-position: 4.0.0
      vfile-message: 4.0.3
    transitivePeerDependencies:
      - supports-color

  mdast-util-mdxjs-esm@2.0.1:
    dependencies:
      '@types/estree-jsx': 1.0.5
      '@types/hast': 3.0.4
      '@types/mdast': 4.0.4
      devlop: 1.1.0
      mdast-util-from-markdown: 2.0.2
      mdast-util-to-markdown: 2.1.2
    transitivePeerDependencies:
      - supports-color

  mdast-util-phrasing@4.1.0:
    dependencies:
      '@types/mdast': 4.0.4
      unist-util-is: 6.0.0

  mdast-util-to-hast@13.2.0:
    dependencies:
      '@types/hast': 3.0.4
      '@types/mdast': 4.0.4
      '@ungap/structured-clone': 1.3.0
      devlop: 1.1.0
      micromark-util-sanitize-uri: 2.0.1
      trim-lines: 3.0.1
      unist-util-position: 5.0.0
      unist-util-visit: 5.0.0
      vfile: 6.0.3

  mdast-util-to-markdown@2.1.2:
    dependencies:
      '@types/mdast': 4.0.4
      '@types/unist': 3.0.3
      longest-streak: 3.1.0
      mdast-util-phrasing: 4.1.0
      mdast-util-to-string: 4.0.0
      micromark-util-classify-character: 2.0.1
      micromark-util-decode-string: 2.0.1
      unist-util-visit: 5.0.0
      zwitch: 2.0.4

  mdast-util-to-string@4.0.0:
    dependencies:
      '@types/mdast': 4.0.4

  mdn-data@2.0.28: {}

  mdn-data@2.0.30: {}

  mdurl@2.0.0: {}

  memorystream@0.3.1: {}

  merge-refs@2.0.0(@types/react@19.1.11):
    optionalDependencies:
      '@types/react': 19.1.11

  micromark-core-commonmark@2.0.3:
    dependencies:
      decode-named-character-reference: 1.2.0
      devlop: 1.1.0
      micromark-factory-destination: 2.0.1
      micromark-factory-label: 2.0.1
      micromark-factory-space: 2.0.1
      micromark-factory-title: 2.0.1
      micromark-factory-whitespace: 2.0.1
      micromark-util-character: 2.1.1
      micromark-util-chunked: 2.0.1
      micromark-util-classify-character: 2.0.1
      micromark-util-html-tag-name: 2.0.1
      micromark-util-normalize-identifier: 2.0.1
      micromark-util-resolve-all: 2.0.1
      micromark-util-subtokenize: 2.1.0
      micromark-util-symbol: 2.0.1
      micromark-util-types: 2.0.2

  micromark-factory-destination@2.0.1:
    dependencies:
      micromark-util-character: 2.1.1
      micromark-util-symbol: 2.0.1
      micromark-util-types: 2.0.2

  micromark-factory-label@2.0.1:
    dependencies:
      devlop: 1.1.0
      micromark-util-character: 2.1.1
      micromark-util-symbol: 2.0.1
      micromark-util-types: 2.0.2

  micromark-factory-space@2.0.1:
    dependencies:
      micromark-util-character: 2.1.1
      micromark-util-types: 2.0.2

  micromark-factory-title@2.0.1:
    dependencies:
      micromark-factory-space: 2.0.1
      micromark-util-character: 2.1.1
      micromark-util-symbol: 2.0.1
      micromark-util-types: 2.0.2

  micromark-factory-whitespace@2.0.1:
    dependencies:
      micromark-factory-space: 2.0.1
      micromark-util-character: 2.1.1
      micromark-util-symbol: 2.0.1
      micromark-util-types: 2.0.2

  micromark-util-character@2.1.1:
    dependencies:
      micromark-util-symbol: 2.0.1
      micromark-util-types: 2.0.2

  micromark-util-chunked@2.0.1:
    dependencies:
      micromark-util-symbol: 2.0.1

  micromark-util-classify-character@2.0.1:
    dependencies:
      micromark-util-character: 2.1.1
      micromark-util-symbol: 2.0.1
      micromark-util-types: 2.0.2

  micromark-util-combine-extensions@2.0.1:
    dependencies:
      micromark-util-chunked: 2.0.1
      micromark-util-types: 2.0.2

  micromark-util-decode-numeric-character-reference@2.0.2:
    dependencies:
      micromark-util-symbol: 2.0.1

  micromark-util-decode-string@2.0.1:
    dependencies:
      decode-named-character-reference: 1.2.0
      micromark-util-character: 2.1.1
      micromark-util-decode-numeric-character-reference: 2.0.2
      micromark-util-symbol: 2.0.1

  micromark-util-encode@2.0.1: {}

  micromark-util-html-tag-name@2.0.1: {}

  micromark-util-normalize-identifier@2.0.1:
    dependencies:
      micromark-util-symbol: 2.0.1

  micromark-util-resolve-all@2.0.1:
    dependencies:
      micromark-util-types: 2.0.2

  micromark-util-sanitize-uri@2.0.1:
    dependencies:
      micromark-util-character: 2.1.1
      micromark-util-encode: 2.0.1
      micromark-util-symbol: 2.0.1

  micromark-util-subtokenize@2.1.0:
    dependencies:
      devlop: 1.1.0
      micromark-util-chunked: 2.0.1
      micromark-util-symbol: 2.0.1
      micromark-util-types: 2.0.2

  micromark-util-symbol@2.0.1: {}

  micromark-util-types@2.0.2: {}

  micromark@4.0.2:
    dependencies:
      '@types/debug': 4.1.12
      debug: 4.4.1
      decode-named-character-reference: 1.2.0
      devlop: 1.1.0
      micromark-core-commonmark: 2.0.3
      micromark-factory-space: 2.0.1
      micromark-util-character: 2.1.1
      micromark-util-chunked: 2.0.1
      micromark-util-combine-extensions: 2.0.1
      micromark-util-decode-numeric-character-reference: 2.0.2
      micromark-util-encode: 2.0.1
      micromark-util-normalize-identifier: 2.0.1
      micromark-util-resolve-all: 2.0.1
      micromark-util-sanitize-uri: 2.0.1
      micromark-util-subtokenize: 2.1.0
      micromark-util-symbol: 2.0.1
      micromark-util-types: 2.0.2
    transitivePeerDependencies:
      - supports-color

  millify@6.1.0:
    dependencies:
      yargs: 17.7.2

  minimatch@3.1.2:
    dependencies:
      brace-expansion: 1.1.12

  minimatch@5.1.6:
    dependencies:
      brace-expansion: 2.0.2

  minimatch@9.0.5:
    dependencies:
      brace-expansion: 2.0.2

  motion-dom@12.23.12:
    dependencies:
      motion-utils: 12.23.6

  motion-utils@12.23.6: {}

  motion@12.23.12(@emotion/is-prop-valid@1.3.1)(react-dom@19.1.1(react@19.1.1))(react@19.1.1):
    dependencies:
      framer-motion: 12.23.12(@emotion/is-prop-valid@1.3.1)(react-dom@19.1.1(react@19.1.1))(react@19.1.1)
      tslib: 2.8.1
    optionalDependencies:
      '@emotion/is-prop-valid': 1.3.1
      react: 19.1.1
      react-dom: 19.1.1(react@19.1.1)

  ms@2.1.3: {}

  nanoid@3.3.11: {}

  nice-try@1.0.5: {}

  no-case@3.0.4:
    dependencies:
      lower-case: 2.0.2
      tslib: 2.8.1

  node-releases@2.0.19: {}

  normalize-package-data@2.5.0:
    dependencies:
      hosted-git-info: 2.8.9
      resolve: 1.22.10
      semver: 5.7.2
      validate-npm-package-license: 3.0.4

  normalize-path@3.0.0: {}

  normalize-range@0.1.2: {}

  npm-run-all@4.1.5:
    dependencies:
      ansi-styles: 3.2.1
      chalk: 2.4.2
      cross-spawn: 6.0.6
      memorystream: 0.3.1
      minimatch: 3.1.2
      pidtree: 0.3.1
      read-pkg: 3.0.0
      shell-quote: 1.8.3
      string.prototype.padend: 3.1.6

  nth-check@2.1.1:
    dependencies:
      boolbase: 1.0.0

  object-assign@4.1.1: {}

  object-inspect@1.13.4: {}

  object-keys@1.1.1: {}

  object.assign@4.1.7:
    dependencies:
      call-bind: 1.0.8
      call-bound: 1.0.4
      define-properties: 1.2.1
      es-object-atoms: 1.1.1
      has-symbols: 1.1.0
      object-keys: 1.1.1

  once@1.4.0:
    dependencies:
      wrappy: 1.0.2

  own-keys@1.0.1:
    dependencies:
      get-intrinsic: 1.3.0
      object-keys: 1.1.1
      safe-push-apply: 1.0.0

  p-timeout@6.1.4: {}

  parent-module@1.0.1:
    dependencies:
      callsites: 3.1.0

  parse-entities@4.0.2:
    dependencies:
      '@types/unist': 2.0.11
      character-entities-legacy: 3.0.0
      character-reference-invalid: 2.0.1
      decode-named-character-reference: 1.2.0
      is-alphanumerical: 2.0.1
      is-decimal: 2.0.1
      is-hexadecimal: 2.0.1

  parse-json@4.0.0:
    dependencies:
      error-ex: 1.3.2
      json-parse-better-errors: 1.0.2

  parse-json@5.2.0:
    dependencies:
      '@babel/code-frame': 7.27.1
      error-ex: 1.3.2
      json-parse-even-better-errors: 2.3.1
      lines-and-columns: 1.2.4

  path-key@2.0.1: {}

  path-parse@1.0.7: {}

  path-type@3.0.0:
    dependencies:
      pify: 3.0.0

  path-type@4.0.0: {}

  picocolors@1.1.1: {}

  picomatch@2.3.1: {}

  picomatch@4.0.3: {}

  pidtree@0.3.1: {}

  pify@3.0.0: {}

  possible-typed-array-names@1.1.0: {}

  postcss-value-parser@4.2.0: {}

  postcss@8.5.6:
    dependencies:
      nanoid: 3.3.11
      picocolors: 1.1.1
      source-map-js: 1.2.1

  prettier@2.8.8: {}

  prettier@3.6.2: {}

  prop-types@15.8.1:
    dependencies:
      loose-envify: 1.4.0
      object-assign: 4.1.1
      react-is: 16.13.1

  property-information@7.1.0: {}

  punycode.js@2.3.1: {}

  qr.js@0.0.0: {}

  radash@12.1.1: {}

  react-auth-code-input@3.2.1(react@19.1.1):
    dependencies:
      react: 19.1.1

  react-click-away-listener@2.4.0(react-dom@19.1.1(react@19.1.1))(react@19.1.1):
    dependencies:
      react: 19.1.1
      react-dom: 19.1.1(react@19.1.1)

  react-dom@19.1.1(react@19.1.1):
    dependencies:
      react: 19.1.1
      scheduler: 0.26.0

  react-hook-form@7.62.0(react@19.1.1):
    dependencies:
      react: 19.1.1

  react-is@16.13.1: {}

  react-is@18.3.1: {}

  react-loading-skeleton@3.5.0(react@19.1.1):
    dependencies:
      react: 19.1.1

  react-markdown@10.1.0(@types/react@19.1.11)(react@19.1.1):
    dependencies:
      '@types/hast': 3.0.4
      '@types/mdast': 4.0.4
      '@types/react': 19.1.11
      devlop: 1.1.0
      hast-util-to-jsx-runtime: 2.3.6
      html-url-attributes: 3.0.1
      mdast-util-to-hast: 13.2.0
      react: 19.1.1
      remark-parse: 11.0.0
      remark-rehype: 11.1.2
      unified: 11.0.5
      unist-util-visit: 5.0.0
      vfile: 6.0.3
    transitivePeerDependencies:
      - supports-color

  react-property@2.0.2: {}

  react-qr-code@2.0.18(react@19.1.1):
    dependencies:
      prop-types: 15.8.1
      qr.js: 0.0.0
      react: 19.1.1

  react-redux@9.2.0(@types/react@19.1.11)(react@19.1.1)(redux@5.0.1):
    dependencies:
      '@types/use-sync-external-store': 0.0.6
      react: 19.1.1
      use-sync-external-store: 1.5.0(react@19.1.1)
    optionalDependencies:
      '@types/react': 19.1.11
      redux: 5.0.1

  react-refresh@0.17.0: {}

  react-router-dom@6.30.1(react-dom@19.1.1(react@19.1.1))(react@19.1.1):
    dependencies:
      '@remix-run/router': 1.23.0
      react: 19.1.1
      react-dom: 19.1.1(react@19.1.1)
      react-router: 6.30.1(react@19.1.1)

  react-router@6.30.1(react@19.1.1):
    dependencies:
      '@remix-run/router': 1.23.0
      react: 19.1.1

  react-simple-animate@3.5.3(react-dom@19.1.1(react@19.1.1)):
    dependencies:
      react-dom: 19.1.1(react@19.1.1)

  react-use-websocket@4.13.0: {}

  react-virtualized-auto-sizer@1.0.26(react-dom@19.1.1(react@19.1.1))(react@19.1.1):
    dependencies:
      react: 19.1.1
      react-dom: 19.1.1(react@19.1.1)

  react@19.1.1: {}

  read-pkg@3.0.0:
    dependencies:
      load-json-file: 4.0.0
      normalize-package-data: 2.5.0
      path-type: 3.0.0

  readdirp@3.6.0:
    dependencies:
      picomatch: 2.3.1

  recharts@3.1.2(@types/react@19.1.11)(react-dom@19.1.1(react@19.1.1))(react-is@18.3.1)(react@19.1.1)(redux@5.0.1):
    dependencies:
      '@reduxjs/toolkit': 2.8.2(react-redux@9.2.0(@types/react@19.1.11)(react@19.1.1)(redux@5.0.1))(react@19.1.1)
      clsx: 2.1.1
      decimal.js-light: 2.5.1
      es-toolkit: 1.39.10
      eventemitter3: 5.0.1
      immer: 10.1.1
      react: 19.1.1
      react-dom: 19.1.1(react@19.1.1)
      react-is: 18.3.1
      react-redux: 9.2.0(@types/react@19.1.11)(react@19.1.1)(redux@5.0.1)
      reselect: 5.1.1
      tiny-invariant: 1.3.3
      use-sync-external-store: 1.5.0(react@19.1.1)
      victory-vendor: 37.3.6
    transitivePeerDependencies:
      - '@types/react'
      - redux

  redux-thunk@3.1.0(redux@5.0.1):
    dependencies:
      redux: 5.0.1

  redux@5.0.1: {}

  reflect.getprototypeof@1.0.10:
    dependencies:
      call-bind: 1.0.8
      define-properties: 1.2.1
      es-abstract: 1.24.0
      es-errors: 1.3.0
      es-object-atoms: 1.1.1
      get-intrinsic: 1.3.0
      get-proto: 1.0.1
      which-builtin-type: 1.2.1

  regexp.prototype.flags@1.5.4:
    dependencies:
      call-bind: 1.0.8
      define-properties: 1.2.1
      es-errors: 1.3.0
      get-proto: 1.0.1
      gopd: 1.2.0
      set-function-name: 2.0.2

  rehype-sanitize@6.0.0:
    dependencies:
      '@types/hast': 3.0.4
      hast-util-sanitize: 5.0.2

  remark-parse@11.0.0:
    dependencies:
      '@types/mdast': 4.0.4
      mdast-util-from-markdown: 2.0.2
      micromark-util-types: 2.0.2
      unified: 11.0.5
    transitivePeerDependencies:
      - supports-color

  remark-rehype@11.1.2:
    dependencies:
      '@types/hast': 3.0.4
      '@types/mdast': 4.0.4
      mdast-util-to-hast: 13.2.0
      unified: 11.0.5
      vfile: 6.0.3

  require-directory@2.1.1: {}

  reselect@5.1.1: {}

  resolve-from@4.0.0: {}

  resolve@1.22.10:
    dependencies:
      is-core-module: 2.16.1
      path-parse: 1.0.7
      supports-preserve-symlinks-flag: 1.0.0

  rollup@4.48.1:
    dependencies:
      '@types/estree': 1.0.8
    optionalDependencies:
      '@rollup/rollup-android-arm-eabi': 4.48.1
      '@rollup/rollup-android-arm64': 4.48.1
      '@rollup/rollup-darwin-arm64': 4.48.1
      '@rollup/rollup-darwin-x64': 4.48.1
      '@rollup/rollup-freebsd-arm64': 4.48.1
      '@rollup/rollup-freebsd-x64': 4.48.1
      '@rollup/rollup-linux-arm-gnueabihf': 4.48.1
      '@rollup/rollup-linux-arm-musleabihf': 4.48.1
      '@rollup/rollup-linux-arm64-gnu': 4.48.1
      '@rollup/rollup-linux-arm64-musl': 4.48.1
      '@rollup/rollup-linux-loongarch64-gnu': 4.48.1
      '@rollup/rollup-linux-ppc64-gnu': 4.48.1
      '@rollup/rollup-linux-riscv64-gnu': 4.48.1
      '@rollup/rollup-linux-riscv64-musl': 4.48.1
      '@rollup/rollup-linux-s390x-gnu': 4.48.1
      '@rollup/rollup-linux-x64-gnu': 4.48.1
      '@rollup/rollup-linux-x64-musl': 4.48.1
      '@rollup/rollup-win32-arm64-msvc': 4.48.1
      '@rollup/rollup-win32-ia32-msvc': 4.48.1
      '@rollup/rollup-win32-x64-msvc': 4.48.1
      fsevents: 2.3.3

  rxjs@7.8.2:
    dependencies:
      tslib: 2.8.1

  safe-array-concat@1.1.3:
    dependencies:
      call-bind: 1.0.8
      call-bound: 1.0.4
      get-intrinsic: 1.3.0
      has-symbols: 1.1.0
      isarray: 2.0.5

  safe-push-apply@1.0.0:
    dependencies:
      es-errors: 1.3.0
      isarray: 2.0.5

  safe-regex-test@1.1.0:
    dependencies:
      call-bound: 1.0.4
      es-errors: 1.3.0
      is-regex: 1.2.1

  sass@1.70.0:
    dependencies:
      chokidar: 3.6.0
      immutable: 4.3.7
      source-map-js: 1.2.1

  scheduler@0.26.0: {}

  semver@5.7.2: {}

  semver@6.3.1: {}

  set-function-length@1.2.2:
    dependencies:
      define-data-property: 1.1.4
      es-errors: 1.3.0
      function-bind: 1.1.2
      get-intrinsic: 1.3.0
      gopd: 1.2.0
      has-property-descriptors: 1.0.2

  set-function-name@2.0.2:
    dependencies:
      define-data-property: 1.1.4
      es-errors: 1.3.0
      functions-have-names: 1.2.3
      has-property-descriptors: 1.0.2

  set-proto@1.0.0:
    dependencies:
      dunder-proto: 1.0.1
      es-errors: 1.3.0
      es-object-atoms: 1.1.1

  shebang-command@1.2.0:
    dependencies:
      shebang-regex: 1.0.0

  shebang-regex@1.0.0: {}

  shell-quote@1.8.3: {}

  side-channel-list@1.0.0:
    dependencies:
      es-errors: 1.3.0
      object-inspect: 1.13.4

  side-channel-map@1.0.1:
    dependencies:
      call-bound: 1.0.4
      es-errors: 1.3.0
      get-intrinsic: 1.3.0
      object-inspect: 1.13.4

  side-channel-weakmap@1.0.2:
    dependencies:
      call-bound: 1.0.4
      es-errors: 1.3.0
      get-intrinsic: 1.3.0
      object-inspect: 1.13.4
      side-channel-map: 1.0.1

  side-channel@1.1.0:
    dependencies:
      es-errors: 1.3.0
      object-inspect: 1.13.4
      side-channel-list: 1.0.0
      side-channel-map: 1.0.1
      side-channel-weakmap: 1.0.2

  snake-case@3.0.4:
    dependencies:
      dot-case: 3.0.4
      tslib: 2.8.1

  source-map-js@1.2.1: {}

  source-map@0.5.7: {}

  space-separated-tokens@2.0.2: {}

  spdx-correct@3.2.0:
    dependencies:
      spdx-expression-parse: 3.0.1
      spdx-license-ids: 3.0.22

  spdx-exceptions@2.5.0: {}

  spdx-expression-parse@3.0.1:
    dependencies:
      spdx-exceptions: 2.5.0
      spdx-license-ids: 3.0.22

  spdx-license-ids@3.0.22: {}

  stop-iteration-iterator@1.1.0:
    dependencies:
      es-errors: 1.3.0
      internal-slot: 1.1.0

  string-width@4.2.3:
    dependencies:
      emoji-regex: 8.0.0
      is-fullwidth-code-point: 3.0.0
      strip-ansi: 6.0.1

  string.prototype.padend@3.1.6:
    dependencies:
      call-bind: 1.0.8
      define-properties: 1.2.1
      es-abstract: 1.24.0
      es-object-atoms: 1.1.1

  string.prototype.trim@1.2.10:
    dependencies:
      call-bind: 1.0.8
      call-bound: 1.0.4
      define-data-property: 1.1.4
      define-properties: 1.2.1
      es-abstract: 1.24.0
      es-object-atoms: 1.1.1
      has-property-descriptors: 1.0.2

  string.prototype.trimend@1.0.9:
    dependencies:
      call-bind: 1.0.8
      call-bound: 1.0.4
      define-properties: 1.2.1
      es-object-atoms: 1.1.1

  string.prototype.trimstart@1.0.8:
    dependencies:
      call-bind: 1.0.8
      define-properties: 1.2.1
      es-object-atoms: 1.1.1

  stringify-entities@4.0.4:
    dependencies:
      character-entities-html4: 2.1.0
      character-entities-legacy: 3.0.0

  strip-ansi@6.0.1:
    dependencies:
      ansi-regex: 5.0.1

  strip-bom@3.0.0: {}

  style-to-js@1.1.17:
    dependencies:
      style-to-object: 1.0.9

  style-to-object@1.0.9:
    dependencies:
      inline-style-parser: 0.2.4

  stylis@4.2.0: {}

  supports-color@5.5.0:
    dependencies:
      has-flag: 3.0.0

  supports-color@7.2.0:
    dependencies:
      has-flag: 4.0.0

  supports-preserve-symlinks-flag@1.0.0: {}

  svg-parser@2.0.4: {}

  svgo@3.3.2:
    dependencies:
      '@trysound/sax': 0.2.0
      commander: 7.2.0
      css-select: 5.2.2
      css-tree: 2.3.1
      css-what: 6.2.2
      csso: 5.0.5
      picocolors: 1.1.1

  tabbable@6.2.0: {}

  tiny-invariant@1.3.3: {}

  tinyglobby@0.2.14:
    dependencies:
      fdir: 6.5.0(picomatch@4.0.3)
      picomatch: 4.0.3

  to-regex-range@5.0.1:
    dependencies:
      is-number: 7.0.0

  trim-lines@3.0.1: {}

  trough@2.2.0: {}

  tslib@2.8.1: {}

  typed-array-buffer@1.0.3:
    dependencies:
      call-bound: 1.0.4
      es-errors: 1.3.0
      is-typed-array: 1.1.15

  typed-array-byte-length@1.0.3:
    dependencies:
      call-bind: 1.0.8
      for-each: 0.3.5
      gopd: 1.2.0
      has-proto: 1.2.0
      is-typed-array: 1.1.15

  typed-array-byte-offset@1.0.4:
    dependencies:
      available-typed-arrays: 1.0.7
      call-bind: 1.0.8
      for-each: 0.3.5
      gopd: 1.2.0
      has-proto: 1.2.0
      is-typed-array: 1.1.15
      reflect.getprototypeof: 1.0.10

  typed-array-length@1.0.7:
    dependencies:
      call-bind: 1.0.8
      for-each: 0.3.5
      gopd: 1.2.0
      is-typed-array: 1.1.15
      possible-typed-array-names: 1.1.0
      reflect.getprototypeof: 1.0.10

  typedoc@0.28.11(typescript@5.9.2):
    dependencies:
      '@gerrit0/mini-shiki': 3.11.0
      lunr: 2.3.9
      markdown-it: 14.1.0
      minimatch: 9.0.5
      typescript: 5.9.2
      yaml: 2.8.1

  typesafe-i18n@5.26.2(typescript@5.9.2):
    dependencies:
      typescript: 5.9.2

  typescript@5.9.2: {}

  uc.micro@2.1.0: {}

  unbox-primitive@1.1.0:
    dependencies:
      call-bound: 1.0.4
      has-bigints: 1.1.0
      has-symbols: 1.1.0
      which-boxed-primitive: 1.1.1

  undici-types@7.10.0: {}

  unified@11.0.5:
    dependencies:
      '@types/unist': 3.0.3
      bail: 2.0.2
      devlop: 1.1.0
      extend: 3.0.2
      is-plain-obj: 4.1.0
      trough: 2.2.0
      vfile: 6.0.3

  unist-util-is@6.0.0:
    dependencies:
      '@types/unist': 3.0.3

  unist-util-position@5.0.0:
    dependencies:
      '@types/unist': 3.0.3

  unist-util-stringify-position@4.0.0:
    dependencies:
      '@types/unist': 3.0.3

  unist-util-visit-parents@6.0.1:
    dependencies:
      '@types/unist': 3.0.3
      unist-util-is: 6.0.0

  unist-util-visit@5.0.0:
    dependencies:
      '@types/unist': 3.0.3
      unist-util-is: 6.0.0
      unist-util-visit-parents: 6.0.1

  update-browserslist-db@1.1.3(browserslist@4.25.3):
    dependencies:
      browserslist: 4.25.3
      escalade: 3.2.0
      picocolors: 1.1.1

  use-breakpoint@4.0.6(react-dom@19.1.1(react@19.1.1))(react@19.1.1):
    dependencies:
      react: 19.1.1
      react-dom: 19.1.1(react@19.1.1)

  use-deep-compare-effect@1.8.1(react@19.1.1):
    dependencies:
      '@babel/runtime': 7.28.3
      dequal: 2.0.3
      react: 19.1.1

  use-sync-external-store@1.5.0(react@19.1.1):
    dependencies:
      react: 19.1.1

  uuid@8.3.2: {}

  validate-npm-package-license@3.0.4:
    dependencies:
      spdx-correct: 3.2.0
      spdx-expression-parse: 3.0.1

  vfile-message@4.0.3:
    dependencies:
      '@types/unist': 3.0.3
      unist-util-stringify-position: 4.0.0

  vfile@6.0.3:
    dependencies:
      '@types/unist': 3.0.3
      vfile-message: 4.0.3

  victory-vendor@37.3.6:
    dependencies:
      '@types/d3-array': 3.2.1
      '@types/d3-ease': 3.0.2
      '@types/d3-interpolate': 3.0.4
      '@types/d3-scale': 4.0.9
      '@types/d3-shape': 3.1.7
      '@types/d3-time': 3.0.4
      '@types/d3-timer': 3.0.2
      d3-array: 3.2.4
      d3-ease: 3.0.1
      d3-interpolate: 3.0.1
      d3-scale: 4.0.2
      d3-shape: 3.2.0
      d3-time: 3.1.0
      d3-timer: 3.0.1

  vite@7.1.3(@types/node@24.3.0)(sass@1.70.0)(yaml@2.8.1):
    dependencies:
      esbuild: 0.25.9
      fdir: 6.5.0(picomatch@4.0.3)
      picomatch: 4.0.3
      postcss: 8.5.6
      rollup: 4.48.1
      tinyglobby: 0.2.14
    optionalDependencies:
      '@types/node': 24.3.0
      fsevents: 2.3.3
      sass: 1.70.0
      yaml: 2.8.1

  which-boxed-primitive@1.1.1:
    dependencies:
      is-bigint: 1.1.0
      is-boolean-object: 1.2.2
      is-number-object: 1.1.1
      is-string: 1.1.1
      is-symbol: 1.1.1

  which-builtin-type@1.2.1:
    dependencies:
      call-bound: 1.0.4
      function.prototype.name: 1.1.8
      has-tostringtag: 1.0.2
      is-async-function: 2.1.1
      is-date-object: 1.1.0
      is-finalizationregistry: 1.1.1
      is-generator-function: 1.1.0
      is-regex: 1.2.1
      is-weakref: 1.1.1
      isarray: 2.0.5
      which-boxed-primitive: 1.1.1
      which-collection: 1.0.2
      which-typed-array: 1.1.19

  which-collection@1.0.2:
    dependencies:
      is-map: 2.0.3
      is-set: 2.0.3
      is-weakmap: 2.0.2
      is-weakset: 2.0.4

  which-typed-array@1.1.19:
    dependencies:
      available-typed-arrays: 1.0.7
      call-bind: 1.0.8
      call-bound: 1.0.4
      for-each: 0.3.5
      get-proto: 1.0.1
      gopd: 1.2.0
      has-tostringtag: 1.0.2

  which@1.3.1:
    dependencies:
      isexe: 2.0.0

  wrap-ansi@7.0.0:
    dependencies:
      ansi-styles: 4.3.0
      string-width: 4.2.3
      strip-ansi: 6.0.1

  wrappy@1.0.2: {}

  y18n@5.0.8: {}

  yallist@3.1.1: {}

  yaml@1.10.2: {}

  yaml@2.8.1: {}

  yargs-parser@21.1.1: {}

  yargs@17.7.2:
    dependencies:
      cliui: 8.0.1
      escalade: 3.2.0
      get-caller-file: 2.0.5
      require-directory: 2.1.1
      string-width: 4.2.3
      y18n: 5.0.8
      yargs-parser: 21.1.1

  zod@3.25.76: {}

  zustand@5.0.8(@types/react@19.1.11)(immer@10.1.1)(react@19.1.1)(use-sync-external-store@1.5.0(react@19.1.1)):
    optionalDependencies:
      '@types/react': 19.1.11
      immer: 10.1.1
      react: 19.1.1
      use-sync-external-store: 1.5.0(react@19.1.1)

  zwitch@2.0.4: {}<|MERGE_RESOLUTION|>--- conflicted
+++ resolved
@@ -51,16 +51,8 @@
         specifier: ^2.6.0
         version: 2.6.0
       '@tauri-apps/plugin-notification':
-<<<<<<< HEAD
-        specifier: ^2.3.0
-        version: 2.3.0
-      '@tauri-apps/plugin-opener':
-        specifier: ^2.5.0
-        version: 2.5.0
-=======
         specifier: ^2.3.1
         version: 2.3.1
->>>>>>> ed29da0f
       '@tauri-apps/plugin-window-state':
         specifier: ^2.4.0
         version: 2.4.0
@@ -1112,9 +1104,6 @@
   '@tauri-apps/plugin-notification@2.3.1':
     resolution: {integrity: sha512-7gqgfANSREKhh35fY1L4j3TUjUdePmU735FYDqRGeIf8nMXWpcx6j4FhN9/4nYz+m0mv79DCTPLqIPTySggGgg==}
 
-  '@tauri-apps/plugin-opener@2.5.0':
-    resolution: {integrity: sha512-B0LShOYae4CZjN8leiNDbnfjSrTwoZakqKaWpfoH6nXiJwt6Rgj6RnVIffG3DoJiKsffRhMkjmBV9VeilSb4TA==}
-
   '@tauri-apps/plugin-window-state@2.4.0':
     resolution: {integrity: sha512-hRSzPNi2NG0lPFthfVY0V5C1MyWN/gGaQtQYw7i9zZhLzrhZveHZ2omHG1rIiIsjfTGbO7fhjydSoeTTK9GqLw==}
 
@@ -3679,10 +3668,6 @@
       '@tauri-apps/api': 2.8.0
 
   '@tauri-apps/plugin-notification@2.3.1':
-    dependencies:
-      '@tauri-apps/api': 2.8.0
-
-  '@tauri-apps/plugin-opener@2.5.0':
     dependencies:
       '@tauri-apps/api': 2.8.0
 
