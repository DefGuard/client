--- conflicted
+++ resolved
@@ -1,11 +1,7 @@
 {
   "name": "defguard-client",
   "private": false,
-<<<<<<< HEAD
   "version": "1.6.0",
-=======
-  "version": "1.5.2",
->>>>>>> f8aa403a
   "type": "module",
   "scripts": {
     "dev": "npm-run-all --parallel vite typesafe-i18n",
